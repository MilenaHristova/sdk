--- conflicted
+++ resolved
@@ -13,13 +13,10 @@
     <!--  Begin: Package sources from dotnet-runtime -->
     <!--  End: Package sources from dotnet-runtime -->
     <!--  Begin: Package sources from dotnet-templating -->
-<<<<<<< HEAD
     <add key="darc-pub-dotnet-templating-6b6b624" value="https://pkgs.dev.azure.com/dnceng/public/_packaging/darc-pub-dotnet-templating-6b6b6242/nuget/v3/index.json" />
     <add key="darc-pub-dotnet-templating-6b6b624-2" value="https://pkgs.dev.azure.com/dnceng/public/_packaging/darc-pub-dotnet-templating-6b6b6242-2/nuget/v3/index.json" />
     <add key="darc-pub-dotnet-templating-6b6b624-1" value="https://pkgs.dev.azure.com/dnceng/public/_packaging/darc-pub-dotnet-templating-6b6b6242-1/nuget/v3/index.json" />
-=======
     <add key="darc-pub-dotnet-templating-19f58f9" value="https://pkgs.dev.azure.com/dnceng/public/_packaging/darc-pub-dotnet-templating-19f58f96/nuget/v3/index.json" />
->>>>>>> be22b889
     <!--  End: Package sources from dotnet-templating -->
     <!--  Begin: Package sources from dotnet-windowsdesktop -->
     <!--  End: Package sources from dotnet-windowsdesktop -->
