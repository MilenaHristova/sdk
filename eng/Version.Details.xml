<?xml version="1.0" encoding="utf-8"?>
<Dependencies>
  <ProductDependencies>
<<<<<<< HEAD
    <Dependency Name="Microsoft.TemplateEngine.Abstractions" Version="7.0.200-alpha.1.22559.19">
      <Uri>https://github.com/dotnet/templating</Uri>
      <Sha>fe1cc2e2054b76e001c4d8fe2679824c76b5fdee</Sha>
    </Dependency>
    <Dependency Name="Microsoft.TemplateEngine.Mocks" Version="7.0.200-alpha.1.22559.19">
      <Uri>https://github.com/dotnet/templating</Uri>
      <Sha>fe1cc2e2054b76e001c4d8fe2679824c76b5fdee</Sha>
      <SourceBuild RepoName="templating" ManagedOnly="true" />
    </Dependency>
    <Dependency Name="Microsoft.NETCore.App.Ref" Version="7.0.0">
      <Uri>https://dev.azure.com/dnceng/internal/_git/dotnet-runtime</Uri>
      <Sha>d099f075e45d2aa6007a22b71b45a08758559f80</Sha>
    </Dependency>
    <Dependency Name="VS.Redist.Common.NetCore.SharedFramework.x64.7.0" Version="7.0.0-rtm.22518.5">
      <Uri>https://dev.azure.com/dnceng/internal/_git/dotnet-runtime</Uri>
      <Sha>d099f075e45d2aa6007a22b71b45a08758559f80</Sha>
    </Dependency>
    <Dependency Name="VS.Redist.Common.NetCore.TargetingPack.x64.7.0" Version="7.0.0-rtm.22518.5">
      <Uri>https://dev.azure.com/dnceng/internal/_git/dotnet-runtime</Uri>
      <Sha>d099f075e45d2aa6007a22b71b45a08758559f80</Sha>
    </Dependency>
    <Dependency Name="Microsoft.NETCore.App.Runtime.win-x64" Version="7.0.0">
      <Uri>https://dev.azure.com/dnceng/internal/_git/dotnet-runtime</Uri>
      <Sha>d099f075e45d2aa6007a22b71b45a08758559f80</Sha>
    </Dependency>
    <Dependency Name="Microsoft.NETCore.App.Host.win-x64" Version="7.0.0">
      <Uri>https://dev.azure.com/dnceng/internal/_git/dotnet-runtime</Uri>
      <Sha>d099f075e45d2aa6007a22b71b45a08758559f80</Sha>
    </Dependency>
    <Dependency Name="Microsoft.NETCore.Platforms" Version="7.0.0">
      <Uri>https://dev.azure.com/dnceng/internal/_git/dotnet-runtime</Uri>
      <Sha>d099f075e45d2aa6007a22b71b45a08758559f80</Sha>
    </Dependency>
    <Dependency Name="Microsoft.NET.HostModel" Version="7.0.0-rtm.22518.5">
      <Uri>https://dev.azure.com/dnceng/internal/_git/dotnet-runtime</Uri>
      <Sha>d099f075e45d2aa6007a22b71b45a08758559f80</Sha>
    </Dependency>
    <Dependency Name="Microsoft.Extensions.DependencyModel" Version="7.0.0">
      <Uri>https://dev.azure.com/dnceng/internal/_git/dotnet-runtime</Uri>
      <Sha>d099f075e45d2aa6007a22b71b45a08758559f80</Sha>
    </Dependency>
    <Dependency Name="Microsoft.NETCore.DotNetHostResolver" Version="7.0.0">
      <Uri>https://dev.azure.com/dnceng/internal/_git/dotnet-runtime</Uri>
      <Sha>d099f075e45d2aa6007a22b71b45a08758559f80</Sha>
=======
    <Dependency Name="Microsoft.TemplateEngine.Abstractions" Version="8.0.100-alpha.1.22558.8">
      <Uri>https://github.com/dotnet/templating</Uri>
      <Sha>fedc32080e326a6ede705a7c1c64f8c3178cb84c</Sha>
      <SourceBuild RepoName="templating" ManagedOnly="true" />
    </Dependency>
    <Dependency Name="Microsoft.NETCore.App.Ref" Version="8.0.0-alpha.1.22559.1">
      <Uri>https://github.com/dotnet/runtime</Uri>
      <Sha>136657403c045ab99e0cb18ef2a39e0179e6b434</Sha>
    </Dependency>
    <Dependency Name="VS.Redist.Common.NetCore.SharedFramework.x64.8.0" Version="8.0.0-alpha.1.22559.1">
      <Uri>https://github.com/dotnet/runtime</Uri>
      <Sha>136657403c045ab99e0cb18ef2a39e0179e6b434</Sha>
    </Dependency>
    <Dependency Name="VS.Redist.Common.NetCore.TargetingPack.x64.8.0" Version="8.0.0-alpha.1.22559.1">
      <Uri>https://github.com/dotnet/runtime</Uri>
      <Sha>136657403c045ab99e0cb18ef2a39e0179e6b434</Sha>
    </Dependency>
    <Dependency Name="Microsoft.NETCore.App.Runtime.win-x64" Version="8.0.0-alpha.1.22559.1">
      <Uri>https://github.com/dotnet/runtime</Uri>
      <Sha>136657403c045ab99e0cb18ef2a39e0179e6b434</Sha>
    </Dependency>
    <Dependency Name="Microsoft.NETCore.App.Host.win-x64" Version="8.0.0-alpha.1.22559.1">
      <Uri>https://github.com/dotnet/runtime</Uri>
      <Sha>136657403c045ab99e0cb18ef2a39e0179e6b434</Sha>
    </Dependency>
    <Dependency Name="Microsoft.NETCore.Platforms" Version="8.0.0-alpha.1.22559.1">
      <Uri>https://github.com/dotnet/runtime</Uri>
      <Sha>136657403c045ab99e0cb18ef2a39e0179e6b434</Sha>
    </Dependency>
    <Dependency Name="Microsoft.NET.HostModel" Version="8.0.0-alpha.1.22559.1">
      <Uri>https://github.com/dotnet/runtime</Uri>
      <Sha>136657403c045ab99e0cb18ef2a39e0179e6b434</Sha>
    </Dependency>
    <Dependency Name="Microsoft.Extensions.DependencyModel" Version="8.0.0-alpha.1.22559.1">
      <Uri>https://github.com/dotnet/runtime</Uri>
      <Sha>136657403c045ab99e0cb18ef2a39e0179e6b434</Sha>
    </Dependency>
    <Dependency Name="Microsoft.NETCore.DotNetHostResolver" Version="8.0.0-alpha.1.22559.1">
      <Uri>https://github.com/dotnet/runtime</Uri>
      <Sha>136657403c045ab99e0cb18ef2a39e0179e6b434</Sha>
>>>>>>> f14f8401
    </Dependency>
    <Dependency Name="Microsoft.Build" Version="17.5.0-preview-22558-04">
      <Uri>https://github.com/dotnet/msbuild</Uri>
      <Sha>15b127d2445d6b68429f1c31d9ff98fe4e1e728c</Sha>
    </Dependency>
    <Dependency Name="Microsoft.Build.Localization" Version="17.5.0-preview-22558-04">
      <Uri>https://github.com/dotnet/msbuild</Uri>
      <Sha>15b127d2445d6b68429f1c31d9ff98fe4e1e728c</Sha>
    </Dependency>
<<<<<<< HEAD
    <Dependency Name="Microsoft.FSharp.Compiler" Version="12.5.0-beta.22559.7">
      <Uri>https://github.com/dotnet/fsharp</Uri>
      <Sha>126877797a797eeb17ddfb8d18904c18eca8aa5d</Sha>
    </Dependency>
    <Dependency Name="Microsoft.SourceBuild.Intermediate.fsharp" Version="7.0.1-beta.22559.7">
      <Uri>https://github.com/dotnet/fsharp</Uri>
      <Sha>126877797a797eeb17ddfb8d18904c18eca8aa5d</Sha>
=======
    <Dependency Name="Microsoft.FSharp.Compiler" Version="12.5.0-beta.22558.3">
      <Uri>https://github.com/dotnet/fsharp</Uri>
      <Sha>d52c1a7fd204d8835b226e0be501da90c6142f14</Sha>
    </Dependency>
    <Dependency Name="Microsoft.SourceBuild.Intermediate.fsharp" Version="7.0.1-beta.22558.3">
      <Uri>https://github.com/dotnet/fsharp</Uri>
      <Sha>d52c1a7fd204d8835b226e0be501da90c6142f14</Sha>
>>>>>>> f14f8401
      <SourceBuild RepoName="fsharp" ManagedOnly="true" />
    </Dependency>
    <Dependency Name="dotnet-format" Version="7.0.351202">
      <Uri>https://github.com/dotnet/format</Uri>
      <Sha>bee17d238280246c6a8e6decbd86a91fda6d00c6</Sha>
      <SourceBuildTarball RepoName="format" ManagedOnly="true" />
    </Dependency>
    <Dependency Name="Microsoft.Net.Compilers.Toolset" Version="4.5.0-1.22559.12">
      <Uri>https://github.com/dotnet/roslyn</Uri>
      <Sha>09bf1ae4c8671b48bbf4e28f2a2d926de037d068</Sha>
      <SourceBuild RepoName="roslyn" ManagedOnly="true" />
    </Dependency>
    <Dependency Name="Microsoft.CodeAnalysis" Version="4.5.0-1.22559.12">
      <Uri>https://github.com/dotnet/roslyn</Uri>
      <Sha>09bf1ae4c8671b48bbf4e28f2a2d926de037d068</Sha>
    </Dependency>
    <Dependency Name="Microsoft.CodeAnalysis.CSharp" Version="4.5.0-1.22559.12">
      <Uri>https://github.com/dotnet/roslyn</Uri>
      <Sha>09bf1ae4c8671b48bbf4e28f2a2d926de037d068</Sha>
    </Dependency>
    <Dependency Name="Microsoft.CodeAnalysis.CSharp.CodeStyle" Version="4.5.0-1.22559.12">
      <Uri>https://github.com/dotnet/roslyn</Uri>
      <Sha>09bf1ae4c8671b48bbf4e28f2a2d926de037d068</Sha>
    </Dependency>
    <Dependency Name="Microsoft.CodeAnalysis.CSharp.Features" Version="4.5.0-1.22559.12">
      <Uri>https://github.com/dotnet/roslyn</Uri>
      <Sha>09bf1ae4c8671b48bbf4e28f2a2d926de037d068</Sha>
    </Dependency>
    <Dependency Name="Microsoft.CodeAnalysis.CSharp.Workspaces" Version="4.5.0-1.22559.12">
      <Uri>https://github.com/dotnet/roslyn</Uri>
      <Sha>09bf1ae4c8671b48bbf4e28f2a2d926de037d068</Sha>
    </Dependency>
    <Dependency Name="Microsoft.CodeAnalysis.Workspaces.MSBuild" Version="4.5.0-1.22559.12">
      <Uri>https://github.com/dotnet/roslyn</Uri>
      <Sha>09bf1ae4c8671b48bbf4e28f2a2d926de037d068</Sha>
    </Dependency>
<<<<<<< HEAD
    <Dependency Name="Microsoft.AspNetCore.DeveloperCertificates.XPlat" Version="7.0.0-rtm.22518.19">
      <Uri>https://dev.azure.com/dnceng/internal/_git/dotnet-aspnetcore</Uri>
      <Sha>bb01bbf4433e27289b99001b7de6a582879d1835</Sha>
    </Dependency>
    <Dependency Name="Microsoft.AspNetCore.TestHost" Version="7.0.0">
      <Uri>https://dev.azure.com/dnceng/internal/_git/dotnet-aspnetcore</Uri>
      <Sha>bb01bbf4433e27289b99001b7de6a582879d1835</Sha>
=======
    <Dependency Name="Microsoft.AspNetCore.DeveloperCertificates.XPlat" Version="8.0.0-alpha.1.22558.5">
      <Uri>https://github.com/dotnet/aspnetcore</Uri>
      <Sha>1bee0afeedab9d6d9d1cf23e65daa7ea5fcc6d47</Sha>
    </Dependency>
    <Dependency Name="Microsoft.AspNetCore.TestHost" Version="8.0.0-alpha.1.22558.5">
      <Uri>https://github.com/dotnet/aspnetcore</Uri>
      <Sha>1bee0afeedab9d6d9d1cf23e65daa7ea5fcc6d47</Sha>
>>>>>>> f14f8401
    </Dependency>
    <Dependency Name="NuGet.Build.Tasks" Version="6.5.0-preview.2.69">
      <Uri>https://github.com/nuget/nuget.client</Uri>
      <Sha>69af0e6768253362c74ef96253619a49bbd1cc8b</Sha>
    </Dependency>
    <Dependency Name="Microsoft.NET.Test.Sdk" Version="17.5.0-preview-20221107-06">
      <Uri>https://github.com/microsoft/vstest</Uri>
      <Sha>02296a2873652bc5911ae4b58d74f9faae03917d</Sha>
    </Dependency>
<<<<<<< HEAD
    <Dependency Name="Microsoft.NET.ILLink.Tasks" Version="7.0.100-1.22558.2">
      <Uri>https://github.com/dotnet/linker</Uri>
      <Sha>22376ee081ea791b4c8bfa82509f8e45af4bc629</Sha>
      <SourceBuild RepoName="linker" ManagedOnly="true" />
    </Dependency>
    <Dependency Name="Microsoft.DotNet.ILCompiler" Version="7.0.0">
      <Uri>https://dev.azure.com/dnceng/internal/_git/dotnet-runtime</Uri>
      <Sha>d099f075e45d2aa6007a22b71b45a08758559f80</Sha>
      <SourceBuildTarball RepoName="runtime" ManagedOnly="true" />
    </Dependency>
    <Dependency Name="Microsoft.NET.ILLink.Analyzers" Version="7.0.100-1.22558.2">
      <Uri>https://github.com/dotnet/linker</Uri>
      <Sha>22376ee081ea791b4c8bfa82509f8e45af4bc629</Sha>
    </Dependency>
    <Dependency Name="System.CodeDom" Version="7.0.0">
      <Uri>https://dev.azure.com/dnceng/internal/_git/dotnet-runtime</Uri>
      <Sha>d099f075e45d2aa6007a22b71b45a08758559f80</Sha>
    </Dependency>
    <Dependency Name="System.Security.Cryptography.ProtectedData" Version="7.0.0">
      <Uri>https://dev.azure.com/dnceng/internal/_git/dotnet-runtime</Uri>
      <Sha>d099f075e45d2aa6007a22b71b45a08758559f80</Sha>
    </Dependency>
    <Dependency Name="System.Text.Encoding.CodePages" Version="7.0.0">
      <Uri>https://dev.azure.com/dnceng/internal/_git/dotnet-runtime</Uri>
      <Sha>d099f075e45d2aa6007a22b71b45a08758559f80</Sha>
    </Dependency>
    <Dependency Name="System.Resources.Extensions" Version="7.0.0">
      <Uri>https://dev.azure.com/dnceng/internal/_git/dotnet-runtime</Uri>
      <Sha>d099f075e45d2aa6007a22b71b45a08758559f80</Sha>
    </Dependency>
    <Dependency Name="Microsoft.WindowsDesktop.App.Runtime.win-x64" Version="7.0.0">
      <Uri>https://dev.azure.com/dnceng/internal/_git/dotnet-windowsdesktop</Uri>
      <Sha>417429fc040af552532bb07aad29e5e8639b840f</Sha>
    </Dependency>
    <Dependency Name="VS.Redist.Common.WindowsDesktop.SharedFramework.x64.7.0" Version="7.0.0-rtm.22519.1">
      <Uri>https://dev.azure.com/dnceng/internal/_git/dotnet-windowsdesktop</Uri>
      <Sha>417429fc040af552532bb07aad29e5e8639b840f</Sha>
    </Dependency>
    <Dependency Name="Microsoft.WindowsDesktop.App.Ref" Version="7.0.0">
      <Uri>https://dev.azure.com/dnceng/internal/_git/dotnet-windowsdesktop</Uri>
      <Sha>417429fc040af552532bb07aad29e5e8639b840f</Sha>
    </Dependency>
    <Dependency Name="VS.Redist.Common.WindowsDesktop.TargetingPack.x64.7.0" Version="7.0.0-rtm.22519.1">
      <Uri>https://dev.azure.com/dnceng/internal/_git/dotnet-windowsdesktop</Uri>
      <Sha>417429fc040af552532bb07aad29e5e8639b840f</Sha>
    </Dependency>
    <Dependency Name="Microsoft.NET.Sdk.WindowsDesktop" Version="7.0.0-rtm.22518.2" CoherentParentDependency="Microsoft.WindowsDesktop.App.Ref">
      <Uri>https://dev.azure.com/dnceng/internal/_git/dotnet-wpf</Uri>
      <Sha>636e2b7a00a434a354a126f510a56e16ce3c6bbc</Sha>
    </Dependency>
    <Dependency Name="Microsoft.AspNetCore.App.Ref" Version="7.0.0">
      <Uri>https://dev.azure.com/dnceng/internal/_git/dotnet-aspnetcore</Uri>
      <Sha>bb01bbf4433e27289b99001b7de6a582879d1835</Sha>
    </Dependency>
    <Dependency Name="Microsoft.AspNetCore.App.Ref.Internal" Version="7.0.0-rtm.22518.19">
      <Uri>https://dev.azure.com/dnceng/internal/_git/dotnet-aspnetcore</Uri>
      <Sha>bb01bbf4433e27289b99001b7de6a582879d1835</Sha>
    </Dependency>
    <Dependency Name="Microsoft.AspNetCore.App.Runtime.win-x64" Version="7.0.0">
      <Uri>https://dev.azure.com/dnceng/internal/_git/dotnet-aspnetcore</Uri>
      <Sha>bb01bbf4433e27289b99001b7de6a582879d1835</Sha>
    </Dependency>
    <Dependency Name="VS.Redist.Common.AspNetCore.SharedFramework.x64.7.0" Version="7.0.0-rtm.22518.19">
      <Uri>https://dev.azure.com/dnceng/internal/_git/dotnet-aspnetcore</Uri>
      <Sha>bb01bbf4433e27289b99001b7de6a582879d1835</Sha>
      <SourceBuild RepoName="aspnetcore" ManagedOnly="true" />
    </Dependency>
    <Dependency Name="dotnet-dev-certs" Version="7.0.0-rtm.22518.19">
      <Uri>https://dev.azure.com/dnceng/internal/_git/dotnet-aspnetcore</Uri>
      <Sha>bb01bbf4433e27289b99001b7de6a582879d1835</Sha>
    </Dependency>
    <Dependency Name="dotnet-user-jwts" Version="7.0.0-rtm.22518.19">
      <Uri>https://dev.azure.com/dnceng/internal/_git/dotnet-aspnetcore</Uri>
      <Sha>bb01bbf4433e27289b99001b7de6a582879d1835</Sha>
    </Dependency>
    <Dependency Name="dotnet-user-secrets" Version="7.0.0-rtm.22518.19">
      <Uri>https://dev.azure.com/dnceng/internal/_git/dotnet-aspnetcore</Uri>
      <Sha>bb01bbf4433e27289b99001b7de6a582879d1835</Sha>
    </Dependency>
    <Dependency Name="Microsoft.AspNetCore.Analyzers" Version="7.0.0-rtm.22518.19">
      <Uri>https://dev.azure.com/dnceng/internal/_git/dotnet-aspnetcore</Uri>
      <Sha>bb01bbf4433e27289b99001b7de6a582879d1835</Sha>
    </Dependency>
    <Dependency Name="Microsoft.AspNetCore.Components.SdkAnalyzers" Version="7.0.0-rtm.22518.19">
      <Uri>https://dev.azure.com/dnceng/internal/_git/dotnet-aspnetcore</Uri>
      <Sha>bb01bbf4433e27289b99001b7de6a582879d1835</Sha>
    </Dependency>
    <Dependency Name="Microsoft.AspNetCore.Mvc.Analyzers" Version="7.0.0-rtm.22518.19">
      <Uri>https://dev.azure.com/dnceng/internal/_git/dotnet-aspnetcore</Uri>
      <Sha>bb01bbf4433e27289b99001b7de6a582879d1835</Sha>
    </Dependency>
    <Dependency Name="Microsoft.AspNetCore.Mvc.Api.Analyzers" Version="7.0.0-rtm.22518.19">
      <Uri>https://dev.azure.com/dnceng/internal/_git/dotnet-aspnetcore</Uri>
      <Sha>bb01bbf4433e27289b99001b7de6a582879d1835</Sha>
=======
    <Dependency Name="Microsoft.NET.ILLink.Tasks" Version="7.0.100-1.22559.2">
      <Uri>https://github.com/dotnet/linker</Uri>
      <Sha>73e08af5da4d32f3f4f34a8fc680b773b875bcda</Sha>
      <SourceBuild RepoName="linker" ManagedOnly="true" />
    </Dependency>
    <Dependency Name="Microsoft.NET.ILLink.Analyzers" Version="7.0.100-1.22559.2">
      <Uri>https://github.com/dotnet/linker</Uri>
      <Sha>73e08af5da4d32f3f4f34a8fc680b773b875bcda</Sha>
    </Dependency>
    <Dependency Name="System.CodeDom" Version="8.0.0-alpha.1.22559.1">
      <Uri>https://github.com/dotnet/runtime</Uri>
      <Sha>136657403c045ab99e0cb18ef2a39e0179e6b434</Sha>
    </Dependency>
    <Dependency Name="System.Security.Cryptography.ProtectedData" Version="8.0.0-alpha.1.22559.1">
      <Uri>https://github.com/dotnet/runtime</Uri>
      <Sha>136657403c045ab99e0cb18ef2a39e0179e6b434</Sha>
    </Dependency>
    <Dependency Name="System.Text.Encoding.CodePages" Version="8.0.0-alpha.1.22559.1">
      <Uri>https://github.com/dotnet/runtime</Uri>
      <Sha>136657403c045ab99e0cb18ef2a39e0179e6b434</Sha>
    </Dependency>
    <Dependency Name="System.Resources.Extensions" Version="8.0.0-alpha.1.22559.1">
      <Uri>https://github.com/dotnet/runtime</Uri>
      <Sha>136657403c045ab99e0cb18ef2a39e0179e6b434</Sha>
    </Dependency>
    <Dependency Name="Microsoft.WindowsDesktop.App.Runtime.win-x64" Version="8.0.0-alpha.1.22552.1">
      <Uri>https://github.com/dotnet/windowsdesktop</Uri>
      <Sha>9162860562ca3b6a02d2d5683c12a668058727d8</Sha>
    </Dependency>
    <Dependency Name="VS.Redist.Common.WindowsDesktop.SharedFramework.x64.8.0" Version="8.0.0-alpha.1.22552.1">
      <Uri>https://github.com/dotnet/windowsdesktop</Uri>
      <Sha>9162860562ca3b6a02d2d5683c12a668058727d8</Sha>
    </Dependency>
    <Dependency Name="Microsoft.WindowsDesktop.App.Ref" Version="8.0.0-alpha.1.22552.1">
      <Uri>https://github.com/dotnet/windowsdesktop</Uri>
      <Sha>9162860562ca3b6a02d2d5683c12a668058727d8</Sha>
    </Dependency>
    <Dependency Name="VS.Redist.Common.WindowsDesktop.TargetingPack.x64.8.0" Version="8.0.0-alpha.1.22552.1">
      <Uri>https://github.com/dotnet/windowsdesktop</Uri>
      <Sha>9162860562ca3b6a02d2d5683c12a668058727d8</Sha>
    </Dependency>
    <Dependency Name="Microsoft.NET.Sdk.WindowsDesktop" Version="8.0.0-alpha.1.22551.2" CoherentParentDependency="Microsoft.WindowsDesktop.App.Ref">
      <Uri>https://github.com/dotnet/wpf</Uri>
      <Sha>959913ec4f81cc388928fad0c95840bf3ee4962b</Sha>
    </Dependency>
    <Dependency Name="Microsoft.AspNetCore.App.Ref" Version="8.0.0-alpha.1.22558.5">
      <Uri>https://github.com/dotnet/aspnetcore</Uri>
      <Sha>1bee0afeedab9d6d9d1cf23e65daa7ea5fcc6d47</Sha>
    </Dependency>
    <Dependency Name="Microsoft.AspNetCore.App.Ref.Internal" Version="8.0.0-alpha.1.22558.5">
      <Uri>https://github.com/dotnet/aspnetcore</Uri>
      <Sha>1bee0afeedab9d6d9d1cf23e65daa7ea5fcc6d47</Sha>
    </Dependency>
    <Dependency Name="Microsoft.AspNetCore.App.Runtime.win-x64" Version="8.0.0-alpha.1.22558.5">
      <Uri>https://github.com/dotnet/aspnetcore</Uri>
      <Sha>1bee0afeedab9d6d9d1cf23e65daa7ea5fcc6d47</Sha>
    </Dependency>
    <Dependency Name="VS.Redist.Common.AspNetCore.SharedFramework.x64.8.0" Version="8.0.0-alpha.1.22558.5">
      <Uri>https://github.com/dotnet/aspnetcore</Uri>
      <Sha>1bee0afeedab9d6d9d1cf23e65daa7ea5fcc6d47</Sha>
      <SourceBuild RepoName="aspnetcore" ManagedOnly="true" />
    </Dependency>
    <Dependency Name="dotnet-dev-certs" Version="8.0.0-alpha.1.22558.5">
      <Uri>https://github.com/dotnet/aspnetcore</Uri>
      <Sha>1bee0afeedab9d6d9d1cf23e65daa7ea5fcc6d47</Sha>
    </Dependency>
    <Dependency Name="dotnet-user-jwts" Version="8.0.0-alpha.1.22558.5">
      <Uri>https://github.com/dotnet/aspnetcore</Uri>
      <Sha>1bee0afeedab9d6d9d1cf23e65daa7ea5fcc6d47</Sha>
    </Dependency>
    <Dependency Name="dotnet-user-secrets" Version="8.0.0-alpha.1.22558.5">
      <Uri>https://github.com/dotnet/aspnetcore</Uri>
      <Sha>1bee0afeedab9d6d9d1cf23e65daa7ea5fcc6d47</Sha>
    </Dependency>
    <Dependency Name="Microsoft.AspNetCore.Analyzers" Version="8.0.0-alpha.1.22558.5">
      <Uri>https://github.com/dotnet/aspnetcore</Uri>
      <Sha>1bee0afeedab9d6d9d1cf23e65daa7ea5fcc6d47</Sha>
    </Dependency>
    <Dependency Name="Microsoft.AspNetCore.Components.SdkAnalyzers" Version="8.0.0-alpha.1.22558.5">
      <Uri>https://github.com/dotnet/aspnetcore</Uri>
      <Sha>1bee0afeedab9d6d9d1cf23e65daa7ea5fcc6d47</Sha>
    </Dependency>
    <Dependency Name="Microsoft.AspNetCore.Mvc.Analyzers" Version="8.0.0-alpha.1.22558.5">
      <Uri>https://github.com/dotnet/aspnetcore</Uri>
      <Sha>1bee0afeedab9d6d9d1cf23e65daa7ea5fcc6d47</Sha>
    </Dependency>
    <Dependency Name="Microsoft.AspNetCore.Mvc.Api.Analyzers" Version="8.0.0-alpha.1.22558.5">
      <Uri>https://github.com/dotnet/aspnetcore</Uri>
      <Sha>1bee0afeedab9d6d9d1cf23e65daa7ea5fcc6d47</Sha>
>>>>>>> f14f8401
    </Dependency>
    <Dependency Name="Microsoft.CodeAnalysis.Razor.Tooling.Internal" Version="7.0.0-preview.5.22412.2">
      <Uri>https://github.com/dotnet/razor-compiler</Uri>
      <Sha>a41514681a4db83c7cae7e17debf668d12efc1bb</Sha>
      <SourceBuild RepoName="razor-compiler" ManagedOnly="true" />
    </Dependency>
    <Dependency Name="Microsoft.AspNetCore.Mvc.Razor.Extensions.Tooling.Internal" Version="7.0.0-preview.5.22412.2">
      <Uri>https://github.com/dotnet/razor-compiler</Uri>
      <Sha>a41514681a4db83c7cae7e17debf668d12efc1bb</Sha>
    </Dependency>
    <Dependency Name="Microsoft.AspNetCore.Razor.SourceGenerator.Tooling.Internal" Version="7.0.0-preview.5.22412.2">
      <Uri>https://github.com/dotnet/razor-compiler</Uri>
      <Sha>a41514681a4db83c7cae7e17debf668d12efc1bb</Sha>
    </Dependency>
    <Dependency Name="Microsoft.NET.Sdk.Razor.SourceGenerators.Transport" Version="7.0.0-preview.5.22412.2">
      <Uri>https://github.com/dotnet/razor-compiler</Uri>
      <Sha>a41514681a4db83c7cae7e17debf668d12efc1bb</Sha>
    </Dependency>
<<<<<<< HEAD
    <Dependency Name="Microsoft.Extensions.FileProviders.Embedded" Version="7.0.0">
      <Uri>https://dev.azure.com/dnceng/internal/_git/dotnet-aspnetcore</Uri>
      <Sha>bb01bbf4433e27289b99001b7de6a582879d1835</Sha>
    </Dependency>
    <Dependency Name="Microsoft.AspNetCore.Authorization" Version="7.0.0">
      <Uri>https://dev.azure.com/dnceng/internal/_git/dotnet-aspnetcore</Uri>
      <Sha>bb01bbf4433e27289b99001b7de6a582879d1835</Sha>
    </Dependency>
    <Dependency Name="Microsoft.AspNetCore.Components.Web" Version="7.0.0">
      <Uri>https://dev.azure.com/dnceng/internal/_git/dotnet-aspnetcore</Uri>
      <Sha>bb01bbf4433e27289b99001b7de6a582879d1835</Sha>
    </Dependency>
    <Dependency Name="Microsoft.JSInterop" Version="7.0.0">
      <Uri>https://dev.azure.com/dnceng/internal/_git/dotnet-aspnetcore</Uri>
      <Sha>bb01bbf4433e27289b99001b7de6a582879d1835</Sha>
=======
    <Dependency Name="Microsoft.Extensions.FileProviders.Embedded" Version="8.0.0-alpha.1.22558.5">
      <Uri>https://github.com/dotnet/aspnetcore</Uri>
      <Sha>1bee0afeedab9d6d9d1cf23e65daa7ea5fcc6d47</Sha>
    </Dependency>
    <Dependency Name="Microsoft.AspNetCore.Authorization" Version="8.0.0-alpha.1.22558.5">
      <Uri>https://github.com/dotnet/aspnetcore</Uri>
      <Sha>1bee0afeedab9d6d9d1cf23e65daa7ea5fcc6d47</Sha>
    </Dependency>
    <Dependency Name="Microsoft.AspNetCore.Components.Web" Version="8.0.0-alpha.1.22558.5">
      <Uri>https://github.com/dotnet/aspnetcore</Uri>
      <Sha>1bee0afeedab9d6d9d1cf23e65daa7ea5fcc6d47</Sha>
    </Dependency>
    <Dependency Name="Microsoft.JSInterop" Version="8.0.0-alpha.1.22558.5">
      <Uri>https://github.com/dotnet/aspnetcore</Uri>
      <Sha>1bee0afeedab9d6d9d1cf23e65daa7ea5fcc6d47</Sha>
>>>>>>> f14f8401
    </Dependency>
    <Dependency Name="Microsoft.Web.Xdt" Version="7.0.0-preview.22423.2" Pinned="true">
      <Uri>https://github.com/dotnet/xdt</Uri>
      <Sha>9a1c3e1b7f0c8763d4c96e593961a61a72679a7b</Sha>
      <SourceBuild RepoName="xdt" ManagedOnly="true" />
    </Dependency>
    <Dependency Name="Microsoft.CodeAnalysis.NetAnalyzers" Version="7.0.0-preview1.22511.2">
      <Uri>https://github.com/dotnet/roslyn-analyzers</Uri>
      <Sha>83c80bfbd2d283405d94af5e4bb496bf7d185b01</Sha>
    </Dependency>
    <Dependency Name="Microsoft.SourceBuild.Intermediate.roslyn-analyzers" Version="3.3.4-beta1.22511.2">
      <Uri>https://github.com/dotnet/roslyn-analyzers</Uri>
      <Sha>83c80bfbd2d283405d94af5e4bb496bf7d185b01</Sha>
      <SourceBuild RepoName="roslyn-analyzers" ManagedOnly="true" />
    </Dependency>
    <Dependency Name="System.CommandLine" Version="2.0.0-beta4.22526.1">
      <Uri>https://github.com/dotnet/command-line-api</Uri>
      <Sha>605dd1d76ddfea34aa42b4337dfb3f7b467acb0d</Sha>
    </Dependency>
    <Dependency Name="Microsoft.SourceBuild.Intermediate.command-line-api" Version="0.1.352601">
      <Uri>https://github.com/dotnet/command-line-api</Uri>
      <Sha>605dd1d76ddfea34aa42b4337dfb3f7b467acb0d</Sha>
      <SourceBuild RepoName="command-line-api" ManagedOnly="true" />
    </Dependency>
    <Dependency Name="Microsoft.SourceBuild.Intermediate.source-build-externals" Version="8.0.0-alpha.1.22552.1">
      <Uri>https://github.com/dotnet/source-build-externals</Uri>
      <Sha>4d37f75b11b8613594fcb38bd9b965a75877c49f</Sha>
      <SourceBuild RepoName="source-build-externals" ManagedOnly="true" />
    </Dependency>
  </ProductDependencies>
  <ToolsetDependencies>
    <Dependency Name="Microsoft.DotNet.Arcade.Sdk" Version="8.0.0-beta.22554.2">
      <Uri>https://github.com/dotnet/arcade</Uri>
      <Sha>80b6be47e1425ea90c5febffac119250043a0c92</Sha>
      <SourceBuild RepoName="arcade" ManagedOnly="true" />
    </Dependency>
    <Dependency Name="Microsoft.DotNet.Helix.Sdk" Version="8.0.0-beta.22554.2">
      <Uri>https://github.com/dotnet/arcade</Uri>
      <Sha>80b6be47e1425ea90c5febffac119250043a0c92</Sha>
    </Dependency>
    <Dependency Name="Microsoft.DotNet.SignTool" Version="8.0.0-beta.22554.2">
      <Uri>https://github.com/dotnet/arcade</Uri>
      <Sha>80b6be47e1425ea90c5febffac119250043a0c92</Sha>
    </Dependency>
    <Dependency Name="Microsoft.DotNet.XUnitExtensions" Version="8.0.0-beta.22554.2">
      <Uri>https://github.com/dotnet/arcade</Uri>
      <Sha>80b6be47e1425ea90c5febffac119250043a0c92</Sha>
    </Dependency>
<<<<<<< HEAD
    <Dependency Name="System.Reflection.MetadataLoadContext" Version="7.0.0">
      <Uri>https://dev.azure.com/dnceng/internal/_git/dotnet-runtime</Uri>
      <Sha>d099f075e45d2aa6007a22b71b45a08758559f80</Sha>
=======
    <Dependency Name="System.Reflection.MetadataLoadContext" Version="8.0.0-alpha.1.22559.1">
      <Uri>https://github.com/dotnet/runtime</Uri>
      <Sha>136657403c045ab99e0cb18ef2a39e0179e6b434</Sha>
>>>>>>> f14f8401
    </Dependency>
    <Dependency Name="Microsoft.DotNet.XliffTasks" Version="1.0.0-beta.22513.1" CoherentParentDependency="Microsoft.DotNet.Arcade.Sdk">
      <Uri>https://github.com/dotnet/xliff-tasks</Uri>
      <Sha>366ad9b9f7af7d0eddbd36d1e13d8fcff0ac99db</Sha>
      <SourceBuild RepoName="xliff-tasks" ManagedOnly="true" />
    </Dependency>
  </ToolsetDependencies>
</Dependencies><|MERGE_RESOLUTION|>--- conflicted
+++ resolved
@@ -1,52 +1,6 @@
 <?xml version="1.0" encoding="utf-8"?>
 <Dependencies>
   <ProductDependencies>
-<<<<<<< HEAD
-    <Dependency Name="Microsoft.TemplateEngine.Abstractions" Version="7.0.200-alpha.1.22559.19">
-      <Uri>https://github.com/dotnet/templating</Uri>
-      <Sha>fe1cc2e2054b76e001c4d8fe2679824c76b5fdee</Sha>
-    </Dependency>
-    <Dependency Name="Microsoft.TemplateEngine.Mocks" Version="7.0.200-alpha.1.22559.19">
-      <Uri>https://github.com/dotnet/templating</Uri>
-      <Sha>fe1cc2e2054b76e001c4d8fe2679824c76b5fdee</Sha>
-      <SourceBuild RepoName="templating" ManagedOnly="true" />
-    </Dependency>
-    <Dependency Name="Microsoft.NETCore.App.Ref" Version="7.0.0">
-      <Uri>https://dev.azure.com/dnceng/internal/_git/dotnet-runtime</Uri>
-      <Sha>d099f075e45d2aa6007a22b71b45a08758559f80</Sha>
-    </Dependency>
-    <Dependency Name="VS.Redist.Common.NetCore.SharedFramework.x64.7.0" Version="7.0.0-rtm.22518.5">
-      <Uri>https://dev.azure.com/dnceng/internal/_git/dotnet-runtime</Uri>
-      <Sha>d099f075e45d2aa6007a22b71b45a08758559f80</Sha>
-    </Dependency>
-    <Dependency Name="VS.Redist.Common.NetCore.TargetingPack.x64.7.0" Version="7.0.0-rtm.22518.5">
-      <Uri>https://dev.azure.com/dnceng/internal/_git/dotnet-runtime</Uri>
-      <Sha>d099f075e45d2aa6007a22b71b45a08758559f80</Sha>
-    </Dependency>
-    <Dependency Name="Microsoft.NETCore.App.Runtime.win-x64" Version="7.0.0">
-      <Uri>https://dev.azure.com/dnceng/internal/_git/dotnet-runtime</Uri>
-      <Sha>d099f075e45d2aa6007a22b71b45a08758559f80</Sha>
-    </Dependency>
-    <Dependency Name="Microsoft.NETCore.App.Host.win-x64" Version="7.0.0">
-      <Uri>https://dev.azure.com/dnceng/internal/_git/dotnet-runtime</Uri>
-      <Sha>d099f075e45d2aa6007a22b71b45a08758559f80</Sha>
-    </Dependency>
-    <Dependency Name="Microsoft.NETCore.Platforms" Version="7.0.0">
-      <Uri>https://dev.azure.com/dnceng/internal/_git/dotnet-runtime</Uri>
-      <Sha>d099f075e45d2aa6007a22b71b45a08758559f80</Sha>
-    </Dependency>
-    <Dependency Name="Microsoft.NET.HostModel" Version="7.0.0-rtm.22518.5">
-      <Uri>https://dev.azure.com/dnceng/internal/_git/dotnet-runtime</Uri>
-      <Sha>d099f075e45d2aa6007a22b71b45a08758559f80</Sha>
-    </Dependency>
-    <Dependency Name="Microsoft.Extensions.DependencyModel" Version="7.0.0">
-      <Uri>https://dev.azure.com/dnceng/internal/_git/dotnet-runtime</Uri>
-      <Sha>d099f075e45d2aa6007a22b71b45a08758559f80</Sha>
-    </Dependency>
-    <Dependency Name="Microsoft.NETCore.DotNetHostResolver" Version="7.0.0">
-      <Uri>https://dev.azure.com/dnceng/internal/_git/dotnet-runtime</Uri>
-      <Sha>d099f075e45d2aa6007a22b71b45a08758559f80</Sha>
-=======
     <Dependency Name="Microsoft.TemplateEngine.Abstractions" Version="8.0.100-alpha.1.22558.8">
       <Uri>https://github.com/dotnet/templating</Uri>
       <Sha>fedc32080e326a6ede705a7c1c64f8c3178cb84c</Sha>
@@ -87,7 +41,6 @@
     <Dependency Name="Microsoft.NETCore.DotNetHostResolver" Version="8.0.0-alpha.1.22559.1">
       <Uri>https://github.com/dotnet/runtime</Uri>
       <Sha>136657403c045ab99e0cb18ef2a39e0179e6b434</Sha>
->>>>>>> f14f8401
     </Dependency>
     <Dependency Name="Microsoft.Build" Version="17.5.0-preview-22558-04">
       <Uri>https://github.com/dotnet/msbuild</Uri>
@@ -97,7 +50,6 @@
       <Uri>https://github.com/dotnet/msbuild</Uri>
       <Sha>15b127d2445d6b68429f1c31d9ff98fe4e1e728c</Sha>
     </Dependency>
-<<<<<<< HEAD
     <Dependency Name="Microsoft.FSharp.Compiler" Version="12.5.0-beta.22559.7">
       <Uri>https://github.com/dotnet/fsharp</Uri>
       <Sha>126877797a797eeb17ddfb8d18904c18eca8aa5d</Sha>
@@ -105,15 +57,6 @@
     <Dependency Name="Microsoft.SourceBuild.Intermediate.fsharp" Version="7.0.1-beta.22559.7">
       <Uri>https://github.com/dotnet/fsharp</Uri>
       <Sha>126877797a797eeb17ddfb8d18904c18eca8aa5d</Sha>
-=======
-    <Dependency Name="Microsoft.FSharp.Compiler" Version="12.5.0-beta.22558.3">
-      <Uri>https://github.com/dotnet/fsharp</Uri>
-      <Sha>d52c1a7fd204d8835b226e0be501da90c6142f14</Sha>
-    </Dependency>
-    <Dependency Name="Microsoft.SourceBuild.Intermediate.fsharp" Version="7.0.1-beta.22558.3">
-      <Uri>https://github.com/dotnet/fsharp</Uri>
-      <Sha>d52c1a7fd204d8835b226e0be501da90c6142f14</Sha>
->>>>>>> f14f8401
       <SourceBuild RepoName="fsharp" ManagedOnly="true" />
     </Dependency>
     <Dependency Name="dotnet-format" Version="7.0.351202">
@@ -150,15 +93,6 @@
       <Uri>https://github.com/dotnet/roslyn</Uri>
       <Sha>09bf1ae4c8671b48bbf4e28f2a2d926de037d068</Sha>
     </Dependency>
-<<<<<<< HEAD
-    <Dependency Name="Microsoft.AspNetCore.DeveloperCertificates.XPlat" Version="7.0.0-rtm.22518.19">
-      <Uri>https://dev.azure.com/dnceng/internal/_git/dotnet-aspnetcore</Uri>
-      <Sha>bb01bbf4433e27289b99001b7de6a582879d1835</Sha>
-    </Dependency>
-    <Dependency Name="Microsoft.AspNetCore.TestHost" Version="7.0.0">
-      <Uri>https://dev.azure.com/dnceng/internal/_git/dotnet-aspnetcore</Uri>
-      <Sha>bb01bbf4433e27289b99001b7de6a582879d1835</Sha>
-=======
     <Dependency Name="Microsoft.AspNetCore.DeveloperCertificates.XPlat" Version="8.0.0-alpha.1.22558.5">
       <Uri>https://github.com/dotnet/aspnetcore</Uri>
       <Sha>1bee0afeedab9d6d9d1cf23e65daa7ea5fcc6d47</Sha>
@@ -166,7 +100,6 @@
     <Dependency Name="Microsoft.AspNetCore.TestHost" Version="8.0.0-alpha.1.22558.5">
       <Uri>https://github.com/dotnet/aspnetcore</Uri>
       <Sha>1bee0afeedab9d6d9d1cf23e65daa7ea5fcc6d47</Sha>
->>>>>>> f14f8401
     </Dependency>
     <Dependency Name="NuGet.Build.Tasks" Version="6.5.0-preview.2.69">
       <Uri>https://github.com/nuget/nuget.client</Uri>
@@ -176,102 +109,6 @@
       <Uri>https://github.com/microsoft/vstest</Uri>
       <Sha>02296a2873652bc5911ae4b58d74f9faae03917d</Sha>
     </Dependency>
-<<<<<<< HEAD
-    <Dependency Name="Microsoft.NET.ILLink.Tasks" Version="7.0.100-1.22558.2">
-      <Uri>https://github.com/dotnet/linker</Uri>
-      <Sha>22376ee081ea791b4c8bfa82509f8e45af4bc629</Sha>
-      <SourceBuild RepoName="linker" ManagedOnly="true" />
-    </Dependency>
-    <Dependency Name="Microsoft.DotNet.ILCompiler" Version="7.0.0">
-      <Uri>https://dev.azure.com/dnceng/internal/_git/dotnet-runtime</Uri>
-      <Sha>d099f075e45d2aa6007a22b71b45a08758559f80</Sha>
-      <SourceBuildTarball RepoName="runtime" ManagedOnly="true" />
-    </Dependency>
-    <Dependency Name="Microsoft.NET.ILLink.Analyzers" Version="7.0.100-1.22558.2">
-      <Uri>https://github.com/dotnet/linker</Uri>
-      <Sha>22376ee081ea791b4c8bfa82509f8e45af4bc629</Sha>
-    </Dependency>
-    <Dependency Name="System.CodeDom" Version="7.0.0">
-      <Uri>https://dev.azure.com/dnceng/internal/_git/dotnet-runtime</Uri>
-      <Sha>d099f075e45d2aa6007a22b71b45a08758559f80</Sha>
-    </Dependency>
-    <Dependency Name="System.Security.Cryptography.ProtectedData" Version="7.0.0">
-      <Uri>https://dev.azure.com/dnceng/internal/_git/dotnet-runtime</Uri>
-      <Sha>d099f075e45d2aa6007a22b71b45a08758559f80</Sha>
-    </Dependency>
-    <Dependency Name="System.Text.Encoding.CodePages" Version="7.0.0">
-      <Uri>https://dev.azure.com/dnceng/internal/_git/dotnet-runtime</Uri>
-      <Sha>d099f075e45d2aa6007a22b71b45a08758559f80</Sha>
-    </Dependency>
-    <Dependency Name="System.Resources.Extensions" Version="7.0.0">
-      <Uri>https://dev.azure.com/dnceng/internal/_git/dotnet-runtime</Uri>
-      <Sha>d099f075e45d2aa6007a22b71b45a08758559f80</Sha>
-    </Dependency>
-    <Dependency Name="Microsoft.WindowsDesktop.App.Runtime.win-x64" Version="7.0.0">
-      <Uri>https://dev.azure.com/dnceng/internal/_git/dotnet-windowsdesktop</Uri>
-      <Sha>417429fc040af552532bb07aad29e5e8639b840f</Sha>
-    </Dependency>
-    <Dependency Name="VS.Redist.Common.WindowsDesktop.SharedFramework.x64.7.0" Version="7.0.0-rtm.22519.1">
-      <Uri>https://dev.azure.com/dnceng/internal/_git/dotnet-windowsdesktop</Uri>
-      <Sha>417429fc040af552532bb07aad29e5e8639b840f</Sha>
-    </Dependency>
-    <Dependency Name="Microsoft.WindowsDesktop.App.Ref" Version="7.0.0">
-      <Uri>https://dev.azure.com/dnceng/internal/_git/dotnet-windowsdesktop</Uri>
-      <Sha>417429fc040af552532bb07aad29e5e8639b840f</Sha>
-    </Dependency>
-    <Dependency Name="VS.Redist.Common.WindowsDesktop.TargetingPack.x64.7.0" Version="7.0.0-rtm.22519.1">
-      <Uri>https://dev.azure.com/dnceng/internal/_git/dotnet-windowsdesktop</Uri>
-      <Sha>417429fc040af552532bb07aad29e5e8639b840f</Sha>
-    </Dependency>
-    <Dependency Name="Microsoft.NET.Sdk.WindowsDesktop" Version="7.0.0-rtm.22518.2" CoherentParentDependency="Microsoft.WindowsDesktop.App.Ref">
-      <Uri>https://dev.azure.com/dnceng/internal/_git/dotnet-wpf</Uri>
-      <Sha>636e2b7a00a434a354a126f510a56e16ce3c6bbc</Sha>
-    </Dependency>
-    <Dependency Name="Microsoft.AspNetCore.App.Ref" Version="7.0.0">
-      <Uri>https://dev.azure.com/dnceng/internal/_git/dotnet-aspnetcore</Uri>
-      <Sha>bb01bbf4433e27289b99001b7de6a582879d1835</Sha>
-    </Dependency>
-    <Dependency Name="Microsoft.AspNetCore.App.Ref.Internal" Version="7.0.0-rtm.22518.19">
-      <Uri>https://dev.azure.com/dnceng/internal/_git/dotnet-aspnetcore</Uri>
-      <Sha>bb01bbf4433e27289b99001b7de6a582879d1835</Sha>
-    </Dependency>
-    <Dependency Name="Microsoft.AspNetCore.App.Runtime.win-x64" Version="7.0.0">
-      <Uri>https://dev.azure.com/dnceng/internal/_git/dotnet-aspnetcore</Uri>
-      <Sha>bb01bbf4433e27289b99001b7de6a582879d1835</Sha>
-    </Dependency>
-    <Dependency Name="VS.Redist.Common.AspNetCore.SharedFramework.x64.7.0" Version="7.0.0-rtm.22518.19">
-      <Uri>https://dev.azure.com/dnceng/internal/_git/dotnet-aspnetcore</Uri>
-      <Sha>bb01bbf4433e27289b99001b7de6a582879d1835</Sha>
-      <SourceBuild RepoName="aspnetcore" ManagedOnly="true" />
-    </Dependency>
-    <Dependency Name="dotnet-dev-certs" Version="7.0.0-rtm.22518.19">
-      <Uri>https://dev.azure.com/dnceng/internal/_git/dotnet-aspnetcore</Uri>
-      <Sha>bb01bbf4433e27289b99001b7de6a582879d1835</Sha>
-    </Dependency>
-    <Dependency Name="dotnet-user-jwts" Version="7.0.0-rtm.22518.19">
-      <Uri>https://dev.azure.com/dnceng/internal/_git/dotnet-aspnetcore</Uri>
-      <Sha>bb01bbf4433e27289b99001b7de6a582879d1835</Sha>
-    </Dependency>
-    <Dependency Name="dotnet-user-secrets" Version="7.0.0-rtm.22518.19">
-      <Uri>https://dev.azure.com/dnceng/internal/_git/dotnet-aspnetcore</Uri>
-      <Sha>bb01bbf4433e27289b99001b7de6a582879d1835</Sha>
-    </Dependency>
-    <Dependency Name="Microsoft.AspNetCore.Analyzers" Version="7.0.0-rtm.22518.19">
-      <Uri>https://dev.azure.com/dnceng/internal/_git/dotnet-aspnetcore</Uri>
-      <Sha>bb01bbf4433e27289b99001b7de6a582879d1835</Sha>
-    </Dependency>
-    <Dependency Name="Microsoft.AspNetCore.Components.SdkAnalyzers" Version="7.0.0-rtm.22518.19">
-      <Uri>https://dev.azure.com/dnceng/internal/_git/dotnet-aspnetcore</Uri>
-      <Sha>bb01bbf4433e27289b99001b7de6a582879d1835</Sha>
-    </Dependency>
-    <Dependency Name="Microsoft.AspNetCore.Mvc.Analyzers" Version="7.0.0-rtm.22518.19">
-      <Uri>https://dev.azure.com/dnceng/internal/_git/dotnet-aspnetcore</Uri>
-      <Sha>bb01bbf4433e27289b99001b7de6a582879d1835</Sha>
-    </Dependency>
-    <Dependency Name="Microsoft.AspNetCore.Mvc.Api.Analyzers" Version="7.0.0-rtm.22518.19">
-      <Uri>https://dev.azure.com/dnceng/internal/_git/dotnet-aspnetcore</Uri>
-      <Sha>bb01bbf4433e27289b99001b7de6a582879d1835</Sha>
-=======
     <Dependency Name="Microsoft.NET.ILLink.Tasks" Version="7.0.100-1.22559.2">
       <Uri>https://github.com/dotnet/linker</Uri>
       <Sha>73e08af5da4d32f3f4f34a8fc680b773b875bcda</Sha>
@@ -361,7 +198,6 @@
     <Dependency Name="Microsoft.AspNetCore.Mvc.Api.Analyzers" Version="8.0.0-alpha.1.22558.5">
       <Uri>https://github.com/dotnet/aspnetcore</Uri>
       <Sha>1bee0afeedab9d6d9d1cf23e65daa7ea5fcc6d47</Sha>
->>>>>>> f14f8401
     </Dependency>
     <Dependency Name="Microsoft.CodeAnalysis.Razor.Tooling.Internal" Version="7.0.0-preview.5.22412.2">
       <Uri>https://github.com/dotnet/razor-compiler</Uri>
@@ -380,23 +216,6 @@
       <Uri>https://github.com/dotnet/razor-compiler</Uri>
       <Sha>a41514681a4db83c7cae7e17debf668d12efc1bb</Sha>
     </Dependency>
-<<<<<<< HEAD
-    <Dependency Name="Microsoft.Extensions.FileProviders.Embedded" Version="7.0.0">
-      <Uri>https://dev.azure.com/dnceng/internal/_git/dotnet-aspnetcore</Uri>
-      <Sha>bb01bbf4433e27289b99001b7de6a582879d1835</Sha>
-    </Dependency>
-    <Dependency Name="Microsoft.AspNetCore.Authorization" Version="7.0.0">
-      <Uri>https://dev.azure.com/dnceng/internal/_git/dotnet-aspnetcore</Uri>
-      <Sha>bb01bbf4433e27289b99001b7de6a582879d1835</Sha>
-    </Dependency>
-    <Dependency Name="Microsoft.AspNetCore.Components.Web" Version="7.0.0">
-      <Uri>https://dev.azure.com/dnceng/internal/_git/dotnet-aspnetcore</Uri>
-      <Sha>bb01bbf4433e27289b99001b7de6a582879d1835</Sha>
-    </Dependency>
-    <Dependency Name="Microsoft.JSInterop" Version="7.0.0">
-      <Uri>https://dev.azure.com/dnceng/internal/_git/dotnet-aspnetcore</Uri>
-      <Sha>bb01bbf4433e27289b99001b7de6a582879d1835</Sha>
-=======
     <Dependency Name="Microsoft.Extensions.FileProviders.Embedded" Version="8.0.0-alpha.1.22558.5">
       <Uri>https://github.com/dotnet/aspnetcore</Uri>
       <Sha>1bee0afeedab9d6d9d1cf23e65daa7ea5fcc6d47</Sha>
@@ -412,7 +231,6 @@
     <Dependency Name="Microsoft.JSInterop" Version="8.0.0-alpha.1.22558.5">
       <Uri>https://github.com/dotnet/aspnetcore</Uri>
       <Sha>1bee0afeedab9d6d9d1cf23e65daa7ea5fcc6d47</Sha>
->>>>>>> f14f8401
     </Dependency>
     <Dependency Name="Microsoft.Web.Xdt" Version="7.0.0-preview.22423.2" Pinned="true">
       <Uri>https://github.com/dotnet/xdt</Uri>
@@ -461,15 +279,9 @@
       <Uri>https://github.com/dotnet/arcade</Uri>
       <Sha>80b6be47e1425ea90c5febffac119250043a0c92</Sha>
     </Dependency>
-<<<<<<< HEAD
-    <Dependency Name="System.Reflection.MetadataLoadContext" Version="7.0.0">
-      <Uri>https://dev.azure.com/dnceng/internal/_git/dotnet-runtime</Uri>
-      <Sha>d099f075e45d2aa6007a22b71b45a08758559f80</Sha>
-=======
     <Dependency Name="System.Reflection.MetadataLoadContext" Version="8.0.0-alpha.1.22559.1">
       <Uri>https://github.com/dotnet/runtime</Uri>
       <Sha>136657403c045ab99e0cb18ef2a39e0179e6b434</Sha>
->>>>>>> f14f8401
     </Dependency>
     <Dependency Name="Microsoft.DotNet.XliffTasks" Version="1.0.0-beta.22513.1" CoherentParentDependency="Microsoft.DotNet.Arcade.Sdk">
       <Uri>https://github.com/dotnet/xliff-tasks</Uri>
