<?xml version="1.0" encoding="utf-8"?>
<Dependencies>
  <ProductDependencies>
    <Dependency Name="Microsoft.TemplateEngine.Abstractions" Version="8.0.304">
      <Uri>https://github.com/dotnet/templating</Uri>
      <Sha>411e499037ec280f6bb2c9d3baf94bb309406f61</Sha>
    </Dependency>
    <Dependency Name="Microsoft.TemplateEngine.Mocks" Version="8.0.304-servicing.24353.4">
      <Uri>https://github.com/dotnet/templating</Uri>
      <Sha>411e499037ec280f6bb2c9d3baf94bb309406f61</Sha>
    </Dependency>
    <Dependency Name="Microsoft.SourceBuild.Intermediate.templating" Version="8.0.304-servicing.24353.4">
      <Uri>https://github.com/dotnet/templating</Uri>
      <Sha>411e499037ec280f6bb2c9d3baf94bb309406f61</Sha>
      <SourceBuild RepoName="templating" ManagedOnly="true" />
    </Dependency>
    <Dependency Name="Microsoft.NETCore.App.Ref" Version="8.0.7">
      <Uri>https://dev.azure.com/dnceng/internal/_git/dotnet-runtime</Uri>
      <Sha>2aade6beb02ea367fd97c4070a4198802fe61c03</Sha>
    </Dependency>
    <Dependency Name="VS.Redist.Common.NetCore.SharedFramework.x64.8.0" Version="8.0.7-servicing.24313.11">
      <Uri>https://dev.azure.com/dnceng/internal/_git/dotnet-runtime</Uri>
      <Sha>2aade6beb02ea367fd97c4070a4198802fe61c03</Sha>
      <SourceBuild RepoName="runtime" ManagedOnly="false" />
    </Dependency>
    <Dependency Name="VS.Redist.Common.NetCore.TargetingPack.x64.8.0" Version="8.0.7-servicing.24313.11">
      <Uri>https://dev.azure.com/dnceng/internal/_git/dotnet-runtime</Uri>
      <Sha>2aade6beb02ea367fd97c4070a4198802fe61c03</Sha>
    </Dependency>
    <Dependency Name="Microsoft.NETCore.App.Runtime.win-x64" Version="8.0.7">
      <Uri>https://dev.azure.com/dnceng/internal/_git/dotnet-runtime</Uri>
      <Sha>2aade6beb02ea367fd97c4070a4198802fe61c03</Sha>
    </Dependency>
    <Dependency Name="Microsoft.NETCore.App.Host.win-x64" Version="8.0.7">
      <Uri>https://dev.azure.com/dnceng/internal/_git/dotnet-runtime</Uri>
      <Sha>2aade6beb02ea367fd97c4070a4198802fe61c03</Sha>
    </Dependency>
    <Dependency Name="Microsoft.NETCore.Platforms" Version="8.0.7-servicing.24313.11">
      <Uri>https://dev.azure.com/dnceng/internal/_git/dotnet-runtime</Uri>
      <Sha>2aade6beb02ea367fd97c4070a4198802fe61c03</Sha>
    </Dependency>
    <Dependency Name="Microsoft.NET.HostModel" Version="8.0.7-servicing.24313.11">
      <Uri>https://dev.azure.com/dnceng/internal/_git/dotnet-runtime</Uri>
      <Sha>2aade6beb02ea367fd97c4070a4198802fe61c03</Sha>
    </Dependency>
    <Dependency Name="Microsoft.Extensions.DependencyModel" Version="8.0.1">
      <Uri>https://dev.azure.com/dnceng/internal/_git/dotnet-runtime</Uri>
      <Sha>2aade6beb02ea367fd97c4070a4198802fe61c03</Sha>
    </Dependency>
    <Dependency Name="Microsoft.NETCore.DotNetHostResolver" Version="8.0.7">
      <Uri>https://dev.azure.com/dnceng/internal/_git/dotnet-runtime</Uri>
      <Sha>2aade6beb02ea367fd97c4070a4198802fe61c03</Sha>
    </Dependency>
    <Dependency Name="Microsoft.NET.Workload.Emscripten.Current.Manifest-8.0.100" Version="8.0.7" CoherentParentDependency="Microsoft.NETCore.App.Runtime.win-x64">
      <Uri>https://github.com/dotnet/emsdk</Uri>
      <Sha>a64772f521c578bc9925578b1384d3a08a02d31d</Sha>
    </Dependency>
    <Dependency Name="Microsoft.Build" Version="17.10.4">
      <Uri>https://github.com/dotnet/msbuild</Uri>
      <Sha>10fbfbf2eeb0597fdc1f600d87d38c7f57317bdc</Sha>
    </Dependency>
    <Dependency Name="Microsoft.Build.Localization" Version="17.10.4-preview-24218-02">
      <Uri>https://github.com/dotnet/msbuild</Uri>
      <Sha>10fbfbf2eeb0597fdc1f600d87d38c7f57317bdc</Sha>
    </Dependency>
    <Dependency Name="Microsoft.SourceBuild.Intermediate.msbuild" Version="17.10.4-preview-24218-02">
      <Uri>https://github.com/dotnet/msbuild</Uri>
      <Sha>10fbfbf2eeb0597fdc1f600d87d38c7f57317bdc</Sha>
      <SourceBuild RepoName="msbuild" ManagedOnly="true" />
    </Dependency>
    <Dependency Name="Microsoft.FSharp.Compiler" Version="12.8.301-beta.24271.6">
      <Uri>https://github.com/dotnet/fsharp</Uri>
      <Sha>80c165644db640d0f309affe0daa281c7e17b939</Sha>
    </Dependency>
    <Dependency Name="Microsoft.SourceBuild.Intermediate.fsharp" Version="8.0.301-beta.24271.6">
      <Uri>https://github.com/dotnet/fsharp</Uri>
      <Sha>80c165644db640d0f309affe0daa281c7e17b939</Sha>
      <SourceBuild RepoName="fsharp" ManagedOnly="true" />
    </Dependency>
    <Dependency Name="dotnet-format" Version="8.3.531401">
      <Uri>https://dev.azure.com/dnceng/internal/_git/dotnet-format</Uri>
      <Sha>ee9e8abfccd01075c622d6b0fdeb06de3d4a9843</Sha>
      <SourceBuild RepoName="format" ManagedOnly="true" />
    </Dependency>
<<<<<<< HEAD
    <Dependency Name="Microsoft.Net.Compilers.Toolset" Version="4.10.0-3.24324.8">
      <Uri>https://github.com/dotnet/roslyn</Uri>
      <Sha>04fb39164c99c519832109f21b22630bc9246fce</Sha>
      <SourceBuild RepoName="roslyn" ManagedOnly="true" />
    </Dependency>
    <Dependency Name="Microsoft.CodeAnalysis" Version="4.10.0-3.24324.8">
      <Uri>https://github.com/dotnet/roslyn</Uri>
      <Sha>04fb39164c99c519832109f21b22630bc9246fce</Sha>
    </Dependency>
    <Dependency Name="Microsoft.CodeAnalysis.CSharp" Version="4.10.0-3.24324.8">
      <Uri>https://github.com/dotnet/roslyn</Uri>
      <Sha>04fb39164c99c519832109f21b22630bc9246fce</Sha>
    </Dependency>
    <Dependency Name="Microsoft.CodeAnalysis.CSharp.CodeStyle" Version="4.10.0-3.24324.8">
      <Uri>https://github.com/dotnet/roslyn</Uri>
      <Sha>04fb39164c99c519832109f21b22630bc9246fce</Sha>
    </Dependency>
    <Dependency Name="Microsoft.CodeAnalysis.CSharp.Features" Version="4.10.0-3.24324.8">
      <Uri>https://github.com/dotnet/roslyn</Uri>
      <Sha>04fb39164c99c519832109f21b22630bc9246fce</Sha>
    </Dependency>
    <Dependency Name="Microsoft.CodeAnalysis.CSharp.Workspaces" Version="4.10.0-3.24324.8">
      <Uri>https://github.com/dotnet/roslyn</Uri>
      <Sha>04fb39164c99c519832109f21b22630bc9246fce</Sha>
    </Dependency>
    <Dependency Name="Microsoft.CodeAnalysis.Workspaces.MSBuild" Version="4.10.0-3.24324.8">
      <Uri>https://github.com/dotnet/roslyn</Uri>
      <Sha>04fb39164c99c519832109f21b22630bc9246fce</Sha>
=======
    <Dependency Name="Microsoft.Net.Compilers.Toolset" Version="4.10.0-3.24314.14">
      <Uri>https://dev.azure.com/dnceng/internal/_git/dotnet-roslyn</Uri>
      <Sha>259e82e9f20dd3dd3ec961f352ddcf9bc29072ea</Sha>
      <SourceBuild RepoName="roslyn" ManagedOnly="true" />
    </Dependency>
    <Dependency Name="Microsoft.CodeAnalysis" Version="4.10.0-3.24314.14">
      <Uri>https://dev.azure.com/dnceng/internal/_git/dotnet-roslyn</Uri>
      <Sha>259e82e9f20dd3dd3ec961f352ddcf9bc29072ea</Sha>
    </Dependency>
    <Dependency Name="Microsoft.CodeAnalysis.CSharp" Version="4.10.0-3.24314.14">
      <Uri>https://dev.azure.com/dnceng/internal/_git/dotnet-roslyn</Uri>
      <Sha>259e82e9f20dd3dd3ec961f352ddcf9bc29072ea</Sha>
    </Dependency>
    <Dependency Name="Microsoft.CodeAnalysis.CSharp.CodeStyle" Version="4.10.0-3.24314.14">
      <Uri>https://dev.azure.com/dnceng/internal/_git/dotnet-roslyn</Uri>
      <Sha>259e82e9f20dd3dd3ec961f352ddcf9bc29072ea</Sha>
    </Dependency>
    <Dependency Name="Microsoft.CodeAnalysis.CSharp.Features" Version="4.10.0-3.24314.14">
      <Uri>https://dev.azure.com/dnceng/internal/_git/dotnet-roslyn</Uri>
      <Sha>259e82e9f20dd3dd3ec961f352ddcf9bc29072ea</Sha>
    </Dependency>
    <Dependency Name="Microsoft.CodeAnalysis.CSharp.Workspaces" Version="4.10.0-3.24314.14">
      <Uri>https://dev.azure.com/dnceng/internal/_git/dotnet-roslyn</Uri>
      <Sha>259e82e9f20dd3dd3ec961f352ddcf9bc29072ea</Sha>
    </Dependency>
    <Dependency Name="Microsoft.CodeAnalysis.Workspaces.MSBuild" Version="4.10.0-3.24314.14">
      <Uri>https://dev.azure.com/dnceng/internal/_git/dotnet-roslyn</Uri>
      <Sha>259e82e9f20dd3dd3ec961f352ddcf9bc29072ea</Sha>
>>>>>>> 3ecaf320
    </Dependency>
    <Dependency Name="Microsoft.AspNetCore.DeveloperCertificates.XPlat" Version="8.0.7-servicing.24314.2">
      <Uri>https://dev.azure.com/dnceng/internal/_git/dotnet-aspnetcore</Uri>
      <Sha>2f1db20456007c9515068a35a65afdf99af70bc6</Sha>
    </Dependency>
    <Dependency Name="Microsoft.AspNetCore.TestHost" Version="8.0.7">
      <Uri>https://dev.azure.com/dnceng/internal/_git/dotnet-aspnetcore</Uri>
      <Sha>2f1db20456007c9515068a35a65afdf99af70bc6</Sha>
    </Dependency>
    <Dependency Name="Microsoft.Build.NuGetSdkResolver" Version="6.10.0-preview.2.97">
      <Uri>https://github.com/nuget/nuget.client</Uri>
      <Sha>fb50d1a45ed10b39b5f335bc3a4bdcaea9b951cf</Sha>
    </Dependency>
    <Dependency Name="NuGet.Build.Tasks" Version="6.10.0-preview.2.97">
      <Uri>https://github.com/nuget/nuget.client</Uri>
      <Sha>fb50d1a45ed10b39b5f335bc3a4bdcaea9b951cf</Sha>
    </Dependency>
    <Dependency Name="NuGet.Build.Tasks.Console" Version="6.10.0-preview.2.97">
      <Uri>https://github.com/nuget/nuget.client</Uri>
      <Sha>fb50d1a45ed10b39b5f335bc3a4bdcaea9b951cf</Sha>
    </Dependency>
    <Dependency Name="NuGet.Build.Tasks.Pack" Version="6.10.0-preview.2.97">
      <Uri>https://github.com/nuget/nuget.client</Uri>
      <Sha>fb50d1a45ed10b39b5f335bc3a4bdcaea9b951cf</Sha>
    </Dependency>
    <Dependency Name="NuGet.Commands" Version="6.10.0-preview.2.97">
      <Uri>https://github.com/nuget/nuget.client</Uri>
      <Sha>fb50d1a45ed10b39b5f335bc3a4bdcaea9b951cf</Sha>
    </Dependency>
    <Dependency Name="NuGet.CommandLine.XPlat" Version="6.10.0-preview.2.97">
      <Uri>https://github.com/nuget/nuget.client</Uri>
      <Sha>fb50d1a45ed10b39b5f335bc3a4bdcaea9b951cf</Sha>
    </Dependency>
    <Dependency Name="NuGet.Common" Version="6.10.0-preview.2.97">
      <Uri>https://github.com/nuget/nuget.client</Uri>
      <Sha>fb50d1a45ed10b39b5f335bc3a4bdcaea9b951cf</Sha>
    </Dependency>
    <Dependency Name="NuGet.Configuration" Version="6.10.0-preview.2.97">
      <Uri>https://github.com/nuget/nuget.client</Uri>
      <Sha>fb50d1a45ed10b39b5f335bc3a4bdcaea9b951cf</Sha>
    </Dependency>
    <Dependency Name="NuGet.Credentials" Version="6.10.0-preview.2.97">
      <Uri>https://github.com/nuget/nuget.client</Uri>
      <Sha>fb50d1a45ed10b39b5f335bc3a4bdcaea9b951cf</Sha>
    </Dependency>
    <Dependency Name="NuGet.DependencyResolver.Core" Version="6.10.0-preview.2.97">
      <Uri>https://github.com/nuget/nuget.client</Uri>
      <Sha>fb50d1a45ed10b39b5f335bc3a4bdcaea9b951cf</Sha>
    </Dependency>
    <Dependency Name="NuGet.Frameworks" Version="6.10.0-preview.2.97">
      <Uri>https://github.com/nuget/nuget.client</Uri>
      <Sha>fb50d1a45ed10b39b5f335bc3a4bdcaea9b951cf</Sha>
    </Dependency>
    <Dependency Name="NuGet.LibraryModel" Version="6.10.0-preview.2.97">
      <Uri>https://github.com/nuget/nuget.client</Uri>
      <Sha>fb50d1a45ed10b39b5f335bc3a4bdcaea9b951cf</Sha>
    </Dependency>
    <Dependency Name="NuGet.ProjectModel" Version="6.10.0-preview.2.97">
      <Uri>https://github.com/nuget/nuget.client</Uri>
      <Sha>fb50d1a45ed10b39b5f335bc3a4bdcaea9b951cf</Sha>
    </Dependency>
    <Dependency Name="NuGet.Protocol" Version="6.10.0-preview.2.97">
      <Uri>https://github.com/nuget/nuget.client</Uri>
      <Sha>fb50d1a45ed10b39b5f335bc3a4bdcaea9b951cf</Sha>
    </Dependency>
    <Dependency Name="NuGet.Packaging" Version="6.10.0-preview.2.97">
      <Uri>https://github.com/nuget/nuget.client</Uri>
      <Sha>fb50d1a45ed10b39b5f335bc3a4bdcaea9b951cf</Sha>
    </Dependency>
    <Dependency Name="NuGet.Versioning" Version="6.10.0-preview.2.97">
      <Uri>https://github.com/nuget/nuget.client</Uri>
      <Sha>fb50d1a45ed10b39b5f335bc3a4bdcaea9b951cf</Sha>
    </Dependency>
    <Dependency Name="NuGet.Localization" Version="6.10.0-preview.2.97">
      <Uri>https://github.com/nuget/nuget.client</Uri>
      <Sha>fb50d1a45ed10b39b5f335bc3a4bdcaea9b951cf</Sha>
    </Dependency>
    <Dependency Name="Microsoft.NET.Test.Sdk" Version="17.10.0-release-24317-02">
      <Uri>https://github.com/microsoft/vstest</Uri>
      <Sha>c4d80397805bec06b354d20aeb1773e243c6add0</Sha>
      <SourceBuild RepoName="vstest" ManagedOnly="true" />
    </Dependency>
    <Dependency Name="Microsoft.TestPlatform.CLI" Version="17.10.0-release-24317-02">
      <Uri>https://github.com/microsoft/vstest</Uri>
      <Sha>c4d80397805bec06b354d20aeb1773e243c6add0</Sha>
    </Dependency>
    <Dependency Name="Microsoft.TestPlatform.Build" Version="17.10.0-release-24317-02">
      <Uri>https://github.com/microsoft/vstest</Uri>
      <Sha>c4d80397805bec06b354d20aeb1773e243c6add0</Sha>
    </Dependency>
    <Dependency Name="Microsoft.NET.ILLink.Tasks" Version="8.0.7">
      <Uri>https://dev.azure.com/dnceng/internal/_git/dotnet-runtime</Uri>
      <Sha>2aade6beb02ea367fd97c4070a4198802fe61c03</Sha>
    </Dependency>
    <Dependency Name="System.CodeDom" Version="8.0.0">
      <Uri>https://dev.azure.com/dnceng/internal/_git/dotnet-runtime</Uri>
      <Sha>5535e31a712343a63f5d7d796cd874e563e5ac14</Sha>
    </Dependency>
    <Dependency Name="System.Security.Cryptography.ProtectedData" Version="8.0.0">
      <Uri>https://dev.azure.com/dnceng/internal/_git/dotnet-runtime</Uri>
      <Sha>5535e31a712343a63f5d7d796cd874e563e5ac14</Sha>
    </Dependency>
    <Dependency Name="System.Text.Encoding.CodePages" Version="8.0.0">
      <Uri>https://dev.azure.com/dnceng/internal/_git/dotnet-runtime</Uri>
      <Sha>5535e31a712343a63f5d7d796cd874e563e5ac14</Sha>
    </Dependency>
    <Dependency Name="System.Resources.Extensions" Version="8.0.0">
      <Uri>https://dev.azure.com/dnceng/internal/_git/dotnet-runtime</Uri>
      <Sha>5535e31a712343a63f5d7d796cd874e563e5ac14</Sha>
    </Dependency>
    <Dependency Name="Microsoft.WindowsDesktop.App.Runtime.win-x64" Version="8.0.7">
      <Uri>https://dev.azure.com/dnceng/internal/_git/dotnet-windowsdesktop</Uri>
      <Sha>28ae95bc8703be1ebc194391b03b6477cf59bed2</Sha>
    </Dependency>
    <Dependency Name="VS.Redist.Common.WindowsDesktop.SharedFramework.x64.8.0" Version="8.0.7-servicing.24314.3">
      <Uri>https://dev.azure.com/dnceng/internal/_git/dotnet-windowsdesktop</Uri>
      <Sha>28ae95bc8703be1ebc194391b03b6477cf59bed2</Sha>
    </Dependency>
    <Dependency Name="Microsoft.WindowsDesktop.App.Ref" Version="8.0.7">
      <Uri>https://dev.azure.com/dnceng/internal/_git/dotnet-windowsdesktop</Uri>
      <Sha>28ae95bc8703be1ebc194391b03b6477cf59bed2</Sha>
    </Dependency>
    <Dependency Name="VS.Redist.Common.WindowsDesktop.TargetingPack.x64.8.0" Version="8.0.7-servicing.24314.3">
      <Uri>https://dev.azure.com/dnceng/internal/_git/dotnet-windowsdesktop</Uri>
      <Sha>28ae95bc8703be1ebc194391b03b6477cf59bed2</Sha>
    </Dependency>
    <Dependency Name="Microsoft.NET.Sdk.WindowsDesktop" Version="8.0.7-servicing.24313.7" CoherentParentDependency="Microsoft.WindowsDesktop.App.Ref">
      <Uri>https://dev.azure.com/dnceng/internal/_git/dotnet-wpf</Uri>
      <Sha>43bb8cc831c2658e1117415019264bfe6f644f94</Sha>
    </Dependency>
    <Dependency Name="Microsoft.AspNetCore.App.Ref" Version="8.0.7">
      <Uri>https://dev.azure.com/dnceng/internal/_git/dotnet-aspnetcore</Uri>
      <Sha>2f1db20456007c9515068a35a65afdf99af70bc6</Sha>
    </Dependency>
    <Dependency Name="Microsoft.AspNetCore.App.Ref.Internal" Version="8.0.7-servicing.24314.2">
      <Uri>https://dev.azure.com/dnceng/internal/_git/dotnet-aspnetcore</Uri>
      <Sha>2f1db20456007c9515068a35a65afdf99af70bc6</Sha>
    </Dependency>
    <Dependency Name="Microsoft.AspNetCore.App.Runtime.win-x64" Version="8.0.7">
      <Uri>https://dev.azure.com/dnceng/internal/_git/dotnet-aspnetcore</Uri>
      <Sha>2f1db20456007c9515068a35a65afdf99af70bc6</Sha>
    </Dependency>
    <Dependency Name="VS.Redist.Common.AspNetCore.SharedFramework.x64.8.0" Version="8.0.7-servicing.24314.2">
      <Uri>https://dev.azure.com/dnceng/internal/_git/dotnet-aspnetcore</Uri>
      <Sha>2f1db20456007c9515068a35a65afdf99af70bc6</Sha>
      <SourceBuild RepoName="aspnetcore" ManagedOnly="true" />
    </Dependency>
    <Dependency Name="dotnet-dev-certs" Version="8.0.7-servicing.24314.2">
      <Uri>https://dev.azure.com/dnceng/internal/_git/dotnet-aspnetcore</Uri>
      <Sha>2f1db20456007c9515068a35a65afdf99af70bc6</Sha>
    </Dependency>
    <Dependency Name="dotnet-user-jwts" Version="8.0.7-servicing.24314.2">
      <Uri>https://dev.azure.com/dnceng/internal/_git/dotnet-aspnetcore</Uri>
      <Sha>2f1db20456007c9515068a35a65afdf99af70bc6</Sha>
    </Dependency>
    <Dependency Name="dotnet-user-secrets" Version="8.0.7-servicing.24314.2">
      <Uri>https://dev.azure.com/dnceng/internal/_git/dotnet-aspnetcore</Uri>
      <Sha>2f1db20456007c9515068a35a65afdf99af70bc6</Sha>
    </Dependency>
    <Dependency Name="Microsoft.AspNetCore.Analyzers" Version="8.0.7-servicing.24314.2">
      <Uri>https://dev.azure.com/dnceng/internal/_git/dotnet-aspnetcore</Uri>
      <Sha>2f1db20456007c9515068a35a65afdf99af70bc6</Sha>
    </Dependency>
    <Dependency Name="Microsoft.AspNetCore.Components.SdkAnalyzers" Version="8.0.7-servicing.24314.2">
      <Uri>https://dev.azure.com/dnceng/internal/_git/dotnet-aspnetcore</Uri>
      <Sha>2f1db20456007c9515068a35a65afdf99af70bc6</Sha>
    </Dependency>
    <Dependency Name="Microsoft.AspNetCore.Mvc.Analyzers" Version="8.0.7-servicing.24314.2">
      <Uri>https://dev.azure.com/dnceng/internal/_git/dotnet-aspnetcore</Uri>
      <Sha>2f1db20456007c9515068a35a65afdf99af70bc6</Sha>
    </Dependency>
    <Dependency Name="Microsoft.AspNetCore.Mvc.Api.Analyzers" Version="8.0.7-servicing.24314.2">
      <Uri>https://dev.azure.com/dnceng/internal/_git/dotnet-aspnetcore</Uri>
      <Sha>2f1db20456007c9515068a35a65afdf99af70bc6</Sha>
    </Dependency>
    <Dependency Name="Microsoft.CodeAnalysis.Razor.Tooling.Internal" Version="7.0.0-preview.24355.1">
      <Uri>https://github.com/dotnet/razor</Uri>
      <Sha>459fb2aa78c5e16dfc1eb25f078ead54d3a88fb5</Sha>
      <SourceBuild RepoName="razor" ManagedOnly="true" />
    </Dependency>
    <Dependency Name="Microsoft.AspNetCore.Mvc.Razor.Extensions.Tooling.Internal" Version="7.0.0-preview.24355.1">
      <Uri>https://github.com/dotnet/razor</Uri>
      <Sha>459fb2aa78c5e16dfc1eb25f078ead54d3a88fb5</Sha>
    </Dependency>
    <Dependency Name="Microsoft.NET.Sdk.Razor.SourceGenerators.Transport" Version="7.0.0-preview.24355.1">
      <Uri>https://github.com/dotnet/razor</Uri>
      <Sha>459fb2aa78c5e16dfc1eb25f078ead54d3a88fb5</Sha>
    </Dependency>
    <Dependency Name="Microsoft.Extensions.FileProviders.Embedded" Version="8.0.7">
      <Uri>https://dev.azure.com/dnceng/internal/_git/dotnet-aspnetcore</Uri>
      <Sha>2f1db20456007c9515068a35a65afdf99af70bc6</Sha>
    </Dependency>
    <Dependency Name="Microsoft.AspNetCore.Authorization" Version="8.0.7">
      <Uri>https://dev.azure.com/dnceng/internal/_git/dotnet-aspnetcore</Uri>
      <Sha>2f1db20456007c9515068a35a65afdf99af70bc6</Sha>
    </Dependency>
    <Dependency Name="Microsoft.AspNetCore.Components.Web" Version="8.0.7">
      <Uri>https://dev.azure.com/dnceng/internal/_git/dotnet-aspnetcore</Uri>
      <Sha>2f1db20456007c9515068a35a65afdf99af70bc6</Sha>
    </Dependency>
    <Dependency Name="Microsoft.JSInterop" Version="8.0.7">
      <Uri>https://dev.azure.com/dnceng/internal/_git/dotnet-aspnetcore</Uri>
      <Sha>2f1db20456007c9515068a35a65afdf99af70bc6</Sha>
    </Dependency>
    <Dependency Name="Microsoft.Web.Xdt" Version="7.0.0-preview.22423.2" Pinned="true">
      <Uri>https://github.com/dotnet/xdt</Uri>
      <Sha>9a1c3e1b7f0c8763d4c96e593961a61a72679a7b</Sha>
      <SourceBuild RepoName="xdt" ManagedOnly="true" />
    </Dependency>
    <Dependency Name="Microsoft.CodeAnalysis.NetAnalyzers" Version="8.0.0-preview.23614.1">
      <Uri>https://github.com/dotnet/roslyn-analyzers</Uri>
      <Sha>abef8ced132657943b7150f01a308e2199a17d5d</Sha>
    </Dependency>
    <Dependency Name="Microsoft.CodeAnalysis.PublicApiAnalyzers" Version="3.11.0-beta1.23614.1">
      <Uri>https://github.com/dotnet/roslyn-analyzers</Uri>
      <Sha>abef8ced132657943b7150f01a308e2199a17d5d</Sha>
    </Dependency>
    <Dependency Name="Microsoft.SourceBuild.Intermediate.roslyn-analyzers" Version="3.11.0-beta1.23614.1">
      <Uri>https://github.com/dotnet/roslyn-analyzers</Uri>
      <Sha>abef8ced132657943b7150f01a308e2199a17d5d</Sha>
      <SourceBuild RepoName="roslyn-analyzers" ManagedOnly="true" />
    </Dependency>
    <Dependency Name="System.CommandLine" Version="2.0.0-beta4.23307.1">
      <Uri>https://github.com/dotnet/command-line-api</Uri>
      <Sha>02fe27cd6a9b001c8feb7938e6ef4b3799745759</Sha>
    </Dependency>
    <Dependency Name="Microsoft.SourceBuild.Intermediate.command-line-api" Version="0.1.430701">
      <Uri>https://github.com/dotnet/command-line-api</Uri>
      <Sha>02fe27cd6a9b001c8feb7938e6ef4b3799745759</Sha>
      <SourceBuild RepoName="command-line-api" ManagedOnly="true" />
    </Dependency>
    <Dependency Name="Microsoft.SourceBuild.Intermediate.source-build-externals" Version="8.0.0-alpha.1.24269.1">
      <Uri>https://github.com/dotnet/source-build-externals</Uri>
      <Sha>4f2151df120194f0268944f1b723c14820738fc8</Sha>
      <SourceBuild RepoName="source-build-externals" ManagedOnly="true" />
    </Dependency>
    <Dependency Name="Microsoft.SourceBuild.Intermediate.source-build-reference-packages" Version="8.0.0-alpha.1.24257.2">
      <Uri>https://github.com/dotnet/source-build-reference-packages</Uri>
      <Sha>6ed73280a6d70f7e7ac39c86f2abe8c10983f0bb</Sha>
      <SourceBuild RepoName="source-build-reference-packages" ManagedOnly="true" />
    </Dependency>
    <Dependency Name="Microsoft.Deployment.DotNet.Releases" Version="2.0.0-preview.1.23463.1">
      <Uri>https://github.com/dotnet/deployment-tools</Uri>
      <Sha>5957c5c5f85f17c145e7fab4ece37ad6aafcded9</Sha>
    </Dependency>
    <Dependency Name="Microsoft.Build.Tasks.Git" Version="8.0.0-beta.23615.1">
      <Uri>https://github.com/dotnet/sourcelink</Uri>
      <Sha>94eaac3385cafff41094454966e1af1d1cf60f00</Sha>
      <SourceBuild RepoName="sourcelink" ManagedOnly="true" />
    </Dependency>
    <Dependency Name="Microsoft.SourceLink.Common" Version="8.0.0-beta.23615.1">
      <Uri>https://github.com/dotnet/sourcelink</Uri>
      <Sha>94eaac3385cafff41094454966e1af1d1cf60f00</Sha>
    </Dependency>
    <Dependency Name="Microsoft.SourceLink.AzureRepos.Git" Version="8.0.0-beta.23615.1">
      <Uri>https://github.com/dotnet/sourcelink</Uri>
      <Sha>94eaac3385cafff41094454966e1af1d1cf60f00</Sha>
    </Dependency>
    <Dependency Name="Microsoft.SourceLink.GitHub" Version="8.0.0-beta.23615.1">
      <Uri>https://github.com/dotnet/sourcelink</Uri>
      <Sha>94eaac3385cafff41094454966e1af1d1cf60f00</Sha>
    </Dependency>
    <Dependency Name="Microsoft.SourceLink.GitLab" Version="8.0.0-beta.23615.1">
      <Uri>https://github.com/dotnet/sourcelink</Uri>
      <Sha>94eaac3385cafff41094454966e1af1d1cf60f00</Sha>
    </Dependency>
    <Dependency Name="Microsoft.SourceLink.Bitbucket.Git" Version="8.0.0-beta.23615.1">
      <Uri>https://github.com/dotnet/sourcelink</Uri>
      <Sha>94eaac3385cafff41094454966e1af1d1cf60f00</Sha>
    </Dependency>
    <!-- Explicit dependency because Microsoft.Deployment.DotNet.Releases has different versioning
         than the SB intermediate -->
    <Dependency Name="Microsoft.SourceBuild.Intermediate.deployment-tools" Version="8.0.0-preview.6.23463.1">
      <Uri>https://github.com/dotnet/deployment-tools</Uri>
      <Sha>5957c5c5f85f17c145e7fab4ece37ad6aafcded9</Sha>
      <SourceBuild RepoName="deployment-tools" ManagedOnly="true" />
    </Dependency>
    <Dependency Name="Microsoft.SourceBuild.Intermediate.symreader" Version="2.0.0-beta-23228-03">
      <Uri>https://github.com/dotnet/symreader</Uri>
      <Sha>27e584661980ee6d82c419a2a471ae505b7d122e</Sha>
      <SourceBuild RepoName="symreader" ManagedOnly="true" />
    </Dependency>
    <!-- Dependency required for flowing correct package version in source-build, using PVP flow. -->
    <Dependency Name="Microsoft.Extensions.Logging" Version="8.0.0">
      <Uri>https://dev.azure.com/dnceng/internal/_git/dotnet-runtime</Uri>
      <Sha>5535e31a712343a63f5d7d796cd874e563e5ac14</Sha>
    </Dependency>
    <!-- Dependency required for flowing correct package version in source-build, using PVP flow. -->
    <Dependency Name="Microsoft.Extensions.Logging.Abstractions" Version="8.0.1">
      <Uri>https://dev.azure.com/dnceng/internal/_git/dotnet-runtime</Uri>
      <Sha>9f4b1f5d664afdfc80e1508ab7ed099dff210fbd</Sha>
    </Dependency>
    <!-- Dependency required for flowing correct package version in source-build, using PVP flow. -->
    <Dependency Name="Microsoft.Extensions.Logging.Console" Version="8.0.0">
      <Uri>https://dev.azure.com/dnceng/internal/_git/dotnet-runtime</Uri>
      <Sha>5535e31a712343a63f5d7d796cd874e563e5ac14</Sha>
    </Dependency>
    <!-- Dependency required for flowing correct package version in source-build, using PVP flow. -->
    <Dependency Name="Microsoft.Extensions.FileSystemGlobbing" Version="8.0.0">
      <Uri>https://dev.azure.com/dnceng/internal/_git/dotnet-runtime</Uri>
      <Sha>5535e31a712343a63f5d7d796cd874e563e5ac14</Sha>
    </Dependency>
    <!-- Dependency required for flowing correct package version in source-build, using PVP flow. -->
    <Dependency Name="System.ServiceProcess.ServiceController" Version="8.0.0">
      <Uri>https://dev.azure.com/dnceng/internal/_git/dotnet-runtime</Uri>
      <Sha>5535e31a712343a63f5d7d796cd874e563e5ac14</Sha>
    </Dependency>
    <Dependency Name="System.Text.Json" Version="8.0.4">
      <Uri>https://dev.azure.com/dnceng/internal/_git/dotnet-runtime</Uri>
      <Sha>2aade6beb02ea367fd97c4070a4198802fe61c03</Sha>
    </Dependency>
    <Dependency Name="Microsoft.Bcl.AsyncInterfaces" Version="8.0.0">
      <Uri>https://dev.azure.com/dnceng/internal/_git/dotnet-runtime</Uri>
      <Sha>5535e31a712343a63f5d7d796cd874e563e5ac14</Sha>
    </Dependency>
    <Dependency Name="Microsoft.Extensions.FileProviders.Abstractions" Version="8.0.0">
      <Uri>https://dev.azure.com/dnceng/internal/_git/dotnet-runtime</Uri>
      <Sha>5535e31a712343a63f5d7d796cd874e563e5ac14</Sha>
    </Dependency>
    <Dependency Name="Microsoft.Extensions.ObjectPool" Version="8.0.7">
      <Uri>https://dev.azure.com/dnceng/internal/_git/dotnet-aspnetcore</Uri>
      <Sha>2f1db20456007c9515068a35a65afdf99af70bc6</Sha>
    </Dependency>
    <Dependency Name="Microsoft.Win32.SystemEvents" Version="8.0.0">
      <Uri>https://dev.azure.com/dnceng/internal/_git/dotnet-runtime</Uri>
      <Sha>5535e31a712343a63f5d7d796cd874e563e5ac14</Sha>
    </Dependency>
    <Dependency Name="System.Composition.AttributedModel" Version="8.0.0">
      <Uri>https://dev.azure.com/dnceng/internal/_git/dotnet-runtime</Uri>
      <Sha>5535e31a712343a63f5d7d796cd874e563e5ac14</Sha>
    </Dependency>
    <Dependency Name="System.Composition.Convention" Version="8.0.0">
      <Uri>https://dev.azure.com/dnceng/internal/_git/dotnet-runtime</Uri>
      <Sha>5535e31a712343a63f5d7d796cd874e563e5ac14</Sha>
    </Dependency>
    <Dependency Name="System.Composition.Hosting" Version="8.0.0">
      <Uri>https://dev.azure.com/dnceng/internal/_git/dotnet-runtime</Uri>
      <Sha>5535e31a712343a63f5d7d796cd874e563e5ac14</Sha>
    </Dependency>
    <Dependency Name="System.Composition.Runtime" Version="8.0.0">
      <Uri>https://dev.azure.com/dnceng/internal/_git/dotnet-runtime</Uri>
      <Sha>5535e31a712343a63f5d7d796cd874e563e5ac14</Sha>
    </Dependency>
    <Dependency Name="System.Composition.TypedParts" Version="8.0.0">
      <Uri>https://dev.azure.com/dnceng/internal/_git/dotnet-runtime</Uri>
      <Sha>5535e31a712343a63f5d7d796cd874e563e5ac14</Sha>
    </Dependency>
    <Dependency Name="System.Configuration.ConfigurationManager" Version="8.0.0">
      <Uri>https://dev.azure.com/dnceng/internal/_git/dotnet-runtime</Uri>
      <Sha>5535e31a712343a63f5d7d796cd874e563e5ac14</Sha>
    </Dependency>
    <Dependency Name="System.Drawing.Common" Version="8.0.4">
      <Uri>https://dev.azure.com/dnceng/internal/_git/dotnet-winforms</Uri>
      <Sha>41a4bd690229661e3ec74276ce3f93863b22435b</Sha>
    </Dependency>
    <Dependency Name="System.Security.Cryptography.Pkcs" Version="8.0.0">
      <Uri>https://dev.azure.com/dnceng/internal/_git/dotnet-runtime</Uri>
      <Sha>5535e31a712343a63f5d7d796cd874e563e5ac14</Sha>
    </Dependency>
    <Dependency Name="System.Security.Cryptography.Xml" Version="8.0.1">
      <Uri>https://dev.azure.com/dnceng/internal/_git/dotnet-runtime</Uri>
      <Sha>2aade6beb02ea367fd97c4070a4198802fe61c03</Sha>
    </Dependency>
    <Dependency Name="System.Security.Permissions" Version="8.0.0">
      <Uri>https://dev.azure.com/dnceng/internal/_git/dotnet-runtime</Uri>
      <Sha>5535e31a712343a63f5d7d796cd874e563e5ac14</Sha>
    </Dependency>
    <Dependency Name="System.Windows.Extensions" Version="8.0.0">
      <Uri>https://dev.azure.com/dnceng/internal/_git/dotnet-runtime</Uri>
      <Sha>5535e31a712343a63f5d7d796cd874e563e5ac14</Sha>
    </Dependency>
  </ProductDependencies>
  <ToolsetDependencies>
    <Dependency Name="Microsoft.DotNet.Arcade.Sdk" Version="8.0.0-beta.24352.1">
      <Uri>https://github.com/dotnet/arcade</Uri>
      <Sha>8b879da4e449c48d99f3f642fc429379a64e8fe8</Sha>
      <SourceBuild RepoName="arcade" ManagedOnly="true" />
    </Dependency>
    <Dependency Name="Microsoft.DotNet.Helix.Sdk" Version="8.0.0-beta.24352.1">
      <Uri>https://github.com/dotnet/arcade</Uri>
      <Sha>8b879da4e449c48d99f3f642fc429379a64e8fe8</Sha>
    </Dependency>
    <Dependency Name="Microsoft.DotNet.SignTool" Version="8.0.0-beta.24352.1">
      <Uri>https://github.com/dotnet/arcade</Uri>
      <Sha>8b879da4e449c48d99f3f642fc429379a64e8fe8</Sha>
    </Dependency>
    <Dependency Name="Microsoft.DotNet.XUnitExtensions" Version="8.0.0-beta.24352.1">
      <Uri>https://github.com/dotnet/arcade</Uri>
      <Sha>8b879da4e449c48d99f3f642fc429379a64e8fe8</Sha>
    </Dependency>
    <Dependency Name="System.Reflection.MetadataLoadContext" Version="8.0.0">
      <Uri>https://dev.azure.com/dnceng/internal/_git/dotnet-runtime</Uri>
      <Sha>5535e31a712343a63f5d7d796cd874e563e5ac14</Sha>
    </Dependency>
    <Dependency Name="Microsoft.DotNet.XliffTasks" Version="1.0.0-beta.23475.1" CoherentParentDependency="Microsoft.DotNet.Arcade.Sdk">
      <Uri>https://github.com/dotnet/xliff-tasks</Uri>
      <Sha>73f0850939d96131c28cf6ea6ee5aacb4da0083a</Sha>
      <SourceBuild RepoName="xliff-tasks" ManagedOnly="true" />
    </Dependency>
  </ToolsetDependencies>
</Dependencies><|MERGE_RESOLUTION|>--- conflicted
+++ resolved
@@ -82,41 +82,11 @@
       <Sha>ee9e8abfccd01075c622d6b0fdeb06de3d4a9843</Sha>
       <SourceBuild RepoName="format" ManagedOnly="true" />
     </Dependency>
-<<<<<<< HEAD
-    <Dependency Name="Microsoft.Net.Compilers.Toolset" Version="4.10.0-3.24324.8">
-      <Uri>https://github.com/dotnet/roslyn</Uri>
-      <Sha>04fb39164c99c519832109f21b22630bc9246fce</Sha>
+    <Dependency Name="Microsoft.Net.Compilers.Toolset" Version="4.10.0-3.24314.14">
+      <Uri>https://dev.azure.com/dnceng/internal/_git/dotnet-roslyn</Uri>
+      <Sha>259e82e9f20dd3dd3ec961f352ddcf9bc29072ea</Sha>
       <SourceBuild RepoName="roslyn" ManagedOnly="true" />
     </Dependency>
-    <Dependency Name="Microsoft.CodeAnalysis" Version="4.10.0-3.24324.8">
-      <Uri>https://github.com/dotnet/roslyn</Uri>
-      <Sha>04fb39164c99c519832109f21b22630bc9246fce</Sha>
-    </Dependency>
-    <Dependency Name="Microsoft.CodeAnalysis.CSharp" Version="4.10.0-3.24324.8">
-      <Uri>https://github.com/dotnet/roslyn</Uri>
-      <Sha>04fb39164c99c519832109f21b22630bc9246fce</Sha>
-    </Dependency>
-    <Dependency Name="Microsoft.CodeAnalysis.CSharp.CodeStyle" Version="4.10.0-3.24324.8">
-      <Uri>https://github.com/dotnet/roslyn</Uri>
-      <Sha>04fb39164c99c519832109f21b22630bc9246fce</Sha>
-    </Dependency>
-    <Dependency Name="Microsoft.CodeAnalysis.CSharp.Features" Version="4.10.0-3.24324.8">
-      <Uri>https://github.com/dotnet/roslyn</Uri>
-      <Sha>04fb39164c99c519832109f21b22630bc9246fce</Sha>
-    </Dependency>
-    <Dependency Name="Microsoft.CodeAnalysis.CSharp.Workspaces" Version="4.10.0-3.24324.8">
-      <Uri>https://github.com/dotnet/roslyn</Uri>
-      <Sha>04fb39164c99c519832109f21b22630bc9246fce</Sha>
-    </Dependency>
-    <Dependency Name="Microsoft.CodeAnalysis.Workspaces.MSBuild" Version="4.10.0-3.24324.8">
-      <Uri>https://github.com/dotnet/roslyn</Uri>
-      <Sha>04fb39164c99c519832109f21b22630bc9246fce</Sha>
-=======
-    <Dependency Name="Microsoft.Net.Compilers.Toolset" Version="4.10.0-3.24314.14">
-      <Uri>https://dev.azure.com/dnceng/internal/_git/dotnet-roslyn</Uri>
-      <Sha>259e82e9f20dd3dd3ec961f352ddcf9bc29072ea</Sha>
-      <SourceBuild RepoName="roslyn" ManagedOnly="true" />
-    </Dependency>
     <Dependency Name="Microsoft.CodeAnalysis" Version="4.10.0-3.24314.14">
       <Uri>https://dev.azure.com/dnceng/internal/_git/dotnet-roslyn</Uri>
       <Sha>259e82e9f20dd3dd3ec961f352ddcf9bc29072ea</Sha>
@@ -140,7 +110,6 @@
     <Dependency Name="Microsoft.CodeAnalysis.Workspaces.MSBuild" Version="4.10.0-3.24314.14">
       <Uri>https://dev.azure.com/dnceng/internal/_git/dotnet-roslyn</Uri>
       <Sha>259e82e9f20dd3dd3ec961f352ddcf9bc29072ea</Sha>
->>>>>>> 3ecaf320
     </Dependency>
     <Dependency Name="Microsoft.AspNetCore.DeveloperCertificates.XPlat" Version="8.0.7-servicing.24314.2">
       <Uri>https://dev.azure.com/dnceng/internal/_git/dotnet-aspnetcore</Uri>
