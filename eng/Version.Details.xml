--- conflicted
+++ resolved
@@ -42,7 +42,6 @@
       <Uri>https://github.com/dotnet/runtime</Uri>
       <Sha>d6c8ba1f7806c03b90047bcf8fa4eabdf0e143a3</Sha>
     </Dependency>
-<<<<<<< HEAD
     <Dependency Name="Microsoft.Build" Version="17.5.0-preview-22511-01">
       <Uri>https://github.com/dotnet/msbuild</Uri>
       <Sha>a440ea9cf00113537cde999052649b4a8922c488</Sha>
@@ -50,15 +49,6 @@
     <Dependency Name="Microsoft.Build.Localization" Version="17.5.0-preview-22511-01">
       <Uri>https://github.com/dotnet/msbuild</Uri>
       <Sha>a440ea9cf00113537cde999052649b4a8922c488</Sha>
-=======
-    <Dependency Name="Microsoft.Build" Version="17.5.0-preview-22510-01">
-      <Uri>https://github.com/dotnet/msbuild</Uri>
-      <Sha>e2dabceb97d1630405c69131a903607fb8076ccd</Sha>
-    </Dependency>
-    <Dependency Name="Microsoft.Build.Localization" Version="17.5.0-preview-22510-01">
-      <Uri>https://github.com/dotnet/msbuild</Uri>
-      <Sha>e2dabceb97d1630405c69131a903607fb8076ccd</Sha>
->>>>>>> ea9d20c8
     </Dependency>
     <Dependency Name="Microsoft.FSharp.Compiler" Version="12.0.5-beta.22510.6">
       <Uri>https://github.com/dotnet/fsharp</Uri>
