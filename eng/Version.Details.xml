<?xml version="1.0" encoding="utf-8"?>
<Dependencies>
  <ProductDependencies>
    <Dependency Name="Microsoft.TemplateEngine.Abstractions" Version="7.0.300">
      <Uri>https://github.com/dotnet/templating</Uri>
      <Sha>0c67829694065369769d26a1e98813885c1ba76d</Sha>
    </Dependency>
    <Dependency Name="Microsoft.TemplateEngine.Mocks" Version="7.0.300-rtm.23181.3">
      <Uri>https://github.com/dotnet/templating</Uri>
      <Sha>0c67829694065369769d26a1e98813885c1ba76d</Sha>
      <SourceBuild RepoName="templating" ManagedOnly="true" />
    </Dependency>
    <Dependency Name="Microsoft.NETCore.App.Ref" Version="7.0.5">
      <Uri>https://dev.azure.com/dnceng/internal/_git/dotnet-runtime</Uri>
      <Sha>8042d61b17540e49e53569e3728d2faa1c596583</Sha>
    </Dependency>
    <Dependency Name="VS.Redist.Common.NetCore.SharedFramework.x64.7.0" Version="7.0.5-servicing.23174.5">
      <Uri>https://dev.azure.com/dnceng/internal/_git/dotnet-runtime</Uri>
      <Sha>8042d61b17540e49e53569e3728d2faa1c596583</Sha>
    </Dependency>
    <Dependency Name="VS.Redist.Common.NetCore.TargetingPack.x64.7.0" Version="7.0.5-servicing.23174.5">
      <Uri>https://dev.azure.com/dnceng/internal/_git/dotnet-runtime</Uri>
      <Sha>8042d61b17540e49e53569e3728d2faa1c596583</Sha>
    </Dependency>
    <Dependency Name="Microsoft.NETCore.App.Runtime.win-x64" Version="7.0.5">
      <Uri>https://dev.azure.com/dnceng/internal/_git/dotnet-runtime</Uri>
      <Sha>8042d61b17540e49e53569e3728d2faa1c596583</Sha>
    </Dependency>
    <Dependency Name="Microsoft.NETCore.App.Host.win-x64" Version="7.0.5">
      <Uri>https://dev.azure.com/dnceng/internal/_git/dotnet-runtime</Uri>
      <Sha>8042d61b17540e49e53569e3728d2faa1c596583</Sha>
    </Dependency>
    <Dependency Name="Microsoft.NETCore.Platforms" Version="7.0.2">
      <Uri>https://dev.azure.com/dnceng/internal/_git/dotnet-runtime</Uri>
      <Sha>8042d61b17540e49e53569e3728d2faa1c596583</Sha>
    </Dependency>
    <Dependency Name="Microsoft.NET.HostModel" Version="7.0.5-servicing.23174.5">
      <Uri>https://dev.azure.com/dnceng/internal/_git/dotnet-runtime</Uri>
      <Sha>8042d61b17540e49e53569e3728d2faa1c596583</Sha>
    </Dependency>
    <Dependency Name="Microsoft.Extensions.DependencyModel" Version="7.0.0">
      <Uri>https://dev.azure.com/dnceng/internal/_git/dotnet-runtime</Uri>
      <Sha>d099f075e45d2aa6007a22b71b45a08758559f80</Sha>
    </Dependency>
    <Dependency Name="Microsoft.NETCore.DotNetHostResolver" Version="7.0.5">
      <Uri>https://dev.azure.com/dnceng/internal/_git/dotnet-runtime</Uri>
      <Sha>8042d61b17540e49e53569e3728d2faa1c596583</Sha>
    </Dependency>
    <Dependency Name="Microsoft.Build" Version="17.7.0-preview-23212-01">
      <Uri>https://github.com/dotnet/msbuild</Uri>
      <Sha>073c84ec2bb2de1e709eb1326402a8760d5651d3</Sha>
    </Dependency>
    <Dependency Name="Microsoft.Build.Localization" Version="17.7.0-preview-23212-01">
      <Uri>https://github.com/dotnet/msbuild</Uri>
      <Sha>073c84ec2bb2de1e709eb1326402a8760d5651d3</Sha>
    </Dependency>
    <Dependency Name="Microsoft.SourceBuild.Intermediate.msbuild" Version="17.7.0-preview-23212-01">
      <Uri>https://github.com/dotnet/msbuild</Uri>
      <Sha>073c84ec2bb2de1e709eb1326402a8760d5651d3</Sha>
    </Dependency>
    <Dependency Name="Microsoft.FSharp.Compiler" Version="12.5.0-beta.23212.12">
      <Uri>https://github.com/dotnet/fsharp</Uri>
      <Sha>706561c4ae01fe20554a901e129fa2b9c4abb0b6</Sha>
    </Dependency>
    <Dependency Name="Microsoft.SourceBuild.Intermediate.fsharp" Version="7.0.400-beta.23212.12">
      <Uri>https://github.com/dotnet/fsharp</Uri>
      <Sha>706561c4ae01fe20554a901e129fa2b9c4abb0b6</Sha>
      <SourceBuild RepoName="fsharp" ManagedOnly="true" />
    </Dependency>
    <Dependency Name="dotnet-format" Version="7.0.357101">
      <Uri>https://github.com/dotnet/format</Uri>
      <Sha>49c2ef651359526841d13e66129b71d1bcd9cef9</Sha>
      <SourceBuildTarball RepoName="format" ManagedOnly="true" />
    </Dependency>
<<<<<<< HEAD
    <Dependency Name="Microsoft.Net.Compilers.Toolset" Version="4.6.0-3.23206.9">
      <Uri>https://github.com/dotnet/roslyn</Uri>
      <Sha>6bd2384c7889b7a141ba0c7a23aebc5b44f1f237</Sha>
      <SourceBuild RepoName="roslyn" ManagedOnly="true" />
    </Dependency>
    <Dependency Name="Microsoft.CodeAnalysis" Version="4.6.0-3.23206.9">
      <Uri>https://github.com/dotnet/roslyn</Uri>
      <Sha>6bd2384c7889b7a141ba0c7a23aebc5b44f1f237</Sha>
    </Dependency>
    <Dependency Name="Microsoft.CodeAnalysis.CSharp" Version="4.6.0-3.23206.9">
      <Uri>https://github.com/dotnet/roslyn</Uri>
      <Sha>6bd2384c7889b7a141ba0c7a23aebc5b44f1f237</Sha>
    </Dependency>
    <Dependency Name="Microsoft.CodeAnalysis.CSharp.CodeStyle" Version="4.6.0-3.23206.9">
      <Uri>https://github.com/dotnet/roslyn</Uri>
      <Sha>6bd2384c7889b7a141ba0c7a23aebc5b44f1f237</Sha>
    </Dependency>
    <Dependency Name="Microsoft.CodeAnalysis.CSharp.Features" Version="4.6.0-3.23206.9">
      <Uri>https://github.com/dotnet/roslyn</Uri>
      <Sha>6bd2384c7889b7a141ba0c7a23aebc5b44f1f237</Sha>
    </Dependency>
    <Dependency Name="Microsoft.CodeAnalysis.CSharp.Workspaces" Version="4.6.0-3.23206.9">
      <Uri>https://github.com/dotnet/roslyn</Uri>
      <Sha>6bd2384c7889b7a141ba0c7a23aebc5b44f1f237</Sha>
    </Dependency>
    <Dependency Name="Microsoft.CodeAnalysis.Workspaces.MSBuild" Version="4.6.0-3.23206.9">
      <Uri>https://github.com/dotnet/roslyn</Uri>
      <Sha>6bd2384c7889b7a141ba0c7a23aebc5b44f1f237</Sha>
=======
    <Dependency Name="Microsoft.Net.Compilers.Toolset" Version="4.6.0-3.23212.2">
      <Uri>https://github.com/dotnet/roslyn</Uri>
      <Sha>d78a163b525fd73efb768f4f0095590f9ade3469</Sha>
      <SourceBuild RepoName="roslyn" ManagedOnly="true" />
    </Dependency>
    <Dependency Name="Microsoft.CodeAnalysis" Version="4.6.0-3.23212.2">
      <Uri>https://github.com/dotnet/roslyn</Uri>
      <Sha>d78a163b525fd73efb768f4f0095590f9ade3469</Sha>
    </Dependency>
    <Dependency Name="Microsoft.CodeAnalysis.CSharp" Version="4.6.0-3.23212.2">
      <Uri>https://github.com/dotnet/roslyn</Uri>
      <Sha>d78a163b525fd73efb768f4f0095590f9ade3469</Sha>
    </Dependency>
    <Dependency Name="Microsoft.CodeAnalysis.CSharp.CodeStyle" Version="4.6.0-3.23212.2">
      <Uri>https://github.com/dotnet/roslyn</Uri>
      <Sha>d78a163b525fd73efb768f4f0095590f9ade3469</Sha>
    </Dependency>
    <Dependency Name="Microsoft.CodeAnalysis.CSharp.Features" Version="4.6.0-3.23212.2">
      <Uri>https://github.com/dotnet/roslyn</Uri>
      <Sha>d78a163b525fd73efb768f4f0095590f9ade3469</Sha>
    </Dependency>
    <Dependency Name="Microsoft.CodeAnalysis.CSharp.Workspaces" Version="4.6.0-3.23212.2">
      <Uri>https://github.com/dotnet/roslyn</Uri>
      <Sha>d78a163b525fd73efb768f4f0095590f9ade3469</Sha>
    </Dependency>
    <Dependency Name="Microsoft.CodeAnalysis.Workspaces.MSBuild" Version="4.6.0-3.23212.2">
      <Uri>https://github.com/dotnet/roslyn</Uri>
      <Sha>d78a163b525fd73efb768f4f0095590f9ade3469</Sha>
>>>>>>> 6b2ef239
    </Dependency>
    <Dependency Name="Microsoft.AspNetCore.DeveloperCertificates.XPlat" Version="7.0.5-servicing.23174.10">
      <Uri>https://dev.azure.com/dnceng/internal/_git/dotnet-aspnetcore</Uri>
      <Sha>d47e49e9c1e173ac90821f7e89cc38e710274241</Sha>
    </Dependency>
    <Dependency Name="Microsoft.AspNetCore.TestHost" Version="7.0.5">
      <Uri>https://dev.azure.com/dnceng/internal/_git/dotnet-aspnetcore</Uri>
      <Sha>d47e49e9c1e173ac90821f7e89cc38e710274241</Sha>
    </Dependency>
    <Dependency Name="NuGet.Build.Tasks" Version="6.7.0-preview.1.12">
      <Uri>https://github.com/nuget/nuget.client</Uri>
      <Sha>3a0c9a47e24642bb4a4465dec7b4d1c379367855</Sha>
    </Dependency>
    <Dependency Name="Microsoft.NET.Test.Sdk" Version="17.6.0-release-20230324-04">
      <Uri>https://github.com/microsoft/vstest</Uri>
      <Sha>5bef4cdc79ad79f5627c028b6cf06a4197aa9c54</Sha>
    </Dependency>
    <Dependency Name="Microsoft.NET.ILLink.Tasks" Version="7.0.100-1.23211.1">
      <Uri>https://github.com/dotnet/linker</Uri>
      <Sha>9d4b3f3e0c100fe5ac4dc7f40d14d792178dbd0c</Sha>
      <SourceBuild RepoName="linker" ManagedOnly="true" />
    </Dependency>
    <Dependency Name="Microsoft.DotNet.ILCompiler" Version="7.0.5">
      <Uri>https://dev.azure.com/dnceng/internal/_git/dotnet-runtime</Uri>
      <Sha>8042d61b17540e49e53569e3728d2faa1c596583</Sha>
      <SourceBuildTarball RepoName="runtime" ManagedOnly="true" />
    </Dependency>
    <Dependency Name="Microsoft.NET.ILLink.Analyzers" Version="7.0.100-1.23211.1">
      <Uri>https://github.com/dotnet/linker</Uri>
      <Sha>9d4b3f3e0c100fe5ac4dc7f40d14d792178dbd0c</Sha>
    </Dependency>
    <Dependency Name="System.CodeDom" Version="7.0.0">
      <Uri>https://dev.azure.com/dnceng/internal/_git/dotnet-runtime</Uri>
      <Sha>d099f075e45d2aa6007a22b71b45a08758559f80</Sha>
    </Dependency>
    <Dependency Name="System.Security.Cryptography.ProtectedData" Version="7.0.1">
      <Uri>https://dev.azure.com/dnceng/internal/_git/dotnet-runtime</Uri>
      <Sha>0a2bda10e81d901396c3cff95533529e3a93ad47</Sha>
    </Dependency>
    <Dependency Name="System.ServiceProcess.ServiceController" Version="7.0.0">
      <Uri>https://dev.azure.com/dnceng/internal/_git/dotnet-runtime</Uri>
      <Sha>d099f075e45d2aa6007a22b71b45a08758559f80</Sha>
    </Dependency>
    <Dependency Name="System.Text.Encoding.CodePages" Version="7.0.0">
      <Uri>https://dev.azure.com/dnceng/internal/_git/dotnet-runtime</Uri>
      <Sha>d099f075e45d2aa6007a22b71b45a08758559f80</Sha>
    </Dependency>
    <Dependency Name="System.Resources.Extensions" Version="7.0.0">
      <Uri>https://dev.azure.com/dnceng/internal/_git/dotnet-runtime</Uri>
      <Sha>d099f075e45d2aa6007a22b71b45a08758559f80</Sha>
    </Dependency>
    <Dependency Name="Microsoft.Extensions.FileSystemGlobbing" Version="7.0.0">
      <Uri>https://dev.azure.com/dnceng/internal/_git/dotnet-runtime</Uri>
      <Sha>d099f075e45d2aa6007a22b71b45a08758559f80</Sha>
    </Dependency>
    <Dependency Name="Microsoft.WindowsDesktop.App.Runtime.win-x64" Version="7.0.5">
      <Uri>https://dev.azure.com/dnceng/internal/_git/dotnet-windowsdesktop</Uri>
      <Sha>265ddce1c1939672e1223e750544bb0443a8f74b</Sha>
    </Dependency>
    <Dependency Name="VS.Redist.Common.WindowsDesktop.SharedFramework.x64.7.0" Version="7.0.5-servicing.23177.5">
      <Uri>https://dev.azure.com/dnceng/internal/_git/dotnet-windowsdesktop</Uri>
      <Sha>265ddce1c1939672e1223e750544bb0443a8f74b</Sha>
    </Dependency>
    <Dependency Name="Microsoft.WindowsDesktop.App.Ref" Version="7.0.5">
      <Uri>https://dev.azure.com/dnceng/internal/_git/dotnet-windowsdesktop</Uri>
      <Sha>265ddce1c1939672e1223e750544bb0443a8f74b</Sha>
    </Dependency>
    <Dependency Name="VS.Redist.Common.WindowsDesktop.TargetingPack.x64.7.0" Version="7.0.5-servicing.23177.5">
      <Uri>https://dev.azure.com/dnceng/internal/_git/dotnet-windowsdesktop</Uri>
      <Sha>265ddce1c1939672e1223e750544bb0443a8f74b</Sha>
    </Dependency>
    <Dependency Name="Microsoft.NET.Sdk.WindowsDesktop" Version="7.0.5-servicing.23176.1" CoherentParentDependency="Microsoft.WindowsDesktop.App.Ref">
      <Uri>https://dev.azure.com/dnceng/internal/_git/dotnet-wpf</Uri>
      <Sha>03e9f99d0f93a3e3768227a9c6a1076fabd0de43</Sha>
    </Dependency>
    <Dependency Name="Microsoft.AspNetCore.App.Ref" Version="7.0.5">
      <Uri>https://dev.azure.com/dnceng/internal/_git/dotnet-aspnetcore</Uri>
      <Sha>d47e49e9c1e173ac90821f7e89cc38e710274241</Sha>
    </Dependency>
    <Dependency Name="Microsoft.AspNetCore.App.Ref.Internal" Version="7.0.5-servicing.23174.10">
      <Uri>https://dev.azure.com/dnceng/internal/_git/dotnet-aspnetcore</Uri>
      <Sha>d47e49e9c1e173ac90821f7e89cc38e710274241</Sha>
    </Dependency>
    <Dependency Name="Microsoft.AspNetCore.App.Runtime.win-x64" Version="7.0.5">
      <Uri>https://dev.azure.com/dnceng/internal/_git/dotnet-aspnetcore</Uri>
      <Sha>d47e49e9c1e173ac90821f7e89cc38e710274241</Sha>
    </Dependency>
    <Dependency Name="VS.Redist.Common.AspNetCore.SharedFramework.x64.7.0" Version="7.0.5-servicing.23174.10">
      <Uri>https://dev.azure.com/dnceng/internal/_git/dotnet-aspnetcore</Uri>
      <Sha>d47e49e9c1e173ac90821f7e89cc38e710274241</Sha>
      <SourceBuild RepoName="aspnetcore" ManagedOnly="true" />
    </Dependency>
    <Dependency Name="dotnet-dev-certs" Version="7.0.5-servicing.23174.10">
      <Uri>https://dev.azure.com/dnceng/internal/_git/dotnet-aspnetcore</Uri>
      <Sha>d47e49e9c1e173ac90821f7e89cc38e710274241</Sha>
    </Dependency>
    <Dependency Name="dotnet-user-jwts" Version="7.0.5-servicing.23174.10">
      <Uri>https://dev.azure.com/dnceng/internal/_git/dotnet-aspnetcore</Uri>
      <Sha>d47e49e9c1e173ac90821f7e89cc38e710274241</Sha>
    </Dependency>
    <Dependency Name="dotnet-user-secrets" Version="7.0.5-servicing.23174.10">
      <Uri>https://dev.azure.com/dnceng/internal/_git/dotnet-aspnetcore</Uri>
      <Sha>d47e49e9c1e173ac90821f7e89cc38e710274241</Sha>
    </Dependency>
    <Dependency Name="Microsoft.AspNetCore.Analyzers" Version="7.0.5-servicing.23174.10">
      <Uri>https://dev.azure.com/dnceng/internal/_git/dotnet-aspnetcore</Uri>
      <Sha>d47e49e9c1e173ac90821f7e89cc38e710274241</Sha>
    </Dependency>
    <Dependency Name="Microsoft.AspNetCore.Components.SdkAnalyzers" Version="7.0.5-servicing.23174.10">
      <Uri>https://dev.azure.com/dnceng/internal/_git/dotnet-aspnetcore</Uri>
      <Sha>d47e49e9c1e173ac90821f7e89cc38e710274241</Sha>
    </Dependency>
    <Dependency Name="Microsoft.AspNetCore.Mvc.Analyzers" Version="7.0.5-servicing.23174.10">
      <Uri>https://dev.azure.com/dnceng/internal/_git/dotnet-aspnetcore</Uri>
      <Sha>d47e49e9c1e173ac90821f7e89cc38e710274241</Sha>
    </Dependency>
    <Dependency Name="Microsoft.AspNetCore.Mvc.Api.Analyzers" Version="7.0.5-servicing.23174.10">
      <Uri>https://dev.azure.com/dnceng/internal/_git/dotnet-aspnetcore</Uri>
      <Sha>d47e49e9c1e173ac90821f7e89cc38e710274241</Sha>
    </Dependency>
    <Dependency Name="Microsoft.CodeAnalysis.Razor.Tooling.Internal" Version="7.0.0-preview.23167.3">
      <Uri>https://github.com/dotnet/razor</Uri>
      <Sha>6d470d921df7c2244786e157397efb2082b4ad9d</Sha>
      <SourceBuild RepoName="razor" ManagedOnly="true" />
    </Dependency>
    <Dependency Name="Microsoft.AspNetCore.Mvc.Razor.Extensions.Tooling.Internal" Version="7.0.0-preview.23167.3">
      <Uri>https://github.com/dotnet/razor</Uri>
      <Sha>6d470d921df7c2244786e157397efb2082b4ad9d</Sha>
    </Dependency>
    <Dependency Name="Microsoft.AspNetCore.Razor.SourceGenerator.Tooling.Internal" Version="7.0.0-preview.23167.3">
      <Uri>https://github.com/dotnet/razor</Uri>
      <Sha>6d470d921df7c2244786e157397efb2082b4ad9d</Sha>
    </Dependency>
    <Dependency Name="Microsoft.NET.Sdk.Razor.SourceGenerators.Transport" Version="7.0.0-preview.23167.3">
      <Uri>https://github.com/dotnet/razor</Uri>
      <Sha>6d470d921df7c2244786e157397efb2082b4ad9d</Sha>
    </Dependency>
    <Dependency Name="Microsoft.Extensions.FileProviders.Embedded" Version="7.0.5">
      <Uri>https://dev.azure.com/dnceng/internal/_git/dotnet-aspnetcore</Uri>
      <Sha>d47e49e9c1e173ac90821f7e89cc38e710274241</Sha>
    </Dependency>
    <Dependency Name="Microsoft.AspNetCore.Authorization" Version="7.0.5">
      <Uri>https://dev.azure.com/dnceng/internal/_git/dotnet-aspnetcore</Uri>
      <Sha>d47e49e9c1e173ac90821f7e89cc38e710274241</Sha>
    </Dependency>
    <Dependency Name="Microsoft.AspNetCore.Components.Web" Version="7.0.5">
      <Uri>https://dev.azure.com/dnceng/internal/_git/dotnet-aspnetcore</Uri>
      <Sha>d47e49e9c1e173ac90821f7e89cc38e710274241</Sha>
    </Dependency>
    <Dependency Name="Microsoft.JSInterop" Version="7.0.5">
      <Uri>https://dev.azure.com/dnceng/internal/_git/dotnet-aspnetcore</Uri>
      <Sha>d47e49e9c1e173ac90821f7e89cc38e710274241</Sha>
    </Dependency>
    <Dependency Name="Microsoft.Web.Xdt" Version="7.0.0-preview.22423.2" Pinned="true">
      <Uri>https://github.com/dotnet/xdt</Uri>
      <Sha>9a1c3e1b7f0c8763d4c96e593961a61a72679a7b</Sha>
      <SourceBuild RepoName="xdt" ManagedOnly="true" />
    </Dependency>
    <Dependency Name="Microsoft.CodeAnalysis.NetAnalyzers" Version="7.0.1-preview1.23061.1">
      <Uri>https://github.com/dotnet/roslyn-analyzers</Uri>
      <Sha>897aa840ae62ff058adedb2f3b64077b32f43eb7</Sha>
    </Dependency>
    <Dependency Name="Microsoft.SourceBuild.Intermediate.roslyn-analyzers" Version="3.3.4-beta1.23061.1">
      <Uri>https://github.com/dotnet/roslyn-analyzers</Uri>
      <Sha>897aa840ae62ff058adedb2f3b64077b32f43eb7</Sha>
      <SourceBuild RepoName="roslyn-analyzers" ManagedOnly="true" />
    </Dependency>
    <Dependency Name="System.CommandLine" Version="2.0.0-beta4.22526.1">
      <Uri>https://github.com/dotnet/command-line-api</Uri>
      <Sha>605dd1d76ddfea34aa42b4337dfb3f7b467acb0d</Sha>
    </Dependency>
    <Dependency Name="Microsoft.SourceBuild.Intermediate.command-line-api" Version="0.1.352601">
      <Uri>https://github.com/dotnet/command-line-api</Uri>
      <Sha>605dd1d76ddfea34aa42b4337dfb3f7b467acb0d</Sha>
      <SourceBuild RepoName="command-line-api" ManagedOnly="true" />
    </Dependency>
    <Dependency Name="Microsoft.SourceBuild.Intermediate.source-build-externals" Version="7.0.0-alpha.1.22505.1">
      <Uri>https://github.com/dotnet/source-build-externals</Uri>
      <Sha>c47ba6c19d50081f90008da8bc61b3ac20348f20</Sha>
      <SourceBuild RepoName="source-build-externals" ManagedOnly="true" />
    </Dependency>
  </ProductDependencies>
  <ToolsetDependencies>
    <Dependency Name="Microsoft.DotNet.Arcade.Sdk" Version="7.0.0-beta.23211.2">
      <Uri>https://github.com/dotnet/arcade</Uri>
      <Sha>7c5e5a782c67460b123c8e41d484ebcca8002c93</Sha>
      <SourceBuild RepoName="arcade" ManagedOnly="true" />
    </Dependency>
    <Dependency Name="Microsoft.DotNet.Helix.Sdk" Version="7.0.0-beta.23211.2">
      <Uri>https://github.com/dotnet/arcade</Uri>
      <Sha>7c5e5a782c67460b123c8e41d484ebcca8002c93</Sha>
    </Dependency>
    <Dependency Name="Microsoft.DotNet.SignTool" Version="7.0.0-beta.23211.2">
      <Uri>https://github.com/dotnet/arcade</Uri>
      <Sha>7c5e5a782c67460b123c8e41d484ebcca8002c93</Sha>
    </Dependency>
    <Dependency Name="Microsoft.DotNet.XUnitExtensions" Version="7.0.0-beta.23211.2">
      <Uri>https://github.com/dotnet/arcade</Uri>
      <Sha>7c5e5a782c67460b123c8e41d484ebcca8002c93</Sha>
    </Dependency>
    <Dependency Name="System.Reflection.MetadataLoadContext" Version="7.0.0">
      <Uri>https://dev.azure.com/dnceng/internal/_git/dotnet-runtime</Uri>
      <Sha>d099f075e45d2aa6007a22b71b45a08758559f80</Sha>
    </Dependency>
    <Dependency Name="Microsoft.DotNet.XliffTasks" Version="1.0.0-beta.22427.1" CoherentParentDependency="Microsoft.DotNet.Arcade.Sdk">
      <Uri>https://github.com/dotnet/xliff-tasks</Uri>
      <Sha>740189d758fb3bbdc118c5b6171ef1a7351a8c44</Sha>
      <SourceBuild RepoName="xliff-tasks" ManagedOnly="true" />
    </Dependency>
  </ToolsetDependencies>
</Dependencies><|MERGE_RESOLUTION|>--- conflicted
+++ resolved
@@ -72,7 +72,6 @@
       <Sha>49c2ef651359526841d13e66129b71d1bcd9cef9</Sha>
       <SourceBuildTarball RepoName="format" ManagedOnly="true" />
     </Dependency>
-<<<<<<< HEAD
     <Dependency Name="Microsoft.Net.Compilers.Toolset" Version="4.6.0-3.23206.9">
       <Uri>https://github.com/dotnet/roslyn</Uri>
       <Sha>6bd2384c7889b7a141ba0c7a23aebc5b44f1f237</Sha>
@@ -101,36 +100,6 @@
     <Dependency Name="Microsoft.CodeAnalysis.Workspaces.MSBuild" Version="4.6.0-3.23206.9">
       <Uri>https://github.com/dotnet/roslyn</Uri>
       <Sha>6bd2384c7889b7a141ba0c7a23aebc5b44f1f237</Sha>
-=======
-    <Dependency Name="Microsoft.Net.Compilers.Toolset" Version="4.6.0-3.23212.2">
-      <Uri>https://github.com/dotnet/roslyn</Uri>
-      <Sha>d78a163b525fd73efb768f4f0095590f9ade3469</Sha>
-      <SourceBuild RepoName="roslyn" ManagedOnly="true" />
-    </Dependency>
-    <Dependency Name="Microsoft.CodeAnalysis" Version="4.6.0-3.23212.2">
-      <Uri>https://github.com/dotnet/roslyn</Uri>
-      <Sha>d78a163b525fd73efb768f4f0095590f9ade3469</Sha>
-    </Dependency>
-    <Dependency Name="Microsoft.CodeAnalysis.CSharp" Version="4.6.0-3.23212.2">
-      <Uri>https://github.com/dotnet/roslyn</Uri>
-      <Sha>d78a163b525fd73efb768f4f0095590f9ade3469</Sha>
-    </Dependency>
-    <Dependency Name="Microsoft.CodeAnalysis.CSharp.CodeStyle" Version="4.6.0-3.23212.2">
-      <Uri>https://github.com/dotnet/roslyn</Uri>
-      <Sha>d78a163b525fd73efb768f4f0095590f9ade3469</Sha>
-    </Dependency>
-    <Dependency Name="Microsoft.CodeAnalysis.CSharp.Features" Version="4.6.0-3.23212.2">
-      <Uri>https://github.com/dotnet/roslyn</Uri>
-      <Sha>d78a163b525fd73efb768f4f0095590f9ade3469</Sha>
-    </Dependency>
-    <Dependency Name="Microsoft.CodeAnalysis.CSharp.Workspaces" Version="4.6.0-3.23212.2">
-      <Uri>https://github.com/dotnet/roslyn</Uri>
-      <Sha>d78a163b525fd73efb768f4f0095590f9ade3469</Sha>
-    </Dependency>
-    <Dependency Name="Microsoft.CodeAnalysis.Workspaces.MSBuild" Version="4.6.0-3.23212.2">
-      <Uri>https://github.com/dotnet/roslyn</Uri>
-      <Sha>d78a163b525fd73efb768f4f0095590f9ade3469</Sha>
->>>>>>> 6b2ef239
     </Dependency>
     <Dependency Name="Microsoft.AspNetCore.DeveloperCertificates.XPlat" Version="7.0.5-servicing.23174.10">
       <Uri>https://dev.azure.com/dnceng/internal/_git/dotnet-aspnetcore</Uri>
