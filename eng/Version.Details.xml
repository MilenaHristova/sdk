<?xml version="1.0" encoding="utf-8"?>
<Dependencies>
  <ProductDependencies>
    <Dependency Name="Microsoft.TemplateEngine.Abstractions" Version="9.0.100-rc.1.24414.1">
      <Uri>https://github.com/dotnet/templating</Uri>
      <Sha>fe50b5a0714afec941b483d977e253a37d1f5b2e</Sha>
    </Dependency>
    <Dependency Name="Microsoft.TemplateEngine.Mocks" Version="9.0.100-rc.1.24414.1">
      <Uri>https://github.com/dotnet/templating</Uri>
      <Sha>fe50b5a0714afec941b483d977e253a37d1f5b2e</Sha>
    </Dependency>
    <!-- Intermediate is necessary for source build. -->
    <Dependency Name="Microsoft.SourceBuild.Intermediate.templating" Version="9.0.100-rc.1.24414.1">
      <Uri>https://github.com/dotnet/templating</Uri>
      <Sha>fe50b5a0714afec941b483d977e253a37d1f5b2e</Sha>
      <SourceBuild RepoName="templating" ManagedOnly="true" />
    </Dependency>
    <Dependency Name="Microsoft.NETCore.App.Ref" Version="9.0.0-rc.1.24410.5">
      <Uri>https://github.com/dotnet/runtime</Uri>
      <Sha>7cb32e193a55a95c74fc3bd56501b951b48b700f</Sha>
    </Dependency>
    <Dependency Name="VS.Redist.Common.NetCore.SharedFramework.x64.9.0" Version="9.0.0-rc.1.24410.5">
      <Uri>https://github.com/dotnet/runtime</Uri>
      <Sha>7cb32e193a55a95c74fc3bd56501b951b48b700f</Sha>
    </Dependency>
    <Dependency Name="VS.Redist.Common.NetCore.TargetingPack.x64.9.0" Version="9.0.0-rc.1.24410.5">
      <Uri>https://github.com/dotnet/runtime</Uri>
      <Sha>7cb32e193a55a95c74fc3bd56501b951b48b700f</Sha>
    </Dependency>
    <Dependency Name="Microsoft.NETCore.App.Runtime.win-x64" Version="9.0.0-rc.1.24410.5">
      <Uri>https://github.com/dotnet/runtime</Uri>
      <Sha>7cb32e193a55a95c74fc3bd56501b951b48b700f</Sha>
    </Dependency>
    <Dependency Name="Microsoft.NETCore.App.Host.win-x64" Version="9.0.0-rc.1.24410.5">
      <Uri>https://github.com/dotnet/runtime</Uri>
      <Sha>7cb32e193a55a95c74fc3bd56501b951b48b700f</Sha>
    </Dependency>
    <Dependency Name="Microsoft.NETCore.Platforms" Version="9.0.0-rc.1.24410.5">
      <Uri>https://github.com/dotnet/runtime</Uri>
      <Sha>7cb32e193a55a95c74fc3bd56501b951b48b700f</Sha>
    </Dependency>
    <Dependency Name="Microsoft.NET.HostModel" Version="9.0.0-rc.1.24410.5">
      <Uri>https://github.com/dotnet/runtime</Uri>
      <Sha>7cb32e193a55a95c74fc3bd56501b951b48b700f</Sha>
    </Dependency>
    <Dependency Name="Microsoft.Extensions.DependencyModel" Version="9.0.0-rc.1.24410.5">
      <Uri>https://github.com/dotnet/runtime</Uri>
      <Sha>7cb32e193a55a95c74fc3bd56501b951b48b700f</Sha>
    </Dependency>
    <!-- Intermediate is necessary for source build. -->
    <Dependency Name="Microsoft.SourceBuild.Intermediate.runtime.linux-x64" Version="9.0.0-rc.1.24410.5">
      <Uri>https://github.com/dotnet/runtime</Uri>
      <Sha>7cb32e193a55a95c74fc3bd56501b951b48b700f</Sha>
      <SourceBuild RepoName="runtime" ManagedOnly="false" />
    </Dependency>
    <!-- Change blob version in GenerateLayout.targets if this is unpinned to service targeting pack -->
    <!-- No new netstandard.library planned for 3.1 timeframe at this time. -->
    <Dependency Name="NETStandard.Library.Ref" Version="2.1.0" Pinned="true">
      <Uri>https://github.com/dotnet/core-setup</Uri>
      <Sha>7d57652f33493fa022125b7f63aad0d70c52d810</Sha>
    </Dependency>
    <Dependency Name="Microsoft.NET.Workload.Emscripten.Current.Manifest-9.0.100.Transport" Version="9.0.0-rc.1.24402.2" CoherentParentDependency="Microsoft.NETCore.App.Runtime.win-x64">
      <Uri>https://github.com/dotnet/emsdk</Uri>
      <Sha>edf3e90fa25b1fc4f7f63ceb45ef70f49c6b121a</Sha>
    </Dependency>
    <!-- Intermediate is necessary for source build. -->
    <Dependency Name="Microsoft.SourceBuild.Intermediate.emsdk" Version="9.0.0-rc.1.24402.2" CoherentParentDependency="Microsoft.NETCore.App.Runtime.win-x64">
      <Uri>https://github.com/dotnet/emsdk</Uri>
      <Sha>edf3e90fa25b1fc4f7f63ceb45ef70f49c6b121a</Sha>
      <SourceBuild RepoName="emsdk" ManagedOnly="true" />
    </Dependency>
    <Dependency Name="Microsoft.Build" Version="17.12.0-preview-24407-03">
      <Uri>https://github.com/dotnet/msbuild</Uri>
      <Sha>6bc91d5e2d3d8a199fdbe367ed015b55daf57046</Sha>
    </Dependency>
    <Dependency Name="Microsoft.Build.Localization" Version="17.12.0-preview-24407-03">
      <Uri>https://github.com/dotnet/msbuild</Uri>
      <Sha>6bc91d5e2d3d8a199fdbe367ed015b55daf57046</Sha>
    </Dependency>
    <!-- Intermediate is necessary for source build. -->
    <Dependency Name="Microsoft.SourceBuild.Intermediate.msbuild" Version="17.12.0-preview-24407-03">
      <Uri>https://github.com/dotnet/msbuild</Uri>
      <Sha>6bc91d5e2d3d8a199fdbe367ed015b55daf57046</Sha>
      <SourceBuild RepoName="msbuild" ManagedOnly="true" />
    </Dependency>
    <Dependency Name="Microsoft.FSharp.Compiler" Version="12.8.400-beta.24351.2">
      <Uri>https://github.com/dotnet/fsharp</Uri>
      <Sha>02adf13f8d69e0105fff4d68dbd5fb1d43bc0e17</Sha>
    </Dependency>
    <!-- Intermediate is necessary for source build. -->
    <Dependency Name="Microsoft.SourceBuild.Intermediate.fsharp" Version="8.0.400-beta.24351.2">
      <Uri>https://github.com/dotnet/fsharp</Uri>
      <Sha>02adf13f8d69e0105fff4d68dbd5fb1d43bc0e17</Sha>
      <SourceBuild RepoName="fsharp" ManagedOnly="true" />
    </Dependency>
    <Dependency Name="Microsoft.Net.Compilers.Toolset" Version="4.12.0-2.24414.1">
      <Uri>https://github.com/dotnet/roslyn</Uri>
      <Sha>bba7ceac50f68468ec9733a6a66f2314227101d4</Sha>
    </Dependency>
    <!-- Intermediate is necessary for source build. -->
    <Dependency Name="Microsoft.SourceBuild.Intermediate.roslyn" Version="4.12.0-2.24414.1">
      <Uri>https://github.com/dotnet/roslyn</Uri>
      <Sha>bba7ceac50f68468ec9733a6a66f2314227101d4</Sha>
      <SourceBuild RepoName="roslyn" ManagedOnly="true" />
    </Dependency>
    <Dependency Name="Microsoft.Net.Compilers.Toolset.Framework" Version="4.12.0-2.24414.1">
      <Uri>https://github.com/dotnet/roslyn</Uri>
      <Sha>bba7ceac50f68468ec9733a6a66f2314227101d4</Sha>
    </Dependency>
    <Dependency Name="Microsoft.CodeAnalysis" Version="4.12.0-2.24414.1">
      <Uri>https://github.com/dotnet/roslyn</Uri>
      <Sha>bba7ceac50f68468ec9733a6a66f2314227101d4</Sha>
    </Dependency>
    <Dependency Name="Microsoft.CodeAnalysis.CSharp" Version="4.12.0-2.24414.1">
      <Uri>https://github.com/dotnet/roslyn</Uri>
      <Sha>bba7ceac50f68468ec9733a6a66f2314227101d4</Sha>
    </Dependency>
    <Dependency Name="Microsoft.CodeAnalysis.CSharp.CodeStyle" Version="4.12.0-2.24414.1">
      <Uri>https://github.com/dotnet/roslyn</Uri>
      <Sha>bba7ceac50f68468ec9733a6a66f2314227101d4</Sha>
    </Dependency>
    <Dependency Name="Microsoft.CodeAnalysis.CSharp.Features" Version="4.12.0-2.24414.1">
      <Uri>https://github.com/dotnet/roslyn</Uri>
      <Sha>bba7ceac50f68468ec9733a6a66f2314227101d4</Sha>
    </Dependency>
    <Dependency Name="Microsoft.CodeAnalysis.CSharp.Workspaces" Version="4.12.0-2.24414.1">
      <Uri>https://github.com/dotnet/roslyn</Uri>
      <Sha>bba7ceac50f68468ec9733a6a66f2314227101d4</Sha>
    </Dependency>
    <Dependency Name="Microsoft.CodeAnalysis.Workspaces.MSBuild" Version="4.12.0-2.24414.1">
      <Uri>https://github.com/dotnet/roslyn</Uri>
      <Sha>bba7ceac50f68468ec9733a6a66f2314227101d4</Sha>
    </Dependency>
    <Dependency Name="Microsoft.AspNetCore.DeveloperCertificates.XPlat" Version="9.0.0-rc.1.24412.15">
      <Uri>https://github.com/dotnet/aspnetcore</Uri>
      <Sha>abbd67b97144c14ef60cdeb416ad9c5d75356c7f</Sha>
    </Dependency>
    <Dependency Name="Microsoft.AspNetCore.TestHost" Version="9.0.0-rc.1.24412.15">
      <Uri>https://github.com/dotnet/aspnetcore</Uri>
      <Sha>abbd67b97144c14ef60cdeb416ad9c5d75356c7f</Sha>
    </Dependency>
    <Dependency Name="Microsoft.Build.NuGetSdkResolver" Version="6.12.0-preview.1.68">
      <Uri>https://github.com/nuget/nuget.client</Uri>
      <Sha>5faea74048cff4b2cfe3957a1360c2a7dd581386</Sha>
    </Dependency>
    <Dependency Name="NuGet.Build.Tasks" Version="6.12.0-preview.1.68">
      <Uri>https://github.com/nuget/nuget.client</Uri>
      <Sha>5faea74048cff4b2cfe3957a1360c2a7dd581386</Sha>
      <SourceBuildTarball RepoName="nuget-client" ManagedOnly="true" />
    </Dependency>
    <Dependency Name="NuGet.Build.Tasks.Console" Version="6.12.0-preview.1.68">
      <Uri>https://github.com/nuget/nuget.client</Uri>
      <Sha>5faea74048cff4b2cfe3957a1360c2a7dd581386</Sha>
    </Dependency>
    <Dependency Name="NuGet.Build.Tasks.Pack" Version="6.12.0-preview.1.68">
      <Uri>https://github.com/nuget/nuget.client</Uri>
      <Sha>5faea74048cff4b2cfe3957a1360c2a7dd581386</Sha>
    </Dependency>
    <Dependency Name="NuGet.Commands" Version="6.12.0-preview.1.68">
      <Uri>https://github.com/nuget/nuget.client</Uri>
      <Sha>5faea74048cff4b2cfe3957a1360c2a7dd581386</Sha>
    </Dependency>
    <Dependency Name="NuGet.CommandLine.XPlat" Version="6.12.0-preview.1.68">
      <Uri>https://github.com/nuget/nuget.client</Uri>
      <Sha>5faea74048cff4b2cfe3957a1360c2a7dd581386</Sha>
    </Dependency>
    <Dependency Name="NuGet.Common" Version="6.12.0-preview.1.68">
      <Uri>https://github.com/nuget/nuget.client</Uri>
      <Sha>5faea74048cff4b2cfe3957a1360c2a7dd581386</Sha>
    </Dependency>
    <Dependency Name="NuGet.Configuration" Version="6.12.0-preview.1.68">
      <Uri>https://github.com/nuget/nuget.client</Uri>
      <Sha>5faea74048cff4b2cfe3957a1360c2a7dd581386</Sha>
    </Dependency>
    <Dependency Name="NuGet.Credentials" Version="6.12.0-preview.1.68">
      <Uri>https://github.com/nuget/nuget.client</Uri>
      <Sha>5faea74048cff4b2cfe3957a1360c2a7dd581386</Sha>
    </Dependency>
    <Dependency Name="NuGet.DependencyResolver.Core" Version="6.12.0-preview.1.68">
      <Uri>https://github.com/nuget/nuget.client</Uri>
      <Sha>5faea74048cff4b2cfe3957a1360c2a7dd581386</Sha>
    </Dependency>
    <Dependency Name="NuGet.Frameworks" Version="6.12.0-preview.1.68">
      <Uri>https://github.com/nuget/nuget.client</Uri>
      <Sha>5faea74048cff4b2cfe3957a1360c2a7dd581386</Sha>
    </Dependency>
    <Dependency Name="NuGet.LibraryModel" Version="6.12.0-preview.1.68">
      <Uri>https://github.com/nuget/nuget.client</Uri>
      <Sha>5faea74048cff4b2cfe3957a1360c2a7dd581386</Sha>
    </Dependency>
    <Dependency Name="NuGet.ProjectModel" Version="6.12.0-preview.1.68">
      <Uri>https://github.com/nuget/nuget.client</Uri>
      <Sha>5faea74048cff4b2cfe3957a1360c2a7dd581386</Sha>
    </Dependency>
    <Dependency Name="NuGet.Protocol" Version="6.12.0-preview.1.68">
      <Uri>https://github.com/nuget/nuget.client</Uri>
      <Sha>5faea74048cff4b2cfe3957a1360c2a7dd581386</Sha>
    </Dependency>
    <Dependency Name="NuGet.Packaging" Version="6.12.0-preview.1.68">
      <Uri>https://github.com/nuget/nuget.client</Uri>
      <Sha>5faea74048cff4b2cfe3957a1360c2a7dd581386</Sha>
    </Dependency>
    <Dependency Name="NuGet.Versioning" Version="6.12.0-preview.1.68">
      <Uri>https://github.com/nuget/nuget.client</Uri>
      <Sha>5faea74048cff4b2cfe3957a1360c2a7dd581386</Sha>
    </Dependency>
    <Dependency Name="NuGet.Localization" Version="6.12.0-preview.1.68">
      <Uri>https://github.com/nuget/nuget.client</Uri>
      <Sha>5faea74048cff4b2cfe3957a1360c2a7dd581386</Sha>
    </Dependency>
    <Dependency Name="Microsoft.NET.Test.Sdk" Version="17.12.0-preview-24413-01">
      <Uri>https://github.com/microsoft/vstest</Uri>
      <Sha>80af388e851d0d8b88f93d07d46d47054acb9951</Sha>
    </Dependency>
    <Dependency Name="Microsoft.TestPlatform.CLI" Version="17.12.0-preview-24413-01">
      <Uri>https://github.com/microsoft/vstest</Uri>
      <Sha>80af388e851d0d8b88f93d07d46d47054acb9951</Sha>
    </Dependency>
    <Dependency Name="Microsoft.TestPlatform.Build" Version="17.12.0-preview-24413-01">
      <Uri>https://github.com/microsoft/vstest</Uri>
      <Sha>80af388e851d0d8b88f93d07d46d47054acb9951</Sha>
    </Dependency>
    <!-- Intermediate is necessary for source build. -->
    <Dependency Name="Microsoft.SourceBuild.Intermediate.vstest" Version="17.12.0-preview-24413-01">
      <Uri>https://github.com/microsoft/vstest</Uri>
      <Sha>80af388e851d0d8b88f93d07d46d47054acb9951</Sha>
      <SourceBuild RepoName="vstest" ManagedOnly="true" />
    </Dependency>
    <Dependency Name="Microsoft.NET.ILLink.Tasks" Version="9.0.0-rc.1.24410.5">
      <Uri>https://github.com/dotnet/runtime</Uri>
      <Sha>7cb32e193a55a95c74fc3bd56501b951b48b700f</Sha>
    </Dependency>
<<<<<<< HEAD
    <Dependency Name="System.Formats.Asn1" Version="8.0.1">
      <Uri>https://dev.azure.com/dnceng/internal/_git/dotnet-runtime</Uri>
      <Sha>2aade6beb02ea367fd97c4070a4198802fe61c03</Sha>
    </Dependency>
    <Dependency Name="System.CodeDom" Version="8.0.0">
      <Uri>https://dev.azure.com/dnceng/internal/_git/dotnet-runtime</Uri>
      <Sha>5535e31a712343a63f5d7d796cd874e563e5ac14</Sha>
=======
    <Dependency Name="System.CodeDom" Version="9.0.0-rc.1.24410.5">
      <Uri>https://github.com/dotnet/runtime</Uri>
      <Sha>7cb32e193a55a95c74fc3bd56501b951b48b700f</Sha>
    </Dependency>
    <Dependency Name="System.Security.Cryptography.ProtectedData" Version="9.0.0-rc.1.24410.5">
      <Uri>https://github.com/dotnet/runtime</Uri>
      <Sha>7cb32e193a55a95c74fc3bd56501b951b48b700f</Sha>
>>>>>>> 8833ba5f
    </Dependency>
    <Dependency Name="System.Text.Encoding.CodePages" Version="9.0.0-rc.1.24410.5">
      <Uri>https://github.com/dotnet/runtime</Uri>
      <Sha>7cb32e193a55a95c74fc3bd56501b951b48b700f</Sha>
    </Dependency>
    <Dependency Name="System.Resources.Extensions" Version="9.0.0-rc.1.24410.5">
      <Uri>https://github.com/dotnet/runtime</Uri>
      <Sha>7cb32e193a55a95c74fc3bd56501b951b48b700f</Sha>
    </Dependency>
    <Dependency Name="Microsoft.WindowsDesktop.App.Runtime.win-x64" Version="9.0.0-rc.1.24414.1">
      <Uri>https://github.com/dotnet/windowsdesktop</Uri>
      <Sha>c0ab3a32c9db80be32683900a2c958cdbf3c473e</Sha>
      <SourceBuildTarball RepoName="windowsdesktop" ManagedOnly="true" />
    </Dependency>
    <Dependency Name="VS.Redist.Common.WindowsDesktop.SharedFramework.x64.9.0" Version="9.0.0-rc.1.24414.1">
      <Uri>https://github.com/dotnet/windowsdesktop</Uri>
      <Sha>c0ab3a32c9db80be32683900a2c958cdbf3c473e</Sha>
    </Dependency>
    <Dependency Name="Microsoft.WindowsDesktop.App.Ref" Version="9.0.0-rc.1.24414.1">
      <Uri>https://github.com/dotnet/windowsdesktop</Uri>
      <Sha>c0ab3a32c9db80be32683900a2c958cdbf3c473e</Sha>
    </Dependency>
    <Dependency Name="VS.Redist.Common.WindowsDesktop.TargetingPack.x64.9.0" Version="9.0.0-rc.1.24414.1">
      <Uri>https://github.com/dotnet/windowsdesktop</Uri>
      <Sha>c0ab3a32c9db80be32683900a2c958cdbf3c473e</Sha>
    </Dependency>
    <Dependency Name="Microsoft.NET.Sdk.WindowsDesktop" Version="9.0.0-rc.1.24413.3" CoherentParentDependency="Microsoft.WindowsDesktop.App.Ref">
      <Uri>https://github.com/dotnet/wpf</Uri>
      <Sha>aa7c73eab8ed50131272c18613d7e3133619c9f1</Sha>
    </Dependency>
    <Dependency Name="Microsoft.AspNetCore.App.Ref" Version="9.0.0-rc.1.24412.15">
      <Uri>https://github.com/dotnet/aspnetcore</Uri>
      <Sha>abbd67b97144c14ef60cdeb416ad9c5d75356c7f</Sha>
    </Dependency>
    <Dependency Name="Microsoft.AspNetCore.App.Ref.Internal" Version="9.0.0-rc.1.24412.15">
      <Uri>https://github.com/dotnet/aspnetcore</Uri>
      <Sha>abbd67b97144c14ef60cdeb416ad9c5d75356c7f</Sha>
    </Dependency>
    <Dependency Name="Microsoft.AspNetCore.App.Runtime.win-x64" Version="9.0.0-rc.1.24412.15">
      <Uri>https://github.com/dotnet/aspnetcore</Uri>
      <Sha>abbd67b97144c14ef60cdeb416ad9c5d75356c7f</Sha>
    </Dependency>
    <Dependency Name="VS.Redist.Common.AspNetCore.SharedFramework.x64.9.0" Version="9.0.0-rc.1.24412.15">
      <Uri>https://github.com/dotnet/aspnetcore</Uri>
      <Sha>abbd67b97144c14ef60cdeb416ad9c5d75356c7f</Sha>
    </Dependency>
    <Dependency Name="dotnet-dev-certs" Version="9.0.0-rc.1.24412.15">
      <Uri>https://github.com/dotnet/aspnetcore</Uri>
      <Sha>abbd67b97144c14ef60cdeb416ad9c5d75356c7f</Sha>
    </Dependency>
    <Dependency Name="dotnet-user-jwts" Version="9.0.0-rc.1.24412.15">
      <Uri>https://github.com/dotnet/aspnetcore</Uri>
      <Sha>abbd67b97144c14ef60cdeb416ad9c5d75356c7f</Sha>
    </Dependency>
    <Dependency Name="dotnet-user-secrets" Version="9.0.0-rc.1.24412.15">
      <Uri>https://github.com/dotnet/aspnetcore</Uri>
      <Sha>abbd67b97144c14ef60cdeb416ad9c5d75356c7f</Sha>
    </Dependency>
    <Dependency Name="Microsoft.AspNetCore.Analyzers" Version="9.0.0-rc.1.24412.15">
      <Uri>https://github.com/dotnet/aspnetcore</Uri>
      <Sha>abbd67b97144c14ef60cdeb416ad9c5d75356c7f</Sha>
    </Dependency>
    <Dependency Name="Microsoft.AspNetCore.Components.SdkAnalyzers" Version="9.0.0-rc.1.24412.15">
      <Uri>https://github.com/dotnet/aspnetcore</Uri>
      <Sha>abbd67b97144c14ef60cdeb416ad9c5d75356c7f</Sha>
    </Dependency>
    <Dependency Name="Microsoft.AspNetCore.Mvc.Analyzers" Version="9.0.0-rc.1.24412.15">
      <Uri>https://github.com/dotnet/aspnetcore</Uri>
      <Sha>abbd67b97144c14ef60cdeb416ad9c5d75356c7f</Sha>
    </Dependency>
    <Dependency Name="Microsoft.AspNetCore.Mvc.Api.Analyzers" Version="9.0.0-rc.1.24412.15">
      <Uri>https://github.com/dotnet/aspnetcore</Uri>
      <Sha>abbd67b97144c14ef60cdeb416ad9c5d75356c7f</Sha>
    </Dependency>
    <!-- Intermediate is necessary for source build. -->
    <Dependency Name="Microsoft.SourceBuild.Intermediate.aspnetcore" Version="9.0.0-rc.1.24412.15">
      <Uri>https://github.com/dotnet/aspnetcore</Uri>
      <Sha>abbd67b97144c14ef60cdeb416ad9c5d75356c7f</Sha>
      <SourceBuild RepoName="aspnetcore" ManagedOnly="true" />
    </Dependency>
    <Dependency Name="Microsoft.CodeAnalysis.Razor.Tooling.Internal" Version="9.0.0-preview.24413.5">
      <Uri>https://github.com/dotnet/razor</Uri>
      <Sha>29658c14e9ff617171862968dd4d8ed47d656589</Sha>
    </Dependency>
    <Dependency Name="Microsoft.AspNetCore.Mvc.Razor.Extensions.Tooling.Internal" Version="9.0.0-preview.24413.5">
      <Uri>https://github.com/dotnet/razor</Uri>
      <Sha>29658c14e9ff617171862968dd4d8ed47d656589</Sha>
    </Dependency>
    <Dependency Name="Microsoft.NET.Sdk.Razor.SourceGenerators.Transport" Version="9.0.0-preview.24413.5">
      <Uri>https://github.com/dotnet/razor</Uri>
      <Sha>29658c14e9ff617171862968dd4d8ed47d656589</Sha>
    </Dependency>
    <!-- Intermediate is necessary for source build. -->
    <Dependency Name="Microsoft.SourceBuild.Intermediate.razor" Version="9.0.0-preview.24413.5">
      <Uri>https://github.com/dotnet/razor</Uri>
      <Sha>29658c14e9ff617171862968dd4d8ed47d656589</Sha>
      <SourceBuild RepoName="razor" ManagedOnly="true" />
    </Dependency>
    <Dependency Name="Microsoft.Extensions.FileProviders.Embedded" Version="9.0.0-rc.1.24412.15">
      <Uri>https://github.com/dotnet/aspnetcore</Uri>
      <Sha>abbd67b97144c14ef60cdeb416ad9c5d75356c7f</Sha>
    </Dependency>
    <Dependency Name="Microsoft.AspNetCore.Authorization" Version="9.0.0-rc.1.24412.15">
      <Uri>https://github.com/dotnet/aspnetcore</Uri>
      <Sha>abbd67b97144c14ef60cdeb416ad9c5d75356c7f</Sha>
    </Dependency>
    <Dependency Name="Microsoft.AspNetCore.Components.Web" Version="9.0.0-rc.1.24412.15">
      <Uri>https://github.com/dotnet/aspnetcore</Uri>
      <Sha>abbd67b97144c14ef60cdeb416ad9c5d75356c7f</Sha>
    </Dependency>
    <Dependency Name="Microsoft.JSInterop" Version="9.0.0-rc.1.24412.15">
      <Uri>https://github.com/dotnet/aspnetcore</Uri>
      <Sha>abbd67b97144c14ef60cdeb416ad9c5d75356c7f</Sha>
    </Dependency>
    <Dependency Name="Microsoft.DotNet.Test.ProjectTemplates.2.1" Version="1.0.2-beta4.22406.1">
      <Uri>https://github.com/dotnet/test-templates</Uri>
      <Sha>0385265f4d0b6413d64aea0223172366a9b9858c</Sha>
    </Dependency>
    <Dependency Name="Microsoft.DotNet.Test.ProjectTemplates.5.0" Version="1.1.0-rc.23558.1">
      <Uri>https://github.com/dotnet/test-templates</Uri>
      <Sha>307b8f538d83a955d8f6dd909eee41a5555f2f4d</Sha>
    </Dependency>
    <Dependency Name="Microsoft.DotNet.Test.ProjectTemplates.6.0" Version="1.1.0-rc.24069.1">
      <Uri>https://github.com/dotnet/test-templates</Uri>
      <Sha>becc4bd157cd6608b51a5ffe414a5d2de6330272</Sha>
    </Dependency>
    <Dependency Name="Microsoft.DotNet.Test.ProjectTemplates.7.0" Version="1.1.0-rc.24069.1">
      <Uri>https://github.com/dotnet/test-templates</Uri>
      <Sha>becc4bd157cd6608b51a5ffe414a5d2de6330272</Sha>
    </Dependency>
    <Dependency Name="Microsoft.DotNet.Test.ProjectTemplates.8.0" Version="1.1.0-rc.24202.1">
      <Uri>https://github.com/dotnet/test-templates</Uri>
      <Sha>49c9ad01f057b3c6352bbec12b117acc2224493c</Sha>
    </Dependency>
    <Dependency Name="Microsoft.DotNet.Test.ProjectTemplates.9.0" Version="1.1.0-rc.24409.1">
      <Uri>https://github.com/dotnet/test-templates</Uri>
      <Sha>0b1b52e10bf70c53ed9fc63da52281b7d10ddd48</Sha>
    </Dependency>
    <!-- Intermediate is necessary for source build. -->
    <Dependency Name="Microsoft.SourceBuild.Intermediate.test-templates" Version="1.1.0-rc.24409.1">
      <Uri>https://github.com/dotnet/test-templates</Uri>
      <Sha>0b1b52e10bf70c53ed9fc63da52281b7d10ddd48</Sha>
      <SourceBuild RepoName="test-templates" ManagedOnly="true" />
    </Dependency>
    <!-- For coherency purposes, these versions should be gated by the versions of winforms and wpf routed via windowsdesktop -->
    <Dependency Name="Microsoft.Dotnet.WinForms.ProjectTemplates" Version="9.0.0-rc.1.24407.3" CoherentParentDependency="Microsoft.WindowsDesktop.App.Runtime.win-x64">
      <Uri>https://github.com/dotnet/winforms</Uri>
      <Sha>7006c1c2c5515bc4b648e5b3c2ea6a604867e0b9</Sha>
    </Dependency>
    <Dependency Name="Microsoft.DotNet.Wpf.ProjectTemplates" Version="9.0.0-rc.1.24413.3" CoherentParentDependency="Microsoft.WindowsDesktop.App.Runtime.win-x64">
      <Uri>https://github.com/dotnet/wpf</Uri>
      <Sha>aa7c73eab8ed50131272c18613d7e3133619c9f1</Sha>
    </Dependency>
    <Dependency Name="Microsoft.Web.Xdt" Version="9.0.0-preview.24317.2">
      <Uri>https://github.com/dotnet/xdt</Uri>
      <Sha>0d51607fb791c51a14b552ed24fe3430c252148b</Sha>
    </Dependency>
    <!-- Intermediate is necessary for source build. -->
    <Dependency Name="Microsoft.SourceBuild.Intermediate.xdt" Version="9.0.0-preview.24317.2">
      <Uri>https://github.com/dotnet/xdt</Uri>
      <Sha>0d51607fb791c51a14b552ed24fe3430c252148b</Sha>
      <SourceBuild RepoName="xdt" ManagedOnly="true" />
    </Dependency>
    <Dependency Name="Microsoft.CodeAnalysis.NetAnalyzers" Version="9.0.0-preview.24405.1">
      <Uri>https://github.com/dotnet/roslyn-analyzers</Uri>
      <Sha>3211f48253bc18560156d90dc5e710d35f7d03fa</Sha>
    </Dependency>
    <Dependency Name="Microsoft.CodeAnalysis.PublicApiAnalyzers" Version="3.11.0-beta1.24405.1">
      <Uri>https://github.com/dotnet/roslyn-analyzers</Uri>
      <Sha>3211f48253bc18560156d90dc5e710d35f7d03fa</Sha>
    </Dependency>
    <!-- Intermediate is necessary for source build. -->
    <Dependency Name="Microsoft.SourceBuild.Intermediate.roslyn-analyzers" Version="3.11.0-beta1.24405.1">
      <Uri>https://github.com/dotnet/roslyn-analyzers</Uri>
      <Sha>3211f48253bc18560156d90dc5e710d35f7d03fa</Sha>
      <SourceBuild RepoName="roslyn-analyzers" ManagedOnly="true" />
    </Dependency>
    <Dependency Name="System.CommandLine" Version="2.0.0-beta4.24324.3">
      <Uri>https://github.com/dotnet/command-line-api</Uri>
      <Sha>803d8598f98fb4efd94604b32627ee9407f246db</Sha>
    </Dependency>
    <Dependency Name="System.CommandLine.Rendering" Version="0.4.0-alpha.24324.3">
      <Uri>https://github.com/dotnet/command-line-api</Uri>
      <Sha>803d8598f98fb4efd94604b32627ee9407f246db</Sha>
    </Dependency>
    <!-- Microsoft.CodeAnalysis.Workspaces.MSBuild transitively references M.Bcl.AsyncInterfaces.
         Adding an explicit dependency to make sure the latest version is used instead of the SBRP
         one under source build. -->
    <!-- Intermediate is necessary for source build. -->
    <Dependency Name="Microsoft.DiaSymReader" Version="2.2.0-beta.24327.2">
      <Uri>https://github.com/dotnet/symreader</Uri>
      <Sha>0710a7892d89999956e8808c28e9dd0512bd53f3</Sha>
    </Dependency>
    <!-- Intermediate is necessary for source build. -->
    <Dependency Name="Microsoft.SourceBuild.Intermediate.command-line-api" Version="0.1.532403">
      <Uri>https://github.com/dotnet/command-line-api</Uri>
      <Sha>803d8598f98fb4efd94604b32627ee9407f246db</Sha>
      <SourceBuild RepoName="command-line-api" ManagedOnly="true" />
    </Dependency>
    <!-- Intermediate is necessary for source build. -->
    <Dependency Name="Microsoft.SourceBuild.Intermediate.source-build-externals" Version="9.0.0-alpha.1.24412.1">
      <Uri>https://github.com/dotnet/source-build-externals</Uri>
      <Sha>ee22054b44ec9615dc3481c4decc1b007a83a2b0</Sha>
      <SourceBuild RepoName="source-build-externals" ManagedOnly="true" />
    </Dependency>
    <!-- Intermediate is necessary for source build. -->
    <Dependency Name="Microsoft.SourceBuild.Intermediate.source-build-reference-packages" Version="9.0.0-alpha.1.24413.1">
      <Uri>https://github.com/dotnet/source-build-reference-packages</Uri>
      <Sha>1b838a42e4952b8fdf212cb1b43c5ce4d69f27b3</Sha>
      <SourceBuild RepoName="source-build-reference-packages" ManagedOnly="true" />
    </Dependency>
    <Dependency Name="Microsoft.Deployment.DotNet.Releases" Version="2.0.0-preview.1.24406.1">
      <Uri>https://github.com/dotnet/deployment-tools</Uri>
      <Sha>7871ee378dce87b64d930d4f33dca9c888f4034d</Sha>
    </Dependency>
    <Dependency Name="Microsoft.Build.Tasks.Git" Version="9.0.0-beta.24413.2">
      <Uri>https://github.com/dotnet/sourcelink</Uri>
      <Sha>e4452d9265baeeb0467c3ef81e853c763d519aef</Sha>
    </Dependency>
    <Dependency Name="Microsoft.SourceLink.Common" Version="9.0.0-beta.24413.2">
      <Uri>https://github.com/dotnet/sourcelink</Uri>
      <Sha>e4452d9265baeeb0467c3ef81e853c763d519aef</Sha>
    </Dependency>
    <Dependency Name="Microsoft.SourceLink.AzureRepos.Git" Version="9.0.0-beta.24413.2">
      <Uri>https://github.com/dotnet/sourcelink</Uri>
      <Sha>e4452d9265baeeb0467c3ef81e853c763d519aef</Sha>
    </Dependency>
    <Dependency Name="Microsoft.SourceLink.GitHub" Version="9.0.0-beta.24413.2">
      <Uri>https://github.com/dotnet/sourcelink</Uri>
      <Sha>e4452d9265baeeb0467c3ef81e853c763d519aef</Sha>
    </Dependency>
    <Dependency Name="Microsoft.SourceLink.GitLab" Version="9.0.0-beta.24413.2">
      <Uri>https://github.com/dotnet/sourcelink</Uri>
      <Sha>e4452d9265baeeb0467c3ef81e853c763d519aef</Sha>
    </Dependency>
    <Dependency Name="Microsoft.SourceLink.Bitbucket.Git" Version="9.0.0-beta.24413.2">
      <Uri>https://github.com/dotnet/sourcelink</Uri>
      <Sha>e4452d9265baeeb0467c3ef81e853c763d519aef</Sha>
    </Dependency>
    <!-- Intermediate is necessary for source build. -->
    <Dependency Name="Microsoft.SourceBuild.Intermediate.sourcelink" Version="9.0.0-beta.24413.2">
      <Uri>https://github.com/dotnet/sourcelink</Uri>
      <Sha>e4452d9265baeeb0467c3ef81e853c763d519aef</Sha>
      <SourceBuild RepoName="sourcelink" ManagedOnly="true" />
    </Dependency>
    <!-- Intermediate is necessary for source build. -->
    <Dependency Name="Microsoft.SourceBuild.Intermediate.deployment-tools" Version="9.0.0-preview.1.24406.1">
      <Uri>https://github.com/dotnet/deployment-tools</Uri>
      <Sha>7871ee378dce87b64d930d4f33dca9c888f4034d</Sha>
      <SourceBuild RepoName="deployment-tools" ManagedOnly="true" />
    </Dependency>
    <!-- Intermediate is necessary for source build. -->
    <Dependency Name="Microsoft.SourceBuild.Intermediate.symreader" Version="2.2.0-beta.24327.2">
      <Uri>https://github.com/dotnet/symreader</Uri>
      <Sha>0710a7892d89999956e8808c28e9dd0512bd53f3</Sha>
      <SourceBuild RepoName="symreader" ManagedOnly="true" />
    </Dependency>
    <!-- Dependency required for flowing correct package version in source-build, using PVP flow. -->
    <Dependency Name="Microsoft.Extensions.Logging" Version="9.0.0-rc.1.24410.5">
      <Uri>https://github.com/dotnet/runtime</Uri>
      <Sha>7cb32e193a55a95c74fc3bd56501b951b48b700f</Sha>
    </Dependency>
    <!-- Dependency required for flowing correct package version in source-build, using PVP flow. -->
    <Dependency Name="Microsoft.Extensions.Logging.Abstractions" Version="9.0.0-rc.1.24410.5">
      <Uri>https://github.com/dotnet/runtime</Uri>
      <Sha>7cb32e193a55a95c74fc3bd56501b951b48b700f</Sha>
    </Dependency>
    <!-- Dependency required for flowing correct package version in source-build, using PVP flow. -->
    <Dependency Name="Microsoft.Extensions.Logging.Console" Version="9.0.0-rc.1.24410.5">
      <Uri>https://github.com/dotnet/runtime</Uri>
      <Sha>7cb32e193a55a95c74fc3bd56501b951b48b700f</Sha>
    </Dependency>
    <!-- Dependency required for flowing correct package version in source-build, using PVP flow. -->
    <Dependency Name="Microsoft.Extensions.FileSystemGlobbing" Version="9.0.0-rc.1.24410.5">
      <Uri>https://github.com/dotnet/runtime</Uri>
      <Sha>7cb32e193a55a95c74fc3bd56501b951b48b700f</Sha>
    </Dependency>
    <!-- Dependency required for flowing correct package version in source-build, using PVP flow. -->
    <Dependency Name="System.ServiceProcess.ServiceController" Version="9.0.0-rc.1.24410.5">
      <Uri>https://github.com/dotnet/runtime</Uri>
      <Sha>7cb32e193a55a95c74fc3bd56501b951b48b700f</Sha>
    </Dependency>
    <Dependency Name="System.Text.Json" Version="9.0.0-rc.1.24410.5">
      <Uri>https://github.com/dotnet/runtime</Uri>
      <Sha>7cb32e193a55a95c74fc3bd56501b951b48b700f</Sha>
    </Dependency>
    <Dependency Name="Microsoft.Bcl.AsyncInterfaces" Version="9.0.0-rc.1.24410.5">
      <Uri>https://github.com/dotnet/runtime</Uri>
      <Sha>7cb32e193a55a95c74fc3bd56501b951b48b700f</Sha>
    </Dependency>
    <Dependency Name="Microsoft.Extensions.FileProviders.Abstractions" Version="9.0.0-rc.1.24410.5">
      <Uri>https://github.com/dotnet/runtime</Uri>
      <Sha>7cb32e193a55a95c74fc3bd56501b951b48b700f</Sha>
    </Dependency>
    <Dependency Name="Microsoft.Extensions.ObjectPool" Version="9.0.0-rc.1.24412.15">
      <Uri>https://github.com/dotnet/aspnetcore</Uri>
      <Sha>abbd67b97144c14ef60cdeb416ad9c5d75356c7f</Sha>
    </Dependency>
    <Dependency Name="Microsoft.Win32.SystemEvents" Version="9.0.0-rc.1.24410.5">
      <Uri>https://github.com/dotnet/runtime</Uri>
      <Sha>7cb32e193a55a95c74fc3bd56501b951b48b700f</Sha>
    </Dependency>
    <Dependency Name="System.Composition.AttributedModel" Version="9.0.0-rc.1.24410.5">
      <Uri>https://github.com/dotnet/runtime</Uri>
      <Sha>7cb32e193a55a95c74fc3bd56501b951b48b700f</Sha>
    </Dependency>
    <Dependency Name="System.Composition.Convention" Version="9.0.0-rc.1.24410.5">
      <Uri>https://github.com/dotnet/runtime</Uri>
      <Sha>7cb32e193a55a95c74fc3bd56501b951b48b700f</Sha>
    </Dependency>
    <Dependency Name="System.Composition.Hosting" Version="9.0.0-rc.1.24410.5">
      <Uri>https://github.com/dotnet/runtime</Uri>
      <Sha>7cb32e193a55a95c74fc3bd56501b951b48b700f</Sha>
    </Dependency>
    <Dependency Name="System.Composition.Runtime" Version="9.0.0-rc.1.24410.5">
      <Uri>https://github.com/dotnet/runtime</Uri>
      <Sha>7cb32e193a55a95c74fc3bd56501b951b48b700f</Sha>
    </Dependency>
    <Dependency Name="System.Composition.TypedParts" Version="9.0.0-rc.1.24410.5">
      <Uri>https://github.com/dotnet/runtime</Uri>
      <Sha>7cb32e193a55a95c74fc3bd56501b951b48b700f</Sha>
    </Dependency>
    <Dependency Name="System.Configuration.ConfigurationManager" Version="9.0.0-rc.1.24410.5">
      <Uri>https://github.com/dotnet/runtime</Uri>
      <Sha>7cb32e193a55a95c74fc3bd56501b951b48b700f</Sha>
    </Dependency>
    <Dependency Name="System.Security.Cryptography.Pkcs" Version="9.0.0-rc.1.24410.5">
      <Uri>https://github.com/dotnet/runtime</Uri>
      <Sha>7cb32e193a55a95c74fc3bd56501b951b48b700f</Sha>
    </Dependency>
    <Dependency Name="System.Security.Cryptography.Xml" Version="9.0.0-rc.1.24410.5">
      <Uri>https://github.com/dotnet/runtime</Uri>
      <Sha>7cb32e193a55a95c74fc3bd56501b951b48b700f</Sha>
    </Dependency>
    <Dependency Name="System.Security.Permissions" Version="9.0.0-rc.1.24410.5">
      <Uri>https://github.com/dotnet/runtime</Uri>
      <Sha>7cb32e193a55a95c74fc3bd56501b951b48b700f</Sha>
    </Dependency>
    <Dependency Name="System.Windows.Extensions" Version="9.0.0-rc.1.24410.5">
      <Uri>https://github.com/dotnet/runtime</Uri>
      <Sha>7cb32e193a55a95c74fc3bd56501b951b48b700f</Sha>
    </Dependency>
  </ProductDependencies>
  <ToolsetDependencies>
<<<<<<< HEAD
    <Dependency Name="Microsoft.DotNet.Arcade.Sdk" Version="8.0.0-beta.24412.1">
      <Uri>https://github.com/dotnet/arcade</Uri>
      <Sha>770e16f44e6727d0efe1168e62279a399cc92edd</Sha>
      <SourceBuild RepoName="arcade" ManagedOnly="true" />
    </Dependency>
    <Dependency Name="Microsoft.DotNet.Helix.Sdk" Version="8.0.0-beta.24412.1">
      <Uri>https://github.com/dotnet/arcade</Uri>
      <Sha>770e16f44e6727d0efe1168e62279a399cc92edd</Sha>
    </Dependency>
    <Dependency Name="Microsoft.DotNet.SignTool" Version="8.0.0-beta.24412.1">
      <Uri>https://github.com/dotnet/arcade</Uri>
      <Sha>770e16f44e6727d0efe1168e62279a399cc92edd</Sha>
    </Dependency>
    <Dependency Name="Microsoft.DotNet.XUnitExtensions" Version="8.0.0-beta.24412.1">
      <Uri>https://github.com/dotnet/arcade</Uri>
      <Sha>770e16f44e6727d0efe1168e62279a399cc92edd</Sha>
=======
    <Dependency Name="Microsoft.DotNet.Arcade.Sdk" Version="9.0.0-beta.24408.2">
      <Uri>https://github.com/dotnet/arcade</Uri>
      <Sha>60ae233c3d77f11c5fdb53e570b64d503b13ba59</Sha>
    </Dependency>
    <Dependency Name="Microsoft.DotNet.Build.Tasks.Installers" Version="9.0.0-beta.24408.2">
      <Uri>https://github.com/dotnet/arcade</Uri>
      <Sha>60ae233c3d77f11c5fdb53e570b64d503b13ba59</Sha>
    </Dependency>
    <Dependency Name="Microsoft.DotNet.Helix.Sdk" Version="9.0.0-beta.24408.2">
      <Uri>https://github.com/dotnet/arcade</Uri>
      <Sha>60ae233c3d77f11c5fdb53e570b64d503b13ba59</Sha>
    </Dependency>
    <Dependency Name="Microsoft.DotNet.SignTool" Version="9.0.0-beta.24408.2">
      <Uri>https://github.com/dotnet/arcade</Uri>
      <Sha>60ae233c3d77f11c5fdb53e570b64d503b13ba59</Sha>
    </Dependency>
    <Dependency Name="Microsoft.DotNet.XUnitExtensions" Version="9.0.0-beta.24408.2">
      <Uri>https://github.com/dotnet/arcade</Uri>
      <Sha>60ae233c3d77f11c5fdb53e570b64d503b13ba59</Sha>
>>>>>>> 8833ba5f
    </Dependency>
    <Dependency Name="Microsoft.DotNet.XliffTasks" Version="9.0.0-beta.24408.2">
      <Uri>https://github.com/dotnet/arcade</Uri>
      <Sha>60ae233c3d77f11c5fdb53e570b64d503b13ba59</Sha>
    </Dependency>
    <!-- Intermediate is necessary for source build. -->
    <Dependency Name="Microsoft.SourceBuild.Intermediate.arcade" Version="9.0.0-beta.24408.2">
      <Uri>https://github.com/dotnet/arcade</Uri>
      <Sha>60ae233c3d77f11c5fdb53e570b64d503b13ba59</Sha>
      <SourceBuild RepoName="arcade" ManagedOnly="true" />
    </Dependency>
    <Dependency Name="System.Reflection.MetadataLoadContext" Version="9.0.0-rc.1.24410.5">
      <Uri>https://github.com/dotnet/runtime</Uri>
      <Sha>7cb32e193a55a95c74fc3bd56501b951b48b700f</Sha>
    </Dependency>
    <Dependency Name="Microsoft.DotNet.Darc" Version="1.1.0-beta.24367.3">
      <Uri>https://github.com/dotnet/arcade-services</Uri>
      <Sha>47e3672c762970073e4282bd563233da86bcca3e</Sha>
    </Dependency>
    <Dependency Name="Microsoft.DotNet.DarcLib" Version="1.1.0-beta.24367.3">
      <Uri>https://github.com/dotnet/arcade-services</Uri>
      <Sha>47e3672c762970073e4282bd563233da86bcca3e</Sha>
    </Dependency>
    <Dependency Name="Microsoft.DotNet.ScenarioTests.SdkTemplateTests" Version="9.0.0-preview.24372.1">
      <Uri>https://github.com/dotnet/scenario-tests</Uri>
      <Sha>d92413b87d36250859d8cb51ff69a03b5f5c4cab</Sha>
    </Dependency>
    <!-- Intermediate is necessary for source build. -->
    <Dependency Name="Microsoft.SourceBuild.Intermediate.scenario-tests" Version="9.0.0-preview.24372.1">
      <Uri>https://github.com/dotnet/scenario-tests</Uri>
      <Sha>d92413b87d36250859d8cb51ff69a03b5f5c4cab</Sha>
      <SourceBuild RepoName="scenario-tests" ManagedOnly="true" />
    </Dependency>
    <!--
      Aspire isn't really a toolset dependency. However, it only inserts a baseline manifest in sdk,
      and if you squint at it, this means we can say that its specific dependency versions don't matter to sdk.
      It also doesn't currently ship 9.0 preview versions, meaning the version is locked to the latest shipped from 8.0 era.
      Avoiding this as a product dependency avoids a long coherency path (aspnetcore->extensions->aspire->sdk).
      **It is** of course possible that an incoherent aspire means that aspire depends on versions of extensions that
      aren't shipping, or those extensions packages depend on aspnetcore packages that won't ship. However, given the cost
      of maintaining this coherency path is high. This being toolset means that aspire is responsible for its own coherency.
    -->
    <Dependency Name="Microsoft.NET.Sdk.Aspire.Manifest-8.0.100" Version="8.1.0">
      <Uri>https://github.com/dotnet/aspire</Uri>
      <Sha>d304c5f6f15bcd4f34f1841b33870cfab88e6937</Sha>
    </Dependency>
    <!-- Intermediate is necessary for source build. -->
    <Dependency Name="Microsoft.SourceBuild.Intermediate.aspire" Version="8.1.0-preview.1.24373.2">
      <Uri>https://github.com/dotnet/aspire</Uri>
      <Sha>d304c5f6f15bcd4f34f1841b33870cfab88e6937</Sha>
      <SourceBuild RepoName="aspire" ManagedOnly="true" />
    </Dependency>
    <Dependency Name="Microsoft.IO.Redist" Version="6.0.1">
      <Uri>https://github.com/dotnet/runtime</Uri>
      <Sha>e77011b31a3e5c47d931248a64b47f9b2d47853d</Sha>
    </Dependency>
  </ToolsetDependencies>
</Dependencies><|MERGE_RESOLUTION|>--- conflicted
+++ resolved
@@ -230,23 +230,17 @@
       <Uri>https://github.com/dotnet/runtime</Uri>
       <Sha>7cb32e193a55a95c74fc3bd56501b951b48b700f</Sha>
     </Dependency>
-<<<<<<< HEAD
+    <Dependency Name="System.CodeDom" Version="9.0.0-rc.1.24410.5">
+      <Uri>https://github.com/dotnet/runtime</Uri>
+      <Sha>7cb32e193a55a95c74fc3bd56501b951b48b700f</Sha>
+    </Dependency>
     <Dependency Name="System.Formats.Asn1" Version="8.0.1">
       <Uri>https://dev.azure.com/dnceng/internal/_git/dotnet-runtime</Uri>
       <Sha>2aade6beb02ea367fd97c4070a4198802fe61c03</Sha>
     </Dependency>
-    <Dependency Name="System.CodeDom" Version="8.0.0">
-      <Uri>https://dev.azure.com/dnceng/internal/_git/dotnet-runtime</Uri>
-      <Sha>5535e31a712343a63f5d7d796cd874e563e5ac14</Sha>
-=======
-    <Dependency Name="System.CodeDom" Version="9.0.0-rc.1.24410.5">
-      <Uri>https://github.com/dotnet/runtime</Uri>
-      <Sha>7cb32e193a55a95c74fc3bd56501b951b48b700f</Sha>
-    </Dependency>
     <Dependency Name="System.Security.Cryptography.ProtectedData" Version="9.0.0-rc.1.24410.5">
       <Uri>https://github.com/dotnet/runtime</Uri>
       <Sha>7cb32e193a55a95c74fc3bd56501b951b48b700f</Sha>
->>>>>>> 8833ba5f
     </Dependency>
     <Dependency Name="System.Text.Encoding.CodePages" Version="9.0.0-rc.1.24410.5">
       <Uri>https://github.com/dotnet/runtime</Uri>
@@ -591,24 +585,6 @@
     </Dependency>
   </ProductDependencies>
   <ToolsetDependencies>
-<<<<<<< HEAD
-    <Dependency Name="Microsoft.DotNet.Arcade.Sdk" Version="8.0.0-beta.24412.1">
-      <Uri>https://github.com/dotnet/arcade</Uri>
-      <Sha>770e16f44e6727d0efe1168e62279a399cc92edd</Sha>
-      <SourceBuild RepoName="arcade" ManagedOnly="true" />
-    </Dependency>
-    <Dependency Name="Microsoft.DotNet.Helix.Sdk" Version="8.0.0-beta.24412.1">
-      <Uri>https://github.com/dotnet/arcade</Uri>
-      <Sha>770e16f44e6727d0efe1168e62279a399cc92edd</Sha>
-    </Dependency>
-    <Dependency Name="Microsoft.DotNet.SignTool" Version="8.0.0-beta.24412.1">
-      <Uri>https://github.com/dotnet/arcade</Uri>
-      <Sha>770e16f44e6727d0efe1168e62279a399cc92edd</Sha>
-    </Dependency>
-    <Dependency Name="Microsoft.DotNet.XUnitExtensions" Version="8.0.0-beta.24412.1">
-      <Uri>https://github.com/dotnet/arcade</Uri>
-      <Sha>770e16f44e6727d0efe1168e62279a399cc92edd</Sha>
-=======
     <Dependency Name="Microsoft.DotNet.Arcade.Sdk" Version="9.0.0-beta.24408.2">
       <Uri>https://github.com/dotnet/arcade</Uri>
       <Sha>60ae233c3d77f11c5fdb53e570b64d503b13ba59</Sha>
@@ -628,7 +604,6 @@
     <Dependency Name="Microsoft.DotNet.XUnitExtensions" Version="9.0.0-beta.24408.2">
       <Uri>https://github.com/dotnet/arcade</Uri>
       <Sha>60ae233c3d77f11c5fdb53e570b64d503b13ba59</Sha>
->>>>>>> 8833ba5f
     </Dependency>
     <Dependency Name="Microsoft.DotNet.XliffTasks" Version="9.0.0-beta.24408.2">
       <Uri>https://github.com/dotnet/arcade</Uri>
