--- conflicted
+++ resolved
@@ -6,7 +6,6 @@
       <Sha>0febc84257e283fe1e4cd24aef3eb434ab777288</Sha>
       <SourceBuild RepoName="templating" ManagedOnly="true" />
     </Dependency>
-<<<<<<< HEAD
     <Dependency Name="Microsoft.NETCore.App.Ref" Version="8.0.0-preview.7.23367.15">
       <Uri>https://github.com/dotnet/runtime</Uri>
       <Sha>a5136765a90168dbaa3b7e87b507c479d27540e5</Sha>
@@ -43,44 +42,6 @@
     <Dependency Name="Microsoft.NETCore.DotNetHostResolver" Version="8.0.0-preview.7.23367.15">
       <Uri>https://github.com/dotnet/runtime</Uri>
       <Sha>a5136765a90168dbaa3b7e87b507c479d27540e5</Sha>
-=======
-    <Dependency Name="Microsoft.NETCore.App.Ref" Version="8.0.0-preview.7.23367.14">
-      <Uri>https://github.com/dotnet/runtime</Uri>
-      <Sha>58bca2c54dcd1cc3b76989657bf218621668d836</Sha>
-    </Dependency>
-    <Dependency Name="VS.Redist.Common.NetCore.SharedFramework.x64.8.0" Version="8.0.0-preview.7.23367.14">
-      <Uri>https://github.com/dotnet/runtime</Uri>
-      <Sha>58bca2c54dcd1cc3b76989657bf218621668d836</Sha>
-      <SourceBuild RepoName="runtime" ManagedOnly="false" />
-    </Dependency>
-    <Dependency Name="VS.Redist.Common.NetCore.TargetingPack.x64.8.0" Version="8.0.0-preview.7.23367.14">
-      <Uri>https://github.com/dotnet/runtime</Uri>
-      <Sha>58bca2c54dcd1cc3b76989657bf218621668d836</Sha>
-    </Dependency>
-    <Dependency Name="Microsoft.NETCore.App.Runtime.win-x64" Version="8.0.0-preview.7.23367.14">
-      <Uri>https://github.com/dotnet/runtime</Uri>
-      <Sha>58bca2c54dcd1cc3b76989657bf218621668d836</Sha>
-    </Dependency>
-    <Dependency Name="Microsoft.NETCore.App.Host.win-x64" Version="8.0.0-preview.7.23367.14">
-      <Uri>https://github.com/dotnet/runtime</Uri>
-      <Sha>58bca2c54dcd1cc3b76989657bf218621668d836</Sha>
-    </Dependency>
-    <Dependency Name="Microsoft.NETCore.Platforms" Version="8.0.0-preview.7.23367.14">
-      <Uri>https://github.com/dotnet/runtime</Uri>
-      <Sha>58bca2c54dcd1cc3b76989657bf218621668d836</Sha>
-    </Dependency>
-    <Dependency Name="Microsoft.NET.HostModel" Version="8.0.0-preview.7.23367.14">
-      <Uri>https://github.com/dotnet/runtime</Uri>
-      <Sha>58bca2c54dcd1cc3b76989657bf218621668d836</Sha>
-    </Dependency>
-    <Dependency Name="Microsoft.Extensions.DependencyModel" Version="8.0.0-preview.7.23367.14">
-      <Uri>https://github.com/dotnet/runtime</Uri>
-      <Sha>58bca2c54dcd1cc3b76989657bf218621668d836</Sha>
-    </Dependency>
-    <Dependency Name="Microsoft.NETCore.DotNetHostResolver" Version="8.0.0-preview.7.23367.14">
-      <Uri>https://github.com/dotnet/runtime</Uri>
-      <Sha>58bca2c54dcd1cc3b76989657bf218621668d836</Sha>
->>>>>>> 7f55d605
     </Dependency>
     <Dependency Name="Microsoft.NET.Workload.Emscripten.Current.Manifest-8.0.100.Transport" Version="8.0.0-preview.7.23362.1" CoherentParentDependency="Microsoft.NETCore.App.Runtime.win-x64">
       <Uri>https://github.com/dotnet/emsdk</Uri>
@@ -228,7 +189,6 @@
       <Uri>https://github.com/microsoft/vstest</Uri>
       <Sha>919ec8358820228cc5fa77ef000051c1d6875399</Sha>
     </Dependency>
-<<<<<<< HEAD
     <Dependency Name="Microsoft.NET.ILLink.Tasks" Version="8.0.0-preview.7.23367.15">
       <Uri>https://github.com/dotnet/runtime</Uri>
       <Sha>a5136765a90168dbaa3b7e87b507c479d27540e5</Sha>
@@ -248,27 +208,6 @@
     <Dependency Name="System.Resources.Extensions" Version="8.0.0-preview.7.23367.15">
       <Uri>https://github.com/dotnet/runtime</Uri>
       <Sha>a5136765a90168dbaa3b7e87b507c479d27540e5</Sha>
-=======
-    <Dependency Name="Microsoft.NET.ILLink.Tasks" Version="8.0.0-preview.7.23367.14">
-      <Uri>https://github.com/dotnet/runtime</Uri>
-      <Sha>58bca2c54dcd1cc3b76989657bf218621668d836</Sha>
-    </Dependency>
-    <Dependency Name="System.CodeDom" Version="8.0.0-preview.7.23367.14">
-      <Uri>https://github.com/dotnet/runtime</Uri>
-      <Sha>58bca2c54dcd1cc3b76989657bf218621668d836</Sha>
-    </Dependency>
-    <Dependency Name="System.Security.Cryptography.ProtectedData" Version="8.0.0-preview.7.23367.14">
-      <Uri>https://github.com/dotnet/runtime</Uri>
-      <Sha>58bca2c54dcd1cc3b76989657bf218621668d836</Sha>
-    </Dependency>
-    <Dependency Name="System.Text.Encoding.CodePages" Version="8.0.0-preview.7.23367.14">
-      <Uri>https://github.com/dotnet/runtime</Uri>
-      <Sha>58bca2c54dcd1cc3b76989657bf218621668d836</Sha>
-    </Dependency>
-    <Dependency Name="System.Resources.Extensions" Version="8.0.0-preview.7.23367.14">
-      <Uri>https://github.com/dotnet/runtime</Uri>
-      <Sha>58bca2c54dcd1cc3b76989657bf218621668d836</Sha>
->>>>>>> 7f55d605
     </Dependency>
     <Dependency Name="Microsoft.WindowsDesktop.App.Runtime.win-x64" Version="8.0.0-preview.7.23365.1">
       <Uri>https://github.com/dotnet/windowsdesktop</Uri>
@@ -443,7 +382,6 @@
       <SourceBuild RepoName="symreader" ManagedOnly="true" />
     </Dependency>
     <!-- Dependency required for flowing correct package version in source-build, using PVP flow. -->
-<<<<<<< HEAD
     <Dependency Name="Microsoft.Extensions.Logging.Console" Version="8.0.0-preview.7.23367.15">
       <Uri>https://github.com/dotnet/runtime</Uri>
       <Sha>a5136765a90168dbaa3b7e87b507c479d27540e5</Sha>
@@ -457,21 +395,6 @@
     <Dependency Name="System.ServiceProcess.ServiceController" Version="8.0.0-preview.7.23367.15">
       <Uri>https://github.com/dotnet/runtime</Uri>
       <Sha>a5136765a90168dbaa3b7e87b507c479d27540e5</Sha>
-=======
-    <Dependency Name="Microsoft.Extensions.Logging.Console" Version="8.0.0-preview.7.23367.14">
-      <Uri>https://github.com/dotnet/runtime</Uri>
-      <Sha>58bca2c54dcd1cc3b76989657bf218621668d836</Sha>
-    </Dependency>
-    <!-- Dependency required for flowing correct package version in source-build, using PVP flow. -->
-    <Dependency Name="Microsoft.Extensions.FileSystemGlobbing" Version="8.0.0-preview.7.23367.14">
-      <Uri>https://github.com/dotnet/runtime</Uri>
-      <Sha>58bca2c54dcd1cc3b76989657bf218621668d836</Sha>
-    </Dependency>
-    <!-- Dependency required for flowing correct package version in source-build, using PVP flow. -->
-    <Dependency Name="System.ServiceProcess.ServiceController" Version="8.0.0-preview.7.23367.14">
-      <Uri>https://github.com/dotnet/runtime</Uri>
-      <Sha>58bca2c54dcd1cc3b76989657bf218621668d836</Sha>
->>>>>>> 7f55d605
     </Dependency>
   </ProductDependencies>
   <ToolsetDependencies>
@@ -492,15 +415,9 @@
       <Uri>https://github.com/dotnet/arcade</Uri>
       <Sha>60ea5b2eca5af06fc63b250f8669d2c70179b18c</Sha>
     </Dependency>
-<<<<<<< HEAD
     <Dependency Name="System.Reflection.MetadataLoadContext" Version="8.0.0-preview.7.23367.15">
       <Uri>https://github.com/dotnet/runtime</Uri>
       <Sha>a5136765a90168dbaa3b7e87b507c479d27540e5</Sha>
-=======
-    <Dependency Name="System.Reflection.MetadataLoadContext" Version="8.0.0-preview.7.23367.14">
-      <Uri>https://github.com/dotnet/runtime</Uri>
-      <Sha>58bca2c54dcd1cc3b76989657bf218621668d836</Sha>
->>>>>>> 7f55d605
     </Dependency>
     <Dependency Name="Microsoft.DotNet.XliffTasks" Version="1.0.0-beta.23360.1" CoherentParentDependency="Microsoft.DotNet.Arcade.Sdk">
       <Uri>https://github.com/dotnet/xliff-tasks</Uri>
