<?xml version="1.0" encoding="utf-8"?>
<Dependencies>
  <ProductDependencies>
<<<<<<< HEAD
    <Dependency Name="Microsoft.TemplateEngine.Cli" Version="5.0.0-alpha.1.20118.1">
      <Uri>https://github.com/dotnet/templating</Uri>
      <Sha>7541d584624c8d7167b191d5b4297966a315a9ad</Sha>
    </Dependency>
    <Dependency Name="Microsoft.NETCore.App.Ref" Version="5.0.0-preview.1.20118.1">
      <Uri>https://github.com/dotnet/runtime</Uri>
      <Sha>a0ae6619929e811a7f2440f371b8ed6db85bc6ec</Sha>
    </Dependency>
    <Dependency Name="Microsoft.NETCore.App.Runtime.win-x64" Version="5.0.0-preview.1.20118.1">
      <Uri>https://github.com/dotnet/runtime</Uri>
      <Sha>a0ae6619929e811a7f2440f371b8ed6db85bc6ec</Sha>
    </Dependency>
    <Dependency Name="Microsoft.DotNet.PlatformAbstractions" Version="5.0.0-preview.1.20118.1">
      <Uri>https://github.com/dotnet/runtime</Uri>
      <Sha>a0ae6619929e811a7f2440f371b8ed6db85bc6ec</Sha>
    </Dependency>
    <Dependency Name="Microsoft.NET.HostModel" Version="5.0.0-preview.1.20118.1">
      <Uri>https://github.com/dotnet/runtime</Uri>
      <Sha>a0ae6619929e811a7f2440f371b8ed6db85bc6ec</Sha>
    </Dependency>
    <Dependency Name="Microsoft.Extensions.DependencyModel" Version="5.0.0-preview.1.20118.1">
      <Uri>https://github.com/dotnet/runtime</Uri>
      <Sha>a0ae6619929e811a7f2440f371b8ed6db85bc6ec</Sha>
    </Dependency>
    <Dependency Name="Microsoft.NETCore.DotNetHostResolver" Version="5.0.0-preview.1.20118.1">
      <Uri>https://github.com/dotnet/runtime</Uri>
      <Sha>a0ae6619929e811a7f2440f371b8ed6db85bc6ec</Sha>
    </Dependency>
    <Dependency Name="Microsoft.NET.Sdk" Version="5.0.100-preview.1.20118.1">
      <Uri>https://github.com/dotnet/sdk</Uri>
      <Sha>f5e629ead999ae3d032757a148e41fdc66bc8f6d</Sha>
=======
    <Dependency Name="Microsoft.TemplateEngine.Cli" Version="5.0.0-alpha1.19601.1">
      <Uri>https://github.com/dotnet/templating</Uri>
      <Sha>33cddd3f50c7abff7d3f3349183b58149d76b8bf</Sha>
    </Dependency>
    <Dependency Name="Microsoft.NETCore.App.Ref" Version="5.0.0-alpha.1.19564.1">
      <Uri>https://github.com/dotnet/core-setup</Uri>
      <Sha>c77948d92a2f950140f09384f057cb893ec3955a</Sha>
    </Dependency>
    <Dependency Name="Microsoft.NETCore.App.Runtime.win-x64" Version="5.0.0-alpha.1.19564.1">
      <Uri>https://github.com/dotnet/core-setup</Uri>
      <Sha>c77948d92a2f950140f09384f057cb893ec3955a</Sha>
    </Dependency>
    <Dependency Name="Microsoft.DotNet.PlatformAbstractions" Version="5.0.0-alpha.1.19564.1">
      <Uri>https://github.com/dotnet/core-setup</Uri>
      <Sha>c77948d92a2f950140f09384f057cb893ec3955a</Sha>
    </Dependency>
    <Dependency Name="Microsoft.NET.HostModel" Version="5.0.0-alpha.1.19564.1">
      <Uri>https://github.com/dotnet/core-setup</Uri>
      <Sha>c77948d92a2f950140f09384f057cb893ec3955a</Sha>
    </Dependency>
    <Dependency Name="Microsoft.Extensions.DependencyModel" Version="5.0.0-alpha.1.19564.1">
      <Uri>https://github.com/dotnet/core-setup</Uri>
      <Sha>c77948d92a2f950140f09384f057cb893ec3955a</Sha>
    </Dependency>
    <Dependency Name="Microsoft.NETCore.DotNetHostResolver" Version="5.0.0-alpha.1.19564.1">
      <Uri>https://github.com/dotnet/core-setup</Uri>
      <Sha>c77948d92a2f950140f09384f057cb893ec3955a</Sha>
    </Dependency>
    <Dependency Name="Microsoft.NET.Sdk" Version="5.0.100-alpha.1.19601.1">
      <Uri>https://github.com/dotnet/sdk</Uri>
      <Sha>ac1443febc9bfcc4f16034809e41e713514f298a</Sha>
>>>>>>> fd88a07c
    </Dependency>
    <Dependency Name="Microsoft.DotNet.Cli.CommandLine" Version="1.0.0-preview.19208.1">
      <Uri>https://github.com/dotnet/CliCommandLineParser</Uri>
      <Sha>0e89c2116ad28e404ba56c14d1c3f938caa25a01</Sha>
    </Dependency>
<<<<<<< HEAD
    <Dependency Name="Microsoft.Build" Version="16.6.0-preview-20112-08">
      <Uri>https://github.com/microsoft/msbuild</Uri>
      <Sha>77da97f6977b8d7612df0ea2e109f9990d0489f6</Sha>
    </Dependency>
    <Dependency Name="Microsoft.Build.Localization" Version="16.6.0-preview-20112-08">
      <Uri>https://github.com/microsoft/msbuild</Uri>
      <Sha>77da97f6977b8d7612df0ea2e109f9990d0489f6</Sha>
    </Dependency>
    <Dependency Name="Microsoft.FSharp.Compiler" Version="11.0.0-beta.20114.4">
      <Uri>https://github.com/dotnet/fsharp</Uri>
      <Sha>a47c9f5ad707a4f62d2295973e3625c8e50c8aac</Sha>
    </Dependency>
    <Dependency Name="Microsoft.Net.Compilers.Toolset" Version="3.6.0-1.20118.5">
      <Uri>https://github.com/dotnet/roslyn</Uri>
      <Sha>809382a3ed54b73e3c307a759dd87bdf52eef5d6</Sha>
    </Dependency>
    <Dependency Name="Microsoft.AspNetCore.DeveloperCertificates.XPlat" Version="5.0.0-preview.1.20116.1">
      <Uri>https://github.com/dotnet/aspnetcore</Uri>
      <Sha>2a521681156cfd8b297572a7fb19e96812c92d7b</Sha>
    </Dependency>
    <Dependency Name="Microsoft.NET.Sdk.Razor" Version="5.0.0-preview.1.20118.1">
      <Uri>https://github.com/dotnet/aspnetcore-tooling</Uri>
      <Sha>0c6429f43c15e948732ea81bf0f7d4ae536e5abf</Sha>
    </Dependency>
    <Dependency Name="Microsoft.WindowsDesktop.App" Version="5.0.0-preview.1.20118.4">
      <Uri>https://github.com/dotnet/windowsdesktop</Uri>
      <Sha>41f443003f4b16896cbdddf1c8acbb9d3d79b427</Sha>
=======
    <Dependency Name="Microsoft.Build" Version="16.5.0-preview-19576-01">
      <Uri>https://github.com/microsoft/msbuild</Uri>
      <Sha>ccc964550927563483fd3650252b7b661860c2e9</Sha>
    </Dependency>
    <Dependency Name="Microsoft.Build.Localization" Version="16.5.0-preview-19576-01">
      <Uri>https://github.com/microsoft/msbuild</Uri>
      <Sha>ccc964550927563483fd3650252b7b661860c2e9</Sha>
    </Dependency>
    <Dependency Name="Microsoft.FSharp.Compiler" Version="10.7.0-beta.19556.5">
      <Uri>https://github.com/dotnet/fsharp</Uri>
      <Sha>e7597deb7042710a7142bdccabd6f92b0840d354</Sha>
    </Dependency>
    <Dependency Name="Microsoft.NETCore.Compilers" Version="3.4.0-beta4-19562-05">
      <Uri>https://github.com/dotnet/roslyn</Uri>
      <Sha>ff930dec4565e2bc424ad3bf3e22ecb20542c87d</Sha>
    </Dependency>
    <Dependency Name="Microsoft.AspNetCore.DeveloperCertificates.XPlat" Version="5.0.0-alpha1.19601.2">
      <Uri>https://github.com/aspnet/AspNetCore</Uri>
      <Sha>032625cd32d4666a2d973061616f6253c249e45a</Sha>
    </Dependency>
    <Dependency Name="Microsoft.NET.Sdk.Razor" Version="5.0.0-alpha.1.19578.7">
      <Uri>https://github.com/aspnet/AspNetCore-Tooling</Uri>
      <Sha>a3a180d5ddd3934bd61448c18484e2ecc9397d9c</Sha>
    </Dependency>
    <Dependency Name="Microsoft.WindowsDesktop.App" Version="5.0.0-alpha.1.19564.2">
      <Uri>https://github.com/dotnet/windowsdesktop</Uri>
      <Sha>9abb19f270147d197162dd5b66150196d2da9d18</Sha>
>>>>>>> fd88a07c
    </Dependency>
    <Dependency Name="Microsoft.NET.Sdk.WindowsDesktop" Version="5.0.0-preview.1.20118.3" CoherentParentDependency="Microsoft.WindowsDesktop.App">
      <Uri>https://github.com/dotnet/wpf</Uri>
<<<<<<< HEAD
      <Sha>b65e50a7030dff359ceaebc439aa8b9efa6a2c74</Sha>
    </Dependency>
    <Dependency Name="NuGet.Build.Tasks" Version="5.5.0-rtm.6422">
      <Uri>https://github.com/NuGet/NuGet.Client</Uri>
      <Sha>7bac015acc5b7e0161a058c8febc98abe2386d51</Sha>
=======
      <Sha>11a8ba5060577dbddae4303e53583f8d4a82f172</Sha>
    </Dependency>
    <Dependency Name="NuGet.Build.Tasks" Version="5.4.0-rtm.6292">
      <Uri>https://github.com/NuGet/NuGet.Client</Uri>
      <Sha>6f8eb3a2e1db6b458451b9cfd2a4f5557769b041</Sha>
>>>>>>> fd88a07c
    </Dependency>
    <Dependency Name="Microsoft.NET.Test.Sdk" Version="16.3.0">
      <Uri>https://github.com/microsoft/vstest</Uri>
      <Sha>55e7e45431c9c05656c999b902686e7402664573</Sha>
    </Dependency>
<<<<<<< HEAD
    <Dependency Name="Microsoft.NET.Sdk.Web" Version="5.0.100-alpha.1.20118.1">
      <Uri>https://github.com/aspnet/websdk</Uri>
      <Sha>b1717a2758b92f37b4e1bd7df2d9dccf3be565fa</Sha>
    </Dependency>
    <Dependency Name="ILLink.Tasks" Version="0.1.6-prerelease.20117.1">
      <Uri>https://github.com/mono/linker</Uri>
      <Sha>72551f41d5925198262c1f3c2d06dfecd2596a4e</Sha>
    </Dependency>
    <Dependency Name="System.CodeDom" Version="5.0.0-preview.1.20118.1" CoherentParentDependency="Microsoft.NETCore.App.Runtime.win-x64">
      <Uri>https://github.com/dotnet/runtime</Uri>
      <Sha>a0ae6619929e811a7f2440f371b8ed6db85bc6ec</Sha>
    </Dependency>
    <Dependency Name="System.Security.Cryptography.ProtectedData" Version="5.0.0-preview.1.20118.1" CoherentParentDependency="Microsoft.NETCore.App.Runtime.win-x64">
      <Uri>https://github.com/dotnet/runtime</Uri>
      <Sha>a0ae6619929e811a7f2440f371b8ed6db85bc6ec</Sha>
    </Dependency>
    <Dependency Name="System.Text.Encoding.CodePages" Version="5.0.0-preview.1.20118.1" CoherentParentDependency="Microsoft.NETCore.App.Runtime.win-x64">
      <Uri>https://github.com/dotnet/runtime</Uri>
      <Sha>a0ae6619929e811a7f2440f371b8ed6db85bc6ec</Sha>
    </Dependency>
    <Dependency Name="System.Resources.Extensions" Version="5.0.0-preview.1.20118.1" CoherentParentDependency="Microsoft.NETCore.App.Runtime.win-x64">
      <Uri>https://github.com/dotnet/runtime</Uri>
      <Sha>a0ae6619929e811a7f2440f371b8ed6db85bc6ec</Sha>
    </Dependency>
  </ProductDependencies>
  <ToolsetDependencies>
    <Dependency Name="Microsoft.DotNet.Arcade.Sdk" Version="5.0.0-beta.20111.11">
      <Uri>https://github.com/dotnet/arcade</Uri>
      <Sha>998b715ed1fbb966437345a1996af64e22c83368</Sha>
    </Dependency>
    <Dependency Name="Microsoft.DotNet.Helix.Sdk" Version="5.0.0-beta.20111.11">
      <Uri>https://github.com/dotnet/arcade</Uri>
      <Sha>998b715ed1fbb966437345a1996af64e22c83368</Sha>
    </Dependency>
    <Dependency Name="Microsoft.DotNet.SignTool" Version="5.0.0-beta.20111.11">
      <Uri>https://github.com/dotnet/arcade</Uri>
      <Sha>998b715ed1fbb966437345a1996af64e22c83368</Sha>
=======
    <Dependency Name="Microsoft.NET.Sdk.Web" Version="5.0.100-alpha.1.19601.1">
      <Uri>https://github.com/aspnet/websdk</Uri>
      <Sha>d047ca3e2a972fe4b16d15880e2e5734aedab08f</Sha>
    </Dependency>
    <Dependency Name="ILLink.Tasks" Version="0.1.6-prerelease.19567.1">
      <Uri>https://github.com/mono/linker</Uri>
      <Sha>cbdda5a2a6fbf01f74581aa956ef2e7b03b96977</Sha>
    </Dependency>
    <Dependency Name="System.CodeDom" Version="5.0.0-alpha.1.19563.6" CoherentParentDependency="Microsoft.NETCore.App.Runtime.win-x64">
      <Uri>https://github.com/dotnet/corefx</Uri>
      <Sha>5cee7c97d602f294e27c582d4dab81ec388f1d7b</Sha>
    </Dependency>
    <Dependency Name="System.Security.Cryptography.ProtectedData" Version="5.0.0-alpha.1.19563.6" CoherentParentDependency="Microsoft.NETCore.App.Runtime.win-x64">
      <Uri>https://github.com/dotnet/corefx</Uri>
      <Sha>5cee7c97d602f294e27c582d4dab81ec388f1d7b</Sha>
    </Dependency>
    <Dependency Name="System.Text.Encoding.CodePages" Version="5.0.0-alpha.1.19563.6" CoherentParentDependency="Microsoft.NETCore.App.Runtime.win-x64">
      <Uri>https://github.com/dotnet/corefx</Uri>
      <Sha>5cee7c97d602f294e27c582d4dab81ec388f1d7b</Sha>
    </Dependency>
    <Dependency Name="System.Resources.Extensions" Version="5.0.0-alpha.1.19563.6" CoherentParentDependency="Microsoft.NETCore.App.Runtime.win-x64">
      <Uri>https://github.com/dotnet/corefx</Uri>
      <Sha>5cee7c97d602f294e27c582d4dab81ec388f1d7b</Sha>
    </Dependency>
  </ProductDependencies>
  <ToolsetDependencies>
    <Dependency Name="Microsoft.DotNet.Arcade.Sdk" Version="5.0.0-beta.19601.1">
      <Uri>https://github.com/dotnet/arcade</Uri>
      <Sha>c0b56ff3569e3c7475070486c40543ea4c6f6dc7</Sha>
>>>>>>> fd88a07c
    </Dependency>
  </ToolsetDependencies>
</Dependencies><|MERGE_RESOLUTION|>--- conflicted
+++ resolved
@@ -1,7 +1,6 @@
 <?xml version="1.0" encoding="utf-8"?>
 <Dependencies>
   <ProductDependencies>
-<<<<<<< HEAD
     <Dependency Name="Microsoft.TemplateEngine.Cli" Version="5.0.0-alpha.1.20118.1">
       <Uri>https://github.com/dotnet/templating</Uri>
       <Sha>7541d584624c8d7167b191d5b4297966a315a9ad</Sha>
@@ -33,45 +32,11 @@
     <Dependency Name="Microsoft.NET.Sdk" Version="5.0.100-preview.1.20118.1">
       <Uri>https://github.com/dotnet/sdk</Uri>
       <Sha>f5e629ead999ae3d032757a148e41fdc66bc8f6d</Sha>
-=======
-    <Dependency Name="Microsoft.TemplateEngine.Cli" Version="5.0.0-alpha1.19601.1">
-      <Uri>https://github.com/dotnet/templating</Uri>
-      <Sha>33cddd3f50c7abff7d3f3349183b58149d76b8bf</Sha>
-    </Dependency>
-    <Dependency Name="Microsoft.NETCore.App.Ref" Version="5.0.0-alpha.1.19564.1">
-      <Uri>https://github.com/dotnet/core-setup</Uri>
-      <Sha>c77948d92a2f950140f09384f057cb893ec3955a</Sha>
-    </Dependency>
-    <Dependency Name="Microsoft.NETCore.App.Runtime.win-x64" Version="5.0.0-alpha.1.19564.1">
-      <Uri>https://github.com/dotnet/core-setup</Uri>
-      <Sha>c77948d92a2f950140f09384f057cb893ec3955a</Sha>
-    </Dependency>
-    <Dependency Name="Microsoft.DotNet.PlatformAbstractions" Version="5.0.0-alpha.1.19564.1">
-      <Uri>https://github.com/dotnet/core-setup</Uri>
-      <Sha>c77948d92a2f950140f09384f057cb893ec3955a</Sha>
-    </Dependency>
-    <Dependency Name="Microsoft.NET.HostModel" Version="5.0.0-alpha.1.19564.1">
-      <Uri>https://github.com/dotnet/core-setup</Uri>
-      <Sha>c77948d92a2f950140f09384f057cb893ec3955a</Sha>
-    </Dependency>
-    <Dependency Name="Microsoft.Extensions.DependencyModel" Version="5.0.0-alpha.1.19564.1">
-      <Uri>https://github.com/dotnet/core-setup</Uri>
-      <Sha>c77948d92a2f950140f09384f057cb893ec3955a</Sha>
-    </Dependency>
-    <Dependency Name="Microsoft.NETCore.DotNetHostResolver" Version="5.0.0-alpha.1.19564.1">
-      <Uri>https://github.com/dotnet/core-setup</Uri>
-      <Sha>c77948d92a2f950140f09384f057cb893ec3955a</Sha>
-    </Dependency>
-    <Dependency Name="Microsoft.NET.Sdk" Version="5.0.100-alpha.1.19601.1">
-      <Uri>https://github.com/dotnet/sdk</Uri>
-      <Sha>ac1443febc9bfcc4f16034809e41e713514f298a</Sha>
->>>>>>> fd88a07c
     </Dependency>
     <Dependency Name="Microsoft.DotNet.Cli.CommandLine" Version="1.0.0-preview.19208.1">
       <Uri>https://github.com/dotnet/CliCommandLineParser</Uri>
       <Sha>0e89c2116ad28e404ba56c14d1c3f938caa25a01</Sha>
     </Dependency>
-<<<<<<< HEAD
     <Dependency Name="Microsoft.Build" Version="16.6.0-preview-20112-08">
       <Uri>https://github.com/microsoft/msbuild</Uri>
       <Sha>77da97f6977b8d7612df0ea2e109f9990d0489f6</Sha>
@@ -99,57 +64,19 @@
     <Dependency Name="Microsoft.WindowsDesktop.App" Version="5.0.0-preview.1.20118.4">
       <Uri>https://github.com/dotnet/windowsdesktop</Uri>
       <Sha>41f443003f4b16896cbdddf1c8acbb9d3d79b427</Sha>
-=======
-    <Dependency Name="Microsoft.Build" Version="16.5.0-preview-19576-01">
-      <Uri>https://github.com/microsoft/msbuild</Uri>
-      <Sha>ccc964550927563483fd3650252b7b661860c2e9</Sha>
-    </Dependency>
-    <Dependency Name="Microsoft.Build.Localization" Version="16.5.0-preview-19576-01">
-      <Uri>https://github.com/microsoft/msbuild</Uri>
-      <Sha>ccc964550927563483fd3650252b7b661860c2e9</Sha>
-    </Dependency>
-    <Dependency Name="Microsoft.FSharp.Compiler" Version="10.7.0-beta.19556.5">
-      <Uri>https://github.com/dotnet/fsharp</Uri>
-      <Sha>e7597deb7042710a7142bdccabd6f92b0840d354</Sha>
-    </Dependency>
-    <Dependency Name="Microsoft.NETCore.Compilers" Version="3.4.0-beta4-19562-05">
-      <Uri>https://github.com/dotnet/roslyn</Uri>
-      <Sha>ff930dec4565e2bc424ad3bf3e22ecb20542c87d</Sha>
-    </Dependency>
-    <Dependency Name="Microsoft.AspNetCore.DeveloperCertificates.XPlat" Version="5.0.0-alpha1.19601.2">
-      <Uri>https://github.com/aspnet/AspNetCore</Uri>
-      <Sha>032625cd32d4666a2d973061616f6253c249e45a</Sha>
-    </Dependency>
-    <Dependency Name="Microsoft.NET.Sdk.Razor" Version="5.0.0-alpha.1.19578.7">
-      <Uri>https://github.com/aspnet/AspNetCore-Tooling</Uri>
-      <Sha>a3a180d5ddd3934bd61448c18484e2ecc9397d9c</Sha>
-    </Dependency>
-    <Dependency Name="Microsoft.WindowsDesktop.App" Version="5.0.0-alpha.1.19564.2">
-      <Uri>https://github.com/dotnet/windowsdesktop</Uri>
-      <Sha>9abb19f270147d197162dd5b66150196d2da9d18</Sha>
->>>>>>> fd88a07c
     </Dependency>
     <Dependency Name="Microsoft.NET.Sdk.WindowsDesktop" Version="5.0.0-preview.1.20118.3" CoherentParentDependency="Microsoft.WindowsDesktop.App">
       <Uri>https://github.com/dotnet/wpf</Uri>
-<<<<<<< HEAD
       <Sha>b65e50a7030dff359ceaebc439aa8b9efa6a2c74</Sha>
     </Dependency>
     <Dependency Name="NuGet.Build.Tasks" Version="5.5.0-rtm.6422">
       <Uri>https://github.com/NuGet/NuGet.Client</Uri>
       <Sha>7bac015acc5b7e0161a058c8febc98abe2386d51</Sha>
-=======
-      <Sha>11a8ba5060577dbddae4303e53583f8d4a82f172</Sha>
-    </Dependency>
-    <Dependency Name="NuGet.Build.Tasks" Version="5.4.0-rtm.6292">
-      <Uri>https://github.com/NuGet/NuGet.Client</Uri>
-      <Sha>6f8eb3a2e1db6b458451b9cfd2a4f5557769b041</Sha>
->>>>>>> fd88a07c
     </Dependency>
     <Dependency Name="Microsoft.NET.Test.Sdk" Version="16.3.0">
       <Uri>https://github.com/microsoft/vstest</Uri>
       <Sha>55e7e45431c9c05656c999b902686e7402664573</Sha>
     </Dependency>
-<<<<<<< HEAD
     <Dependency Name="Microsoft.NET.Sdk.Web" Version="5.0.100-alpha.1.20118.1">
       <Uri>https://github.com/aspnet/websdk</Uri>
       <Sha>b1717a2758b92f37b4e1bd7df2d9dccf3be565fa</Sha>
@@ -174,6 +101,10 @@
       <Uri>https://github.com/dotnet/runtime</Uri>
       <Sha>a0ae6619929e811a7f2440f371b8ed6db85bc6ec</Sha>
     </Dependency>
+    <Dependency Name="System.Resources.Extensions" Version="5.0.0-alpha1.19521.4" CoherentParentDependency="Microsoft.NETCore.App.Runtime.win-x64">
+      <Uri>https://github.com/dotnet/runtime</Uri>
+      <Sha>46299619e290936c495264162ede68354ced5b18</Sha>
+    </Dependency>
   </ProductDependencies>
   <ToolsetDependencies>
     <Dependency Name="Microsoft.DotNet.Arcade.Sdk" Version="5.0.0-beta.20111.11">
@@ -187,37 +118,6 @@
     <Dependency Name="Microsoft.DotNet.SignTool" Version="5.0.0-beta.20111.11">
       <Uri>https://github.com/dotnet/arcade</Uri>
       <Sha>998b715ed1fbb966437345a1996af64e22c83368</Sha>
-=======
-    <Dependency Name="Microsoft.NET.Sdk.Web" Version="5.0.100-alpha.1.19601.1">
-      <Uri>https://github.com/aspnet/websdk</Uri>
-      <Sha>d047ca3e2a972fe4b16d15880e2e5734aedab08f</Sha>
-    </Dependency>
-    <Dependency Name="ILLink.Tasks" Version="0.1.6-prerelease.19567.1">
-      <Uri>https://github.com/mono/linker</Uri>
-      <Sha>cbdda5a2a6fbf01f74581aa956ef2e7b03b96977</Sha>
-    </Dependency>
-    <Dependency Name="System.CodeDom" Version="5.0.0-alpha.1.19563.6" CoherentParentDependency="Microsoft.NETCore.App.Runtime.win-x64">
-      <Uri>https://github.com/dotnet/corefx</Uri>
-      <Sha>5cee7c97d602f294e27c582d4dab81ec388f1d7b</Sha>
-    </Dependency>
-    <Dependency Name="System.Security.Cryptography.ProtectedData" Version="5.0.0-alpha.1.19563.6" CoherentParentDependency="Microsoft.NETCore.App.Runtime.win-x64">
-      <Uri>https://github.com/dotnet/corefx</Uri>
-      <Sha>5cee7c97d602f294e27c582d4dab81ec388f1d7b</Sha>
-    </Dependency>
-    <Dependency Name="System.Text.Encoding.CodePages" Version="5.0.0-alpha.1.19563.6" CoherentParentDependency="Microsoft.NETCore.App.Runtime.win-x64">
-      <Uri>https://github.com/dotnet/corefx</Uri>
-      <Sha>5cee7c97d602f294e27c582d4dab81ec388f1d7b</Sha>
-    </Dependency>
-    <Dependency Name="System.Resources.Extensions" Version="5.0.0-alpha.1.19563.6" CoherentParentDependency="Microsoft.NETCore.App.Runtime.win-x64">
-      <Uri>https://github.com/dotnet/corefx</Uri>
-      <Sha>5cee7c97d602f294e27c582d4dab81ec388f1d7b</Sha>
-    </Dependency>
-  </ProductDependencies>
-  <ToolsetDependencies>
-    <Dependency Name="Microsoft.DotNet.Arcade.Sdk" Version="5.0.0-beta.19601.1">
-      <Uri>https://github.com/dotnet/arcade</Uri>
-      <Sha>c0b56ff3569e3c7475070486c40543ea4c6f6dc7</Sha>
->>>>>>> fd88a07c
     </Dependency>
   </ToolsetDependencies>
 </Dependencies>