<?xml version="1.0" encoding="utf-8"?>
<Dependencies>
  <ProductDependencies>
<<<<<<< HEAD
    <Dependency Name="Microsoft.TemplateEngine.Abstractions" Version="7.0.105">
      <Uri>https://dev.azure.com/dnceng/internal/_git/dotnet-templating</Uri>
      <Sha>4b5276818c5aea1e1dd8399243124246118b85e5</Sha>
    </Dependency>
    <Dependency Name="Microsoft.TemplateEngine.TestHelper" Version="7.0.105-servicing.23164.5">
      <Uri>https://dev.azure.com/dnceng/internal/_git/dotnet-templating</Uri>
      <Sha>4b5276818c5aea1e1dd8399243124246118b85e5</Sha>
    </Dependency>
    <Dependency Name="Microsoft.TemplateEngine.Mocks" Version="7.0.105-servicing.23164.5">
      <Uri>https://dev.azure.com/dnceng/internal/_git/dotnet-templating</Uri>
      <Sha>4b5276818c5aea1e1dd8399243124246118b85e5</Sha>
      <SourceBuild RepoName="templating" ManagedOnly="true" />
    </Dependency>
    <Dependency Name="Microsoft.NETCore.App.Ref" Version="7.0.5">
      <Uri>https://dev.azure.com/dnceng/internal/_git/dotnet-runtime</Uri>
      <Sha>71aa107082fd9d77e460bc428c634459ed94a4ab</Sha>
    </Dependency>
    <Dependency Name="VS.Redist.Common.NetCore.SharedFramework.x64.7.0" Version="7.0.5-servicing.23163.9">
      <Uri>https://dev.azure.com/dnceng/internal/_git/dotnet-runtime</Uri>
      <Sha>71aa107082fd9d77e460bc428c634459ed94a4ab</Sha>
    </Dependency>
    <Dependency Name="VS.Redist.Common.NetCore.TargetingPack.x64.7.0" Version="7.0.5-servicing.23163.9">
      <Uri>https://dev.azure.com/dnceng/internal/_git/dotnet-runtime</Uri>
      <Sha>71aa107082fd9d77e460bc428c634459ed94a4ab</Sha>
    </Dependency>
    <Dependency Name="Microsoft.NETCore.App.Runtime.win-x64" Version="7.0.5">
      <Uri>https://dev.azure.com/dnceng/internal/_git/dotnet-runtime</Uri>
      <Sha>71aa107082fd9d77e460bc428c634459ed94a4ab</Sha>
    </Dependency>
    <Dependency Name="Microsoft.NETCore.App.Host.win-x64" Version="7.0.5">
      <Uri>https://dev.azure.com/dnceng/internal/_git/dotnet-runtime</Uri>
      <Sha>71aa107082fd9d77e460bc428c634459ed94a4ab</Sha>
    </Dependency>
    <Dependency Name="Microsoft.NETCore.Platforms" Version="7.0.2">
      <Uri>https://dev.azure.com/dnceng/internal/_git/dotnet-runtime</Uri>
      <Sha>71aa107082fd9d77e460bc428c634459ed94a4ab</Sha>
    </Dependency>
    <Dependency Name="Microsoft.NET.HostModel" Version="7.0.5-servicing.23163.9">
      <Uri>https://dev.azure.com/dnceng/internal/_git/dotnet-runtime</Uri>
      <Sha>71aa107082fd9d77e460bc428c634459ed94a4ab</Sha>
=======
    <Dependency Name="Microsoft.TemplateEngine.Abstractions" Version="7.0.104">
      <Uri>https://dev.azure.com/dnceng/internal/_git/dotnet-templating</Uri>
      <Sha>12bf34ea4e8a5d6a15601b4554045e867ebe770b</Sha>
    </Dependency>
    <Dependency Name="Microsoft.TemplateEngine.TestHelper" Version="7.0.104-servicing.23127.8">
      <Uri>https://dev.azure.com/dnceng/internal/_git/dotnet-templating</Uri>
      <Sha>12bf34ea4e8a5d6a15601b4554045e867ebe770b</Sha>
    </Dependency>
    <Dependency Name="Microsoft.TemplateEngine.Mocks" Version="7.0.104-servicing.23127.8">
      <Uri>https://dev.azure.com/dnceng/internal/_git/dotnet-templating</Uri>
      <Sha>12bf34ea4e8a5d6a15601b4554045e867ebe770b</Sha>
      <SourceBuild RepoName="templating" ManagedOnly="true" />
    </Dependency>
    <Dependency Name="Microsoft.NETCore.App.Ref" Version="7.0.4">
      <Uri>https://dev.azure.com/dnceng/internal/_git/dotnet-runtime</Uri>
      <Sha>0a396acafe9a7d46bce11f4338dbb3dd0d99b1b4</Sha>
    </Dependency>
    <Dependency Name="VS.Redist.Common.NetCore.SharedFramework.x64.7.0" Version="7.0.4-servicing.23115.8">
      <Uri>https://dev.azure.com/dnceng/internal/_git/dotnet-runtime</Uri>
      <Sha>0a396acafe9a7d46bce11f4338dbb3dd0d99b1b4</Sha>
    </Dependency>
    <Dependency Name="VS.Redist.Common.NetCore.TargetingPack.x64.7.0" Version="7.0.4-servicing.23115.8">
      <Uri>https://dev.azure.com/dnceng/internal/_git/dotnet-runtime</Uri>
      <Sha>0a396acafe9a7d46bce11f4338dbb3dd0d99b1b4</Sha>
    </Dependency>
    <Dependency Name="Microsoft.NETCore.App.Runtime.win-x64" Version="7.0.4">
      <Uri>https://dev.azure.com/dnceng/internal/_git/dotnet-runtime</Uri>
      <Sha>0a396acafe9a7d46bce11f4338dbb3dd0d99b1b4</Sha>
    </Dependency>
    <Dependency Name="Microsoft.NETCore.App.Host.win-x64" Version="7.0.4">
      <Uri>https://dev.azure.com/dnceng/internal/_git/dotnet-runtime</Uri>
      <Sha>0a396acafe9a7d46bce11f4338dbb3dd0d99b1b4</Sha>
    </Dependency>
    <Dependency Name="Microsoft.NETCore.Platforms" Version="7.0.1">
      <Uri>https://dev.azure.com/dnceng/internal/_git/dotnet-runtime</Uri>
      <Sha>0a396acafe9a7d46bce11f4338dbb3dd0d99b1b4</Sha>
    </Dependency>
    <Dependency Name="Microsoft.NET.HostModel" Version="7.0.4-servicing.23115.8">
      <Uri>https://dev.azure.com/dnceng/internal/_git/dotnet-runtime</Uri>
      <Sha>0a396acafe9a7d46bce11f4338dbb3dd0d99b1b4</Sha>
>>>>>>> ad1eb97f
    </Dependency>
    <Dependency Name="Microsoft.Extensions.DependencyModel" Version="7.0.0">
      <Uri>https://dev.azure.com/dnceng/internal/_git/dotnet-runtime</Uri>
      <Sha>d099f075e45d2aa6007a22b71b45a08758559f80</Sha>
    </Dependency>
<<<<<<< HEAD
    <Dependency Name="Microsoft.NETCore.DotNetHostResolver" Version="7.0.5">
      <Uri>https://dev.azure.com/dnceng/internal/_git/dotnet-runtime</Uri>
      <Sha>71aa107082fd9d77e460bc428c634459ed94a4ab</Sha>
=======
    <Dependency Name="Microsoft.NETCore.DotNetHostResolver" Version="7.0.4">
      <Uri>https://dev.azure.com/dnceng/internal/_git/dotnet-runtime</Uri>
      <Sha>0a396acafe9a7d46bce11f4338dbb3dd0d99b1b4</Sha>
>>>>>>> ad1eb97f
    </Dependency>
    <Dependency Name="Microsoft.Build" Version="17.4.2">
      <Uri>https://github.com/dotnet/msbuild</Uri>
      <Sha>f08e8816c9ccf6c811abb5116098c92c4c947d8e</Sha>
    </Dependency>
    <Dependency Name="Microsoft.Build.Localization" Version="17.4.2-preview-23164-02">
      <Uri>https://github.com/dotnet/msbuild</Uri>
      <Sha>f08e8816c9ccf6c811abb5116098c92c4c947d8e</Sha>
    </Dependency>
    <Dependency Name="Microsoft.FSharp.Compiler" Version="12.4.0-beta.22571.5">
      <Uri>https://github.com/dotnet/fsharp</Uri>
      <Sha>1d892dd78d5dcb261a1d26f72efb333834436a02</Sha>
    </Dependency>
    <Dependency Name="Microsoft.SourceBuild.Intermediate.fsharp" Version="7.0.0-beta.22571.5">
      <Uri>https://github.com/dotnet/fsharp</Uri>
      <Sha>1d892dd78d5dcb261a1d26f72efb333834436a02</Sha>
      <SourceBuild RepoName="fsharp" ManagedOnly="true" />
    </Dependency>
    <Dependency Name="dotnet-format" Version="7.0.357101">
      <Uri>https://github.com/dotnet/format</Uri>
      <Sha>49c2ef651359526841d13e66129b71d1bcd9cef9</Sha>
      <SourceBuildTarball RepoName="format" ManagedOnly="true" />
    </Dependency>
    <Dependency Name="Microsoft.Net.Compilers.Toolset" Version="4.4.0-6.23101.13">
      <Uri>https://github.com/dotnet/roslyn</Uri>
      <Sha>528676cdbf0bfcfdb9372dc57a047dd0edc6d4db</Sha>
      <SourceBuild RepoName="roslyn" ManagedOnly="true" />
    </Dependency>
    <Dependency Name="Microsoft.CodeAnalysis" Version="4.4.0-6.23101.13">
      <Uri>https://github.com/dotnet/roslyn</Uri>
      <Sha>528676cdbf0bfcfdb9372dc57a047dd0edc6d4db</Sha>
    </Dependency>
    <Dependency Name="Microsoft.CodeAnalysis.CSharp" Version="4.4.0-6.23101.13">
      <Uri>https://github.com/dotnet/roslyn</Uri>
      <Sha>528676cdbf0bfcfdb9372dc57a047dd0edc6d4db</Sha>
    </Dependency>
    <Dependency Name="Microsoft.CodeAnalysis.CSharp.CodeStyle" Version="4.4.0-6.23101.13">
      <Uri>https://github.com/dotnet/roslyn</Uri>
      <Sha>528676cdbf0bfcfdb9372dc57a047dd0edc6d4db</Sha>
    </Dependency>
    <Dependency Name="Microsoft.CodeAnalysis.CSharp.Features" Version="4.4.0-6.23101.13">
      <Uri>https://github.com/dotnet/roslyn</Uri>
      <Sha>528676cdbf0bfcfdb9372dc57a047dd0edc6d4db</Sha>
    </Dependency>
    <Dependency Name="Microsoft.CodeAnalysis.CSharp.Workspaces" Version="4.4.0-6.23101.13">
      <Uri>https://github.com/dotnet/roslyn</Uri>
      <Sha>528676cdbf0bfcfdb9372dc57a047dd0edc6d4db</Sha>
    </Dependency>
    <Dependency Name="Microsoft.CodeAnalysis.Workspaces.MSBuild" Version="4.4.0-6.23101.13">
      <Uri>https://github.com/dotnet/roslyn</Uri>
      <Sha>528676cdbf0bfcfdb9372dc57a047dd0edc6d4db</Sha>
    </Dependency>
<<<<<<< HEAD
    <Dependency Name="Microsoft.AspNetCore.DeveloperCertificates.XPlat" Version="7.0.5-servicing.23163.9">
      <Uri>https://dev.azure.com/dnceng/internal/_git/dotnet-aspnetcore</Uri>
      <Sha>895737f22569d6641392d795de4bfa3c8b536ab8</Sha>
    </Dependency>
    <Dependency Name="Microsoft.AspNetCore.TestHost" Version="7.0.5">
      <Uri>https://dev.azure.com/dnceng/internal/_git/dotnet-aspnetcore</Uri>
      <Sha>895737f22569d6641392d795de4bfa3c8b536ab8</Sha>
=======
    <Dependency Name="Microsoft.AspNetCore.DeveloperCertificates.XPlat" Version="7.0.4-servicing.23119.3">
      <Uri>https://dev.azure.com/dnceng/internal/_git/dotnet-aspnetcore</Uri>
      <Sha>e56abc45c4f8adc518abfc11a59849d616431e2c</Sha>
    </Dependency>
    <Dependency Name="Microsoft.AspNetCore.TestHost" Version="7.0.4">
      <Uri>https://dev.azure.com/dnceng/internal/_git/dotnet-aspnetcore</Uri>
      <Sha>e56abc45c4f8adc518abfc11a59849d616431e2c</Sha>
>>>>>>> ad1eb97f
    </Dependency>
    <Dependency Name="NuGet.Build.Tasks" Version="6.4.0-rc.123">
      <Uri>https://github.com/nuget/nuget.client</Uri>
      <Sha>da5b9fa1595e212914854a9ff4a18a6759ed4729</Sha>
    </Dependency>
    <Dependency Name="Microsoft.NET.Test.Sdk" Version="17.4.0-release-20221019-01">
      <Uri>https://github.com/microsoft/vstest</Uri>
      <Sha>c02ece877c62577810f893c44279ce79af820112</Sha>
    </Dependency>
    <Dependency Name="Microsoft.NET.ILLink.Tasks" Version="7.0.100-1.23062.2">
      <Uri>https://github.com/dotnet/linker</Uri>
      <Sha>19fa656d35252ccf926e6a6d783b16a2f094aaef</Sha>
      <SourceBuild RepoName="linker" ManagedOnly="true" />
    </Dependency>
<<<<<<< HEAD
    <Dependency Name="Microsoft.DotNet.ILCompiler" Version="7.0.5">
      <Uri>https://dev.azure.com/dnceng/internal/_git/dotnet-runtime</Uri>
      <Sha>71aa107082fd9d77e460bc428c634459ed94a4ab</Sha>
=======
    <Dependency Name="Microsoft.DotNet.ILCompiler" Version="7.0.4">
      <Uri>https://dev.azure.com/dnceng/internal/_git/dotnet-runtime</Uri>
      <Sha>0a396acafe9a7d46bce11f4338dbb3dd0d99b1b4</Sha>
>>>>>>> ad1eb97f
      <SourceBuildTarball RepoName="runtime" ManagedOnly="true" />
    </Dependency>
    <Dependency Name="Microsoft.NET.ILLink.Analyzers" Version="7.0.100-1.23062.2">
      <Uri>https://github.com/dotnet/linker</Uri>
      <Sha>19fa656d35252ccf926e6a6d783b16a2f094aaef</Sha>
    </Dependency>
    <Dependency Name="System.CodeDom" Version="7.0.0">
      <Uri>https://dev.azure.com/dnceng/internal/_git/dotnet-runtime</Uri>
      <Sha>d099f075e45d2aa6007a22b71b45a08758559f80</Sha>
    </Dependency>
    <Dependency Name="System.Security.Cryptography.ProtectedData" Version="7.0.1">
      <Uri>https://dev.azure.com/dnceng/internal/_git/dotnet-runtime</Uri>
      <Sha>0a2bda10e81d901396c3cff95533529e3a93ad47</Sha>
    </Dependency>
    <Dependency Name="System.ServiceProcess.ServiceController" Version="7.0.0">
      <Uri>https://dev.azure.com/dnceng/internal/_git/dotnet-runtime</Uri>
      <Sha>d099f075e45d2aa6007a22b71b45a08758559f80</Sha>
    </Dependency>
    <Dependency Name="System.Text.Encoding.CodePages" Version="7.0.0">
      <Uri>https://dev.azure.com/dnceng/internal/_git/dotnet-runtime</Uri>
      <Sha>d099f075e45d2aa6007a22b71b45a08758559f80</Sha>
    </Dependency>
    <Dependency Name="System.Resources.Extensions" Version="7.0.0">
      <Uri>https://dev.azure.com/dnceng/internal/_git/dotnet-runtime</Uri>
      <Sha>d099f075e45d2aa6007a22b71b45a08758559f80</Sha>
    </Dependency>
    <Dependency Name="Microsoft.Extensions.FileSystemGlobbing" Version="7.0.0">
      <Uri>https://dev.azure.com/dnceng/internal/_git/dotnet-runtime</Uri>
      <Sha>d099f075e45d2aa6007a22b71b45a08758559f80</Sha>
    </Dependency>
    <Dependency Name="Microsoft.WindowsDesktop.App.Runtime.win-x64" Version="7.0.4">
      <Uri>https://dev.azure.com/dnceng/internal/_git/dotnet-windowsdesktop</Uri>
      <Sha>27813f8dc98831931e881b37d1847be3300e76fc</Sha>
    </Dependency>
    <Dependency Name="VS.Redist.Common.WindowsDesktop.SharedFramework.x64.7.0" Version="7.0.4-servicing.23118.3">
      <Uri>https://dev.azure.com/dnceng/internal/_git/dotnet-windowsdesktop</Uri>
      <Sha>27813f8dc98831931e881b37d1847be3300e76fc</Sha>
    </Dependency>
    <Dependency Name="Microsoft.WindowsDesktop.App.Ref" Version="7.0.4">
      <Uri>https://dev.azure.com/dnceng/internal/_git/dotnet-windowsdesktop</Uri>
      <Sha>27813f8dc98831931e881b37d1847be3300e76fc</Sha>
    </Dependency>
    <Dependency Name="VS.Redist.Common.WindowsDesktop.TargetingPack.x64.7.0" Version="7.0.4-servicing.23118.3">
      <Uri>https://dev.azure.com/dnceng/internal/_git/dotnet-windowsdesktop</Uri>
      <Sha>27813f8dc98831931e881b37d1847be3300e76fc</Sha>
    </Dependency>
    <Dependency Name="Microsoft.NET.Sdk.WindowsDesktop" Version="7.0.4-servicing.23117.7" CoherentParentDependency="Microsoft.WindowsDesktop.App.Ref">
      <Uri>https://dev.azure.com/dnceng/internal/_git/dotnet-wpf</Uri>
      <Sha>0315841ebb89a21c717002224ad9d39f3c21320a</Sha>
    </Dependency>
<<<<<<< HEAD
    <Dependency Name="Microsoft.AspNetCore.App.Ref" Version="7.0.5">
      <Uri>https://dev.azure.com/dnceng/internal/_git/dotnet-aspnetcore</Uri>
      <Sha>895737f22569d6641392d795de4bfa3c8b536ab8</Sha>
    </Dependency>
    <Dependency Name="Microsoft.AspNetCore.App.Ref.Internal" Version="7.0.5-servicing.23163.9">
      <Uri>https://dev.azure.com/dnceng/internal/_git/dotnet-aspnetcore</Uri>
      <Sha>895737f22569d6641392d795de4bfa3c8b536ab8</Sha>
    </Dependency>
    <Dependency Name="Microsoft.AspNetCore.App.Runtime.win-x64" Version="7.0.5">
      <Uri>https://dev.azure.com/dnceng/internal/_git/dotnet-aspnetcore</Uri>
      <Sha>895737f22569d6641392d795de4bfa3c8b536ab8</Sha>
    </Dependency>
    <Dependency Name="VS.Redist.Common.AspNetCore.SharedFramework.x64.7.0" Version="7.0.5-servicing.23163.9">
      <Uri>https://dev.azure.com/dnceng/internal/_git/dotnet-aspnetcore</Uri>
      <Sha>895737f22569d6641392d795de4bfa3c8b536ab8</Sha>
      <SourceBuild RepoName="aspnetcore" ManagedOnly="true" />
    </Dependency>
    <Dependency Name="dotnet-dev-certs" Version="7.0.5-servicing.23163.9">
      <Uri>https://dev.azure.com/dnceng/internal/_git/dotnet-aspnetcore</Uri>
      <Sha>895737f22569d6641392d795de4bfa3c8b536ab8</Sha>
    </Dependency>
    <Dependency Name="dotnet-user-jwts" Version="7.0.5-servicing.23163.9">
      <Uri>https://dev.azure.com/dnceng/internal/_git/dotnet-aspnetcore</Uri>
      <Sha>895737f22569d6641392d795de4bfa3c8b536ab8</Sha>
    </Dependency>
    <Dependency Name="dotnet-user-secrets" Version="7.0.5-servicing.23163.9">
      <Uri>https://dev.azure.com/dnceng/internal/_git/dotnet-aspnetcore</Uri>
      <Sha>895737f22569d6641392d795de4bfa3c8b536ab8</Sha>
    </Dependency>
    <Dependency Name="Microsoft.AspNetCore.Analyzers" Version="7.0.5-servicing.23163.9">
      <Uri>https://dev.azure.com/dnceng/internal/_git/dotnet-aspnetcore</Uri>
      <Sha>895737f22569d6641392d795de4bfa3c8b536ab8</Sha>
    </Dependency>
    <Dependency Name="Microsoft.AspNetCore.Components.SdkAnalyzers" Version="7.0.5-servicing.23163.9">
      <Uri>https://dev.azure.com/dnceng/internal/_git/dotnet-aspnetcore</Uri>
      <Sha>895737f22569d6641392d795de4bfa3c8b536ab8</Sha>
    </Dependency>
    <Dependency Name="Microsoft.AspNetCore.Mvc.Analyzers" Version="7.0.5-servicing.23163.9">
      <Uri>https://dev.azure.com/dnceng/internal/_git/dotnet-aspnetcore</Uri>
      <Sha>895737f22569d6641392d795de4bfa3c8b536ab8</Sha>
    </Dependency>
    <Dependency Name="Microsoft.AspNetCore.Mvc.Api.Analyzers" Version="7.0.5-servicing.23163.9">
      <Uri>https://dev.azure.com/dnceng/internal/_git/dotnet-aspnetcore</Uri>
      <Sha>895737f22569d6641392d795de4bfa3c8b536ab8</Sha>
=======
    <Dependency Name="Microsoft.AspNetCore.App.Ref" Version="7.0.4">
      <Uri>https://dev.azure.com/dnceng/internal/_git/dotnet-aspnetcore</Uri>
      <Sha>e56abc45c4f8adc518abfc11a59849d616431e2c</Sha>
    </Dependency>
    <Dependency Name="Microsoft.AspNetCore.App.Ref.Internal" Version="7.0.4-servicing.23119.3">
      <Uri>https://dev.azure.com/dnceng/internal/_git/dotnet-aspnetcore</Uri>
      <Sha>e56abc45c4f8adc518abfc11a59849d616431e2c</Sha>
    </Dependency>
    <Dependency Name="Microsoft.AspNetCore.App.Runtime.win-x64" Version="7.0.4">
      <Uri>https://dev.azure.com/dnceng/internal/_git/dotnet-aspnetcore</Uri>
      <Sha>e56abc45c4f8adc518abfc11a59849d616431e2c</Sha>
    </Dependency>
    <Dependency Name="VS.Redist.Common.AspNetCore.SharedFramework.x64.7.0" Version="7.0.4-servicing.23119.3">
      <Uri>https://dev.azure.com/dnceng/internal/_git/dotnet-aspnetcore</Uri>
      <Sha>e56abc45c4f8adc518abfc11a59849d616431e2c</Sha>
      <SourceBuild RepoName="aspnetcore" ManagedOnly="true" />
    </Dependency>
    <Dependency Name="dotnet-dev-certs" Version="7.0.4-servicing.23119.3">
      <Uri>https://dev.azure.com/dnceng/internal/_git/dotnet-aspnetcore</Uri>
      <Sha>e56abc45c4f8adc518abfc11a59849d616431e2c</Sha>
    </Dependency>
    <Dependency Name="dotnet-user-jwts" Version="7.0.4-servicing.23119.3">
      <Uri>https://dev.azure.com/dnceng/internal/_git/dotnet-aspnetcore</Uri>
      <Sha>e56abc45c4f8adc518abfc11a59849d616431e2c</Sha>
    </Dependency>
    <Dependency Name="dotnet-user-secrets" Version="7.0.4-servicing.23119.3">
      <Uri>https://dev.azure.com/dnceng/internal/_git/dotnet-aspnetcore</Uri>
      <Sha>e56abc45c4f8adc518abfc11a59849d616431e2c</Sha>
    </Dependency>
    <Dependency Name="Microsoft.AspNetCore.Analyzers" Version="7.0.4-servicing.23119.3">
      <Uri>https://dev.azure.com/dnceng/internal/_git/dotnet-aspnetcore</Uri>
      <Sha>e56abc45c4f8adc518abfc11a59849d616431e2c</Sha>
    </Dependency>
    <Dependency Name="Microsoft.AspNetCore.Components.SdkAnalyzers" Version="7.0.4-servicing.23119.3">
      <Uri>https://dev.azure.com/dnceng/internal/_git/dotnet-aspnetcore</Uri>
      <Sha>e56abc45c4f8adc518abfc11a59849d616431e2c</Sha>
    </Dependency>
    <Dependency Name="Microsoft.AspNetCore.Mvc.Analyzers" Version="7.0.4-servicing.23119.3">
      <Uri>https://dev.azure.com/dnceng/internal/_git/dotnet-aspnetcore</Uri>
      <Sha>e56abc45c4f8adc518abfc11a59849d616431e2c</Sha>
    </Dependency>
    <Dependency Name="Microsoft.AspNetCore.Mvc.Api.Analyzers" Version="7.0.4-servicing.23119.3">
      <Uri>https://dev.azure.com/dnceng/internal/_git/dotnet-aspnetcore</Uri>
      <Sha>e56abc45c4f8adc518abfc11a59849d616431e2c</Sha>
>>>>>>> ad1eb97f
    </Dependency>
    <Dependency Name="Microsoft.CodeAnalysis.Razor.Tooling.Internal" Version="7.0.0-preview.5.22525.1">
      <Uri>https://github.com/dotnet/razor-compiler</Uri>
      <Sha>9ce52f1afbfb819fc8499a590385200b97b13f33</Sha>
      <SourceBuild RepoName="razor-compiler" ManagedOnly="true" />
    </Dependency>
    <Dependency Name="Microsoft.AspNetCore.Mvc.Razor.Extensions.Tooling.Internal" Version="7.0.0-preview.5.22525.1">
      <Uri>https://github.com/dotnet/razor-compiler</Uri>
      <Sha>9ce52f1afbfb819fc8499a590385200b97b13f33</Sha>
    </Dependency>
    <Dependency Name="Microsoft.AspNetCore.Razor.SourceGenerator.Tooling.Internal" Version="7.0.0-preview.5.22525.1">
      <Uri>https://github.com/dotnet/razor-compiler</Uri>
      <Sha>9ce52f1afbfb819fc8499a590385200b97b13f33</Sha>
    </Dependency>
    <Dependency Name="Microsoft.NET.Sdk.Razor.SourceGenerators.Transport" Version="7.0.0-preview.5.22525.1">
      <Uri>https://github.com/dotnet/razor-compiler</Uri>
      <Sha>9ce52f1afbfb819fc8499a590385200b97b13f33</Sha>
    </Dependency>
<<<<<<< HEAD
    <Dependency Name="Microsoft.Extensions.FileProviders.Embedded" Version="7.0.5">
      <Uri>https://dev.azure.com/dnceng/internal/_git/dotnet-aspnetcore</Uri>
      <Sha>895737f22569d6641392d795de4bfa3c8b536ab8</Sha>
    </Dependency>
    <Dependency Name="Microsoft.AspNetCore.Authorization" Version="7.0.5">
      <Uri>https://dev.azure.com/dnceng/internal/_git/dotnet-aspnetcore</Uri>
      <Sha>895737f22569d6641392d795de4bfa3c8b536ab8</Sha>
    </Dependency>
    <Dependency Name="Microsoft.AspNetCore.Components.Web" Version="7.0.5">
      <Uri>https://dev.azure.com/dnceng/internal/_git/dotnet-aspnetcore</Uri>
      <Sha>895737f22569d6641392d795de4bfa3c8b536ab8</Sha>
    </Dependency>
    <Dependency Name="Microsoft.JSInterop" Version="7.0.5">
      <Uri>https://dev.azure.com/dnceng/internal/_git/dotnet-aspnetcore</Uri>
      <Sha>895737f22569d6641392d795de4bfa3c8b536ab8</Sha>
=======
    <Dependency Name="Microsoft.Extensions.FileProviders.Embedded" Version="7.0.4">
      <Uri>https://dev.azure.com/dnceng/internal/_git/dotnet-aspnetcore</Uri>
      <Sha>e56abc45c4f8adc518abfc11a59849d616431e2c</Sha>
    </Dependency>
    <Dependency Name="Microsoft.AspNetCore.Authorization" Version="7.0.4">
      <Uri>https://dev.azure.com/dnceng/internal/_git/dotnet-aspnetcore</Uri>
      <Sha>e56abc45c4f8adc518abfc11a59849d616431e2c</Sha>
    </Dependency>
    <Dependency Name="Microsoft.AspNetCore.Components.Web" Version="7.0.4">
      <Uri>https://dev.azure.com/dnceng/internal/_git/dotnet-aspnetcore</Uri>
      <Sha>e56abc45c4f8adc518abfc11a59849d616431e2c</Sha>
    </Dependency>
    <Dependency Name="Microsoft.JSInterop" Version="7.0.4">
      <Uri>https://dev.azure.com/dnceng/internal/_git/dotnet-aspnetcore</Uri>
      <Sha>e56abc45c4f8adc518abfc11a59849d616431e2c</Sha>
>>>>>>> ad1eb97f
    </Dependency>
    <Dependency Name="Microsoft.Web.Xdt" Version="7.0.0-preview.22423.2" Pinned="true">
      <Uri>https://github.com/dotnet/xdt</Uri>
      <Sha>9a1c3e1b7f0c8763d4c96e593961a61a72679a7b</Sha>
      <SourceBuild RepoName="xdt" ManagedOnly="true" />
    </Dependency>
    <Dependency Name="Microsoft.CodeAnalysis.NetAnalyzers" Version="7.0.0-preview1.22559.1">
      <Uri>https://github.com/dotnet/roslyn-analyzers</Uri>
      <Sha>31373ce8529c3d2f6b91e61585872160b0d7d7cd</Sha>
    </Dependency>
    <Dependency Name="Microsoft.SourceBuild.Intermediate.roslyn-analyzers" Version="3.3.4-beta1.22559.1">
      <Uri>https://github.com/dotnet/roslyn-analyzers</Uri>
      <Sha>31373ce8529c3d2f6b91e61585872160b0d7d7cd</Sha>
      <SourceBuild RepoName="roslyn-analyzers" ManagedOnly="true" />
    </Dependency>
    <Dependency Name="System.CommandLine" Version="2.0.0-beta4.22526.1">
      <Uri>https://github.com/dotnet/command-line-api</Uri>
      <Sha>605dd1d76ddfea34aa42b4337dfb3f7b467acb0d</Sha>
    </Dependency>
    <Dependency Name="Microsoft.SourceBuild.Intermediate.command-line-api" Version="0.1.352601">
      <Uri>https://github.com/dotnet/command-line-api</Uri>
      <Sha>605dd1d76ddfea34aa42b4337dfb3f7b467acb0d</Sha>
      <SourceBuild RepoName="command-line-api" ManagedOnly="true" />
    </Dependency>
    <Dependency Name="Microsoft.SourceBuild.Intermediate.source-build-externals" Version="7.0.0-alpha.1.22505.1">
      <Uri>https://github.com/dotnet/source-build-externals</Uri>
      <Sha>c47ba6c19d50081f90008da8bc61b3ac20348f20</Sha>
      <SourceBuild RepoName="source-build-externals" ManagedOnly="true" />
    </Dependency>
  </ProductDependencies>
  <ToolsetDependencies>
    <Dependency Name="Microsoft.DotNet.Arcade.Sdk" Version="7.0.0-beta.23114.3">
      <Uri>https://github.com/dotnet/arcade</Uri>
      <Sha>4625a29565a94d3b8c5c680c8f1f1d53b2f216f5</Sha>
      <SourceBuild RepoName="arcade" ManagedOnly="true" />
    </Dependency>
    <Dependency Name="Microsoft.DotNet.Helix.Sdk" Version="7.0.0-beta.23114.3">
      <Uri>https://github.com/dotnet/arcade</Uri>
      <Sha>4625a29565a94d3b8c5c680c8f1f1d53b2f216f5</Sha>
    </Dependency>
    <Dependency Name="Microsoft.DotNet.SignTool" Version="7.0.0-beta.23114.3">
      <Uri>https://github.com/dotnet/arcade</Uri>
      <Sha>4625a29565a94d3b8c5c680c8f1f1d53b2f216f5</Sha>
    </Dependency>
    <Dependency Name="Microsoft.DotNet.XUnitExtensions" Version="7.0.0-beta.23114.3">
      <Uri>https://github.com/dotnet/arcade</Uri>
      <Sha>4625a29565a94d3b8c5c680c8f1f1d53b2f216f5</Sha>
    </Dependency>
    <Dependency Name="System.Reflection.MetadataLoadContext" Version="7.0.0">
      <Uri>https://dev.azure.com/dnceng/internal/_git/dotnet-runtime</Uri>
      <Sha>d099f075e45d2aa6007a22b71b45a08758559f80</Sha>
    </Dependency>
    <Dependency Name="Microsoft.DotNet.XliffTasks" Version="1.0.0-beta.22427.1" CoherentParentDependency="Microsoft.DotNet.Arcade.Sdk">
      <Uri>https://github.com/dotnet/xliff-tasks</Uri>
      <Sha>740189d758fb3bbdc118c5b6171ef1a7351a8c44</Sha>
      <SourceBuild RepoName="xliff-tasks" ManagedOnly="true" />
    </Dependency>
  </ToolsetDependencies>
</Dependencies><|MERGE_RESOLUTION|>--- conflicted
+++ resolved
@@ -1,7 +1,6 @@
 <?xml version="1.0" encoding="utf-8"?>
 <Dependencies>
   <ProductDependencies>
-<<<<<<< HEAD
     <Dependency Name="Microsoft.TemplateEngine.Abstractions" Version="7.0.105">
       <Uri>https://dev.azure.com/dnceng/internal/_git/dotnet-templating</Uri>
       <Sha>4b5276818c5aea1e1dd8399243124246118b85e5</Sha>
@@ -42,62 +41,14 @@
     <Dependency Name="Microsoft.NET.HostModel" Version="7.0.5-servicing.23163.9">
       <Uri>https://dev.azure.com/dnceng/internal/_git/dotnet-runtime</Uri>
       <Sha>71aa107082fd9d77e460bc428c634459ed94a4ab</Sha>
-=======
-    <Dependency Name="Microsoft.TemplateEngine.Abstractions" Version="7.0.104">
-      <Uri>https://dev.azure.com/dnceng/internal/_git/dotnet-templating</Uri>
-      <Sha>12bf34ea4e8a5d6a15601b4554045e867ebe770b</Sha>
-    </Dependency>
-    <Dependency Name="Microsoft.TemplateEngine.TestHelper" Version="7.0.104-servicing.23127.8">
-      <Uri>https://dev.azure.com/dnceng/internal/_git/dotnet-templating</Uri>
-      <Sha>12bf34ea4e8a5d6a15601b4554045e867ebe770b</Sha>
-    </Dependency>
-    <Dependency Name="Microsoft.TemplateEngine.Mocks" Version="7.0.104-servicing.23127.8">
-      <Uri>https://dev.azure.com/dnceng/internal/_git/dotnet-templating</Uri>
-      <Sha>12bf34ea4e8a5d6a15601b4554045e867ebe770b</Sha>
-      <SourceBuild RepoName="templating" ManagedOnly="true" />
-    </Dependency>
-    <Dependency Name="Microsoft.NETCore.App.Ref" Version="7.0.4">
-      <Uri>https://dev.azure.com/dnceng/internal/_git/dotnet-runtime</Uri>
-      <Sha>0a396acafe9a7d46bce11f4338dbb3dd0d99b1b4</Sha>
-    </Dependency>
-    <Dependency Name="VS.Redist.Common.NetCore.SharedFramework.x64.7.0" Version="7.0.4-servicing.23115.8">
-      <Uri>https://dev.azure.com/dnceng/internal/_git/dotnet-runtime</Uri>
-      <Sha>0a396acafe9a7d46bce11f4338dbb3dd0d99b1b4</Sha>
-    </Dependency>
-    <Dependency Name="VS.Redist.Common.NetCore.TargetingPack.x64.7.0" Version="7.0.4-servicing.23115.8">
-      <Uri>https://dev.azure.com/dnceng/internal/_git/dotnet-runtime</Uri>
-      <Sha>0a396acafe9a7d46bce11f4338dbb3dd0d99b1b4</Sha>
-    </Dependency>
-    <Dependency Name="Microsoft.NETCore.App.Runtime.win-x64" Version="7.0.4">
-      <Uri>https://dev.azure.com/dnceng/internal/_git/dotnet-runtime</Uri>
-      <Sha>0a396acafe9a7d46bce11f4338dbb3dd0d99b1b4</Sha>
-    </Dependency>
-    <Dependency Name="Microsoft.NETCore.App.Host.win-x64" Version="7.0.4">
-      <Uri>https://dev.azure.com/dnceng/internal/_git/dotnet-runtime</Uri>
-      <Sha>0a396acafe9a7d46bce11f4338dbb3dd0d99b1b4</Sha>
-    </Dependency>
-    <Dependency Name="Microsoft.NETCore.Platforms" Version="7.0.1">
-      <Uri>https://dev.azure.com/dnceng/internal/_git/dotnet-runtime</Uri>
-      <Sha>0a396acafe9a7d46bce11f4338dbb3dd0d99b1b4</Sha>
-    </Dependency>
-    <Dependency Name="Microsoft.NET.HostModel" Version="7.0.4-servicing.23115.8">
-      <Uri>https://dev.azure.com/dnceng/internal/_git/dotnet-runtime</Uri>
-      <Sha>0a396acafe9a7d46bce11f4338dbb3dd0d99b1b4</Sha>
->>>>>>> ad1eb97f
     </Dependency>
     <Dependency Name="Microsoft.Extensions.DependencyModel" Version="7.0.0">
       <Uri>https://dev.azure.com/dnceng/internal/_git/dotnet-runtime</Uri>
       <Sha>d099f075e45d2aa6007a22b71b45a08758559f80</Sha>
     </Dependency>
-<<<<<<< HEAD
     <Dependency Name="Microsoft.NETCore.DotNetHostResolver" Version="7.0.5">
       <Uri>https://dev.azure.com/dnceng/internal/_git/dotnet-runtime</Uri>
       <Sha>71aa107082fd9d77e460bc428c634459ed94a4ab</Sha>
-=======
-    <Dependency Name="Microsoft.NETCore.DotNetHostResolver" Version="7.0.4">
-      <Uri>https://dev.azure.com/dnceng/internal/_git/dotnet-runtime</Uri>
-      <Sha>0a396acafe9a7d46bce11f4338dbb3dd0d99b1b4</Sha>
->>>>>>> ad1eb97f
     </Dependency>
     <Dependency Name="Microsoft.Build" Version="17.4.2">
       <Uri>https://github.com/dotnet/msbuild</Uri>
@@ -150,7 +101,6 @@
       <Uri>https://github.com/dotnet/roslyn</Uri>
       <Sha>528676cdbf0bfcfdb9372dc57a047dd0edc6d4db</Sha>
     </Dependency>
-<<<<<<< HEAD
     <Dependency Name="Microsoft.AspNetCore.DeveloperCertificates.XPlat" Version="7.0.5-servicing.23163.9">
       <Uri>https://dev.azure.com/dnceng/internal/_git/dotnet-aspnetcore</Uri>
       <Sha>895737f22569d6641392d795de4bfa3c8b536ab8</Sha>
@@ -158,15 +108,6 @@
     <Dependency Name="Microsoft.AspNetCore.TestHost" Version="7.0.5">
       <Uri>https://dev.azure.com/dnceng/internal/_git/dotnet-aspnetcore</Uri>
       <Sha>895737f22569d6641392d795de4bfa3c8b536ab8</Sha>
-=======
-    <Dependency Name="Microsoft.AspNetCore.DeveloperCertificates.XPlat" Version="7.0.4-servicing.23119.3">
-      <Uri>https://dev.azure.com/dnceng/internal/_git/dotnet-aspnetcore</Uri>
-      <Sha>e56abc45c4f8adc518abfc11a59849d616431e2c</Sha>
-    </Dependency>
-    <Dependency Name="Microsoft.AspNetCore.TestHost" Version="7.0.4">
-      <Uri>https://dev.azure.com/dnceng/internal/_git/dotnet-aspnetcore</Uri>
-      <Sha>e56abc45c4f8adc518abfc11a59849d616431e2c</Sha>
->>>>>>> ad1eb97f
     </Dependency>
     <Dependency Name="NuGet.Build.Tasks" Version="6.4.0-rc.123">
       <Uri>https://github.com/nuget/nuget.client</Uri>
@@ -181,15 +122,9 @@
       <Sha>19fa656d35252ccf926e6a6d783b16a2f094aaef</Sha>
       <SourceBuild RepoName="linker" ManagedOnly="true" />
     </Dependency>
-<<<<<<< HEAD
     <Dependency Name="Microsoft.DotNet.ILCompiler" Version="7.0.5">
       <Uri>https://dev.azure.com/dnceng/internal/_git/dotnet-runtime</Uri>
       <Sha>71aa107082fd9d77e460bc428c634459ed94a4ab</Sha>
-=======
-    <Dependency Name="Microsoft.DotNet.ILCompiler" Version="7.0.4">
-      <Uri>https://dev.azure.com/dnceng/internal/_git/dotnet-runtime</Uri>
-      <Sha>0a396acafe9a7d46bce11f4338dbb3dd0d99b1b4</Sha>
->>>>>>> ad1eb97f
       <SourceBuildTarball RepoName="runtime" ManagedOnly="true" />
     </Dependency>
     <Dependency Name="Microsoft.NET.ILLink.Analyzers" Version="7.0.100-1.23062.2">
@@ -240,7 +175,6 @@
       <Uri>https://dev.azure.com/dnceng/internal/_git/dotnet-wpf</Uri>
       <Sha>0315841ebb89a21c717002224ad9d39f3c21320a</Sha>
     </Dependency>
-<<<<<<< HEAD
     <Dependency Name="Microsoft.AspNetCore.App.Ref" Version="7.0.5">
       <Uri>https://dev.azure.com/dnceng/internal/_git/dotnet-aspnetcore</Uri>
       <Sha>895737f22569d6641392d795de4bfa3c8b536ab8</Sha>
@@ -285,52 +219,6 @@
     <Dependency Name="Microsoft.AspNetCore.Mvc.Api.Analyzers" Version="7.0.5-servicing.23163.9">
       <Uri>https://dev.azure.com/dnceng/internal/_git/dotnet-aspnetcore</Uri>
       <Sha>895737f22569d6641392d795de4bfa3c8b536ab8</Sha>
-=======
-    <Dependency Name="Microsoft.AspNetCore.App.Ref" Version="7.0.4">
-      <Uri>https://dev.azure.com/dnceng/internal/_git/dotnet-aspnetcore</Uri>
-      <Sha>e56abc45c4f8adc518abfc11a59849d616431e2c</Sha>
-    </Dependency>
-    <Dependency Name="Microsoft.AspNetCore.App.Ref.Internal" Version="7.0.4-servicing.23119.3">
-      <Uri>https://dev.azure.com/dnceng/internal/_git/dotnet-aspnetcore</Uri>
-      <Sha>e56abc45c4f8adc518abfc11a59849d616431e2c</Sha>
-    </Dependency>
-    <Dependency Name="Microsoft.AspNetCore.App.Runtime.win-x64" Version="7.0.4">
-      <Uri>https://dev.azure.com/dnceng/internal/_git/dotnet-aspnetcore</Uri>
-      <Sha>e56abc45c4f8adc518abfc11a59849d616431e2c</Sha>
-    </Dependency>
-    <Dependency Name="VS.Redist.Common.AspNetCore.SharedFramework.x64.7.0" Version="7.0.4-servicing.23119.3">
-      <Uri>https://dev.azure.com/dnceng/internal/_git/dotnet-aspnetcore</Uri>
-      <Sha>e56abc45c4f8adc518abfc11a59849d616431e2c</Sha>
-      <SourceBuild RepoName="aspnetcore" ManagedOnly="true" />
-    </Dependency>
-    <Dependency Name="dotnet-dev-certs" Version="7.0.4-servicing.23119.3">
-      <Uri>https://dev.azure.com/dnceng/internal/_git/dotnet-aspnetcore</Uri>
-      <Sha>e56abc45c4f8adc518abfc11a59849d616431e2c</Sha>
-    </Dependency>
-    <Dependency Name="dotnet-user-jwts" Version="7.0.4-servicing.23119.3">
-      <Uri>https://dev.azure.com/dnceng/internal/_git/dotnet-aspnetcore</Uri>
-      <Sha>e56abc45c4f8adc518abfc11a59849d616431e2c</Sha>
-    </Dependency>
-    <Dependency Name="dotnet-user-secrets" Version="7.0.4-servicing.23119.3">
-      <Uri>https://dev.azure.com/dnceng/internal/_git/dotnet-aspnetcore</Uri>
-      <Sha>e56abc45c4f8adc518abfc11a59849d616431e2c</Sha>
-    </Dependency>
-    <Dependency Name="Microsoft.AspNetCore.Analyzers" Version="7.0.4-servicing.23119.3">
-      <Uri>https://dev.azure.com/dnceng/internal/_git/dotnet-aspnetcore</Uri>
-      <Sha>e56abc45c4f8adc518abfc11a59849d616431e2c</Sha>
-    </Dependency>
-    <Dependency Name="Microsoft.AspNetCore.Components.SdkAnalyzers" Version="7.0.4-servicing.23119.3">
-      <Uri>https://dev.azure.com/dnceng/internal/_git/dotnet-aspnetcore</Uri>
-      <Sha>e56abc45c4f8adc518abfc11a59849d616431e2c</Sha>
-    </Dependency>
-    <Dependency Name="Microsoft.AspNetCore.Mvc.Analyzers" Version="7.0.4-servicing.23119.3">
-      <Uri>https://dev.azure.com/dnceng/internal/_git/dotnet-aspnetcore</Uri>
-      <Sha>e56abc45c4f8adc518abfc11a59849d616431e2c</Sha>
-    </Dependency>
-    <Dependency Name="Microsoft.AspNetCore.Mvc.Api.Analyzers" Version="7.0.4-servicing.23119.3">
-      <Uri>https://dev.azure.com/dnceng/internal/_git/dotnet-aspnetcore</Uri>
-      <Sha>e56abc45c4f8adc518abfc11a59849d616431e2c</Sha>
->>>>>>> ad1eb97f
     </Dependency>
     <Dependency Name="Microsoft.CodeAnalysis.Razor.Tooling.Internal" Version="7.0.0-preview.5.22525.1">
       <Uri>https://github.com/dotnet/razor-compiler</Uri>
@@ -349,7 +237,6 @@
       <Uri>https://github.com/dotnet/razor-compiler</Uri>
       <Sha>9ce52f1afbfb819fc8499a590385200b97b13f33</Sha>
     </Dependency>
-<<<<<<< HEAD
     <Dependency Name="Microsoft.Extensions.FileProviders.Embedded" Version="7.0.5">
       <Uri>https://dev.azure.com/dnceng/internal/_git/dotnet-aspnetcore</Uri>
       <Sha>895737f22569d6641392d795de4bfa3c8b536ab8</Sha>
@@ -365,23 +252,6 @@
     <Dependency Name="Microsoft.JSInterop" Version="7.0.5">
       <Uri>https://dev.azure.com/dnceng/internal/_git/dotnet-aspnetcore</Uri>
       <Sha>895737f22569d6641392d795de4bfa3c8b536ab8</Sha>
-=======
-    <Dependency Name="Microsoft.Extensions.FileProviders.Embedded" Version="7.0.4">
-      <Uri>https://dev.azure.com/dnceng/internal/_git/dotnet-aspnetcore</Uri>
-      <Sha>e56abc45c4f8adc518abfc11a59849d616431e2c</Sha>
-    </Dependency>
-    <Dependency Name="Microsoft.AspNetCore.Authorization" Version="7.0.4">
-      <Uri>https://dev.azure.com/dnceng/internal/_git/dotnet-aspnetcore</Uri>
-      <Sha>e56abc45c4f8adc518abfc11a59849d616431e2c</Sha>
-    </Dependency>
-    <Dependency Name="Microsoft.AspNetCore.Components.Web" Version="7.0.4">
-      <Uri>https://dev.azure.com/dnceng/internal/_git/dotnet-aspnetcore</Uri>
-      <Sha>e56abc45c4f8adc518abfc11a59849d616431e2c</Sha>
-    </Dependency>
-    <Dependency Name="Microsoft.JSInterop" Version="7.0.4">
-      <Uri>https://dev.azure.com/dnceng/internal/_git/dotnet-aspnetcore</Uri>
-      <Sha>e56abc45c4f8adc518abfc11a59849d616431e2c</Sha>
->>>>>>> ad1eb97f
     </Dependency>
     <Dependency Name="Microsoft.Web.Xdt" Version="7.0.0-preview.22423.2" Pinned="true">
       <Uri>https://github.com/dotnet/xdt</Uri>
