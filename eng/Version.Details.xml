--- conflicted
+++ resolved
@@ -43,24 +43,11 @@
       <Uri>https://github.com/dotnet/runtime</Uri>
       <Sha>c1b7a9feb6f3b4d9ca27dc4f74d8260e4edb73e8</Sha>
     </Dependency>
-<<<<<<< HEAD
-    <Dependency Name="Microsoft.Build" Version="17.7.0-preview-23214-01">
-=======
     <Dependency Name="Microsoft.Build" Version="17.7.0-preview-23217-02">
->>>>>>> 68b6b046
       <Uri>https://github.com/dotnet/msbuild</Uri>
       <Sha>cc55017f88688cbe3f9aa810cdf44273adea76ea</Sha>
       <SourceBuild RepoName="msbuild" ManagedOnly="true" />
     </Dependency>
-<<<<<<< HEAD
-    <Dependency Name="Microsoft.Build.Localization" Version="17.7.0-preview-23214-01">
-      <Uri>https://github.com/dotnet/msbuild</Uri>
-      <Sha>cc55017f88688cbe3f9aa810cdf44273adea76ea</Sha>
-    </Dependency>
-    <Dependency Name="Microsoft.SourceBuild.Intermediate.msbuild" Version="17.7.0-preview-23214-01">
-      <Uri>https://github.com/dotnet/msbuild</Uri>
-      <Sha>cc55017f88688cbe3f9aa810cdf44273adea76ea</Sha>
-=======
     <Dependency Name="Microsoft.Build.Localization" Version="17.7.0-preview-23217-02">
       <Uri>https://github.com/dotnet/msbuild</Uri>
       <Sha>2cbc8b6aef648cf21c6a68a0dab7fe09a614e475</Sha>
@@ -68,7 +55,6 @@
     <Dependency Name="Microsoft.SourceBuild.Intermediate.msbuild" Version="17.7.0-preview-23217-02">
       <Uri>https://github.com/dotnet/msbuild</Uri>
       <Sha>2cbc8b6aef648cf21c6a68a0dab7fe09a614e475</Sha>
->>>>>>> 68b6b046
     </Dependency>
     <Dependency Name="Microsoft.FSharp.Compiler" Version="12.5.0-beta.23203.7">
       <Uri>https://github.com/dotnet/fsharp</Uri>
