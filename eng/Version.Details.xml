<?xml version="1.0" encoding="utf-8"?>
<Dependencies>
  <ProductDependencies>
<<<<<<< HEAD
    <Dependency Name="Microsoft.DotNet.Cli.Runtime" Version="3.0.100-preview5.19223.4">
      <Uri>https://github.com/dotnet/cli</Uri>
      <Sha>d55d4039bfc9dc6e4b2223ed0f14612c17bde665</Sha>
    </Dependency>
    <Dependency Name="Microsoft.NET.Sdk" Version="3.0.100-preview5.19225.2">
      <Uri>https://github.com/dotnet/sdk</Uri>
      <Sha>7af4517bbcf17b000889c1077ef5976f2b6350ea</Sha>
    </Dependency>
    <Dependency Name="Microsoft.Build" Version="16.0.462">
      <Uri>https://github.com/Microsoft/msbuild</Uri>
      <Sha>62fb89029dac66f73a5ca52363fd11b36f12190b</Sha>
=======
    <Dependency Name="Microsoft.NETCore.App" Version="3.0.0-preview6-27730-01">
      <Uri>https://github.com/dotnet/core-setup</Uri>
      <Sha>63abc77da6d99470caa5bfa0465afe244105e595</Sha>
    </Dependency>
    <Dependency Name="Microsoft.DotNet.Cli.Runtime" Version="3.0.100-preview6.19279.4">
      <Uri>https://github.com/dotnet/cli</Uri>
      <Sha>3b6f1a2965a66fa7bf87b6a96b27c1a9eb893ef6</Sha>
    </Dependency>
    <Dependency Name="Microsoft.NET.Sdk" Version="3.0.100-preview6.19279.4">
      <Uri>https://github.com/dotnet/sdk</Uri>
      <Sha>d6749cfae26412c188e26c247b15919afccef127</Sha>
    </Dependency>
    <Dependency Name="Microsoft.Build" Version="16.2.0-preview-19278-01">
      <Uri>https://github.com/Microsoft/msbuild</Uri>
      <Sha>d635043bd5f9f856422369fb2d222ee8f1ea57b7</Sha>
>>>>>>> a8360e92
    </Dependency>
    <Dependency Name="Microsoft.FSharp.Compiler" Version="10.4.3-beta.19253.3">
      <Uri>https://github.com/Microsoft/visualfsharp</Uri>
      <Sha>42526fe359672a05fd562dc16a91a43d0fe047a7</Sha>
    </Dependency>
    <Dependency Name="Microsoft.NETCore.Compilers" Version="3.2.0-beta3-19281-01">
      <Uri>https://github.com/dotnet/roslyn</Uri>
      <Sha>3f10ddd4e64013c8e1627b24e766f9c84ef853a5</Sha>
    </Dependency>
<<<<<<< HEAD
    <Dependency Name="Microsoft.NET.Sdk.Razor" Version="3.0.0-preview5.19224.10">
      <Uri>https://github.com/aspnet/AspNetCore-Tooling</Uri>
      <Sha>d9efd1b7ddd8f807b9f1acbfcb13f8dd8de4408b</Sha>
    </Dependency>
    <Dependency Name="Microsoft.NET.Sdk.WindowsDesktop" Version="3.0.0-preview5.19223.4">
      <Uri>https://github.com/dotnet/wpf</Uri>
      <Sha>a482367a6b14571d3c156f0643151cccb158b47e</Sha>
=======
    <Dependency Name="Microsoft.NET.Sdk.Razor" Version="3.0.0-preview6.19280.3">
      <Uri>https://github.com/aspnet/AspNetCore-Tooling</Uri>
      <Sha>115e416cdab678e6dd57211edb5eaab67366b6c2</Sha>
    </Dependency>
    <!-- For coherency purposes, this version should be gated by the version of wpf routed via core setup -->
    <Dependency Name="Microsoft.NET.Sdk.WindowsDesktop" Version="3.0.0-preview6.19278.1" CoherentParentDependency="Microsoft.NETCore.App">
      <Uri>https://github.com/dotnet/wpf</Uri>
      <Sha>8f2a49898b5feb0220d1effad0bdf6d258f9cb1e</Sha>
>>>>>>> a8360e92
    </Dependency>
    <Dependency Name="NuGet.Build.Tasks" Version="5.1.0-rtm.5921">
      <Uri>https://github.com/nuget/nuget.client</Uri>
      <Sha>27af96bdb7ba8d6d7ea9ad53fc76cd1d1aa80703</Sha>
    </Dependency>
    <Dependency Name="Microsoft.NET.Test.Sdk" Version="15.9.0">
      <Uri>https://github.com/microsoft/vstest</Uri>
      <Sha>
      </Sha>
    </Dependency>
<<<<<<< HEAD
    <Dependency Name="Microsoft.NET.Sdk.Web" Version="3.0.100-preview5.19225.3">
      <Uri>https://github.com/aspnet/websdk</Uri>
      <Sha>8c3e6ddebadeb8ef518799201ea8eb6935e25cce</Sha>
=======
    <Dependency Name="Microsoft.NET.Sdk.Web" Version="3.0.100-preview6.19280.3">
      <Uri>https://github.com/aspnet/websdk</Uri>
      <Sha>852fc230eb3d0112ab5a9fc6d581fb035b263bd2</Sha>
>>>>>>> a8360e92
    </Dependency>
    <Dependency Name="ILLink.Tasks" Version="0.1.6-prerelease.19280.3">
      <Uri>https://github.com/mono/linker</Uri>
<<<<<<< HEAD
      <Sha>c09c490012b1e11cf6d52a6c6a486d4dc5f401bc</Sha>
=======
      <Sha>bdd0765bb1bace90a59ca123dacf9167941dfbc2</Sha>
>>>>>>> a8360e92
    </Dependency>
  </ProductDependencies>
  <ToolsetDependencies>
    <Dependency Name="Microsoft.DotNet.Arcade.Sdk" Version="1.0.0-beta.19280.2">
      <Uri>https://github.com/dotnet/arcade</Uri>
      <Sha>7c50d548001a83a18449ad4dda370122ede5fbf6</Sha>
    </Dependency>
  </ToolsetDependencies>
</Dependencies><|MERGE_RESOLUTION|>--- conflicted
+++ resolved
@@ -1,19 +1,6 @@
 <?xml version="1.0" encoding="utf-8"?>
 <Dependencies>
   <ProductDependencies>
-<<<<<<< HEAD
-    <Dependency Name="Microsoft.DotNet.Cli.Runtime" Version="3.0.100-preview5.19223.4">
-      <Uri>https://github.com/dotnet/cli</Uri>
-      <Sha>d55d4039bfc9dc6e4b2223ed0f14612c17bde665</Sha>
-    </Dependency>
-    <Dependency Name="Microsoft.NET.Sdk" Version="3.0.100-preview5.19225.2">
-      <Uri>https://github.com/dotnet/sdk</Uri>
-      <Sha>7af4517bbcf17b000889c1077ef5976f2b6350ea</Sha>
-    </Dependency>
-    <Dependency Name="Microsoft.Build" Version="16.0.462">
-      <Uri>https://github.com/Microsoft/msbuild</Uri>
-      <Sha>62fb89029dac66f73a5ca52363fd11b36f12190b</Sha>
-=======
     <Dependency Name="Microsoft.NETCore.App" Version="3.0.0-preview6-27730-01">
       <Uri>https://github.com/dotnet/core-setup</Uri>
       <Sha>63abc77da6d99470caa5bfa0465afe244105e595</Sha>
@@ -29,7 +16,6 @@
     <Dependency Name="Microsoft.Build" Version="16.2.0-preview-19278-01">
       <Uri>https://github.com/Microsoft/msbuild</Uri>
       <Sha>d635043bd5f9f856422369fb2d222ee8f1ea57b7</Sha>
->>>>>>> a8360e92
     </Dependency>
     <Dependency Name="Microsoft.FSharp.Compiler" Version="10.4.3-beta.19253.3">
       <Uri>https://github.com/Microsoft/visualfsharp</Uri>
@@ -39,15 +25,6 @@
       <Uri>https://github.com/dotnet/roslyn</Uri>
       <Sha>3f10ddd4e64013c8e1627b24e766f9c84ef853a5</Sha>
     </Dependency>
-<<<<<<< HEAD
-    <Dependency Name="Microsoft.NET.Sdk.Razor" Version="3.0.0-preview5.19224.10">
-      <Uri>https://github.com/aspnet/AspNetCore-Tooling</Uri>
-      <Sha>d9efd1b7ddd8f807b9f1acbfcb13f8dd8de4408b</Sha>
-    </Dependency>
-    <Dependency Name="Microsoft.NET.Sdk.WindowsDesktop" Version="3.0.0-preview5.19223.4">
-      <Uri>https://github.com/dotnet/wpf</Uri>
-      <Sha>a482367a6b14571d3c156f0643151cccb158b47e</Sha>
-=======
     <Dependency Name="Microsoft.NET.Sdk.Razor" Version="3.0.0-preview6.19280.3">
       <Uri>https://github.com/aspnet/AspNetCore-Tooling</Uri>
       <Sha>115e416cdab678e6dd57211edb5eaab67366b6c2</Sha>
@@ -56,7 +33,6 @@
     <Dependency Name="Microsoft.NET.Sdk.WindowsDesktop" Version="3.0.0-preview6.19278.1" CoherentParentDependency="Microsoft.NETCore.App">
       <Uri>https://github.com/dotnet/wpf</Uri>
       <Sha>8f2a49898b5feb0220d1effad0bdf6d258f9cb1e</Sha>
->>>>>>> a8360e92
     </Dependency>
     <Dependency Name="NuGet.Build.Tasks" Version="5.1.0-rtm.5921">
       <Uri>https://github.com/nuget/nuget.client</Uri>
@@ -67,23 +43,13 @@
       <Sha>
       </Sha>
     </Dependency>
-<<<<<<< HEAD
-    <Dependency Name="Microsoft.NET.Sdk.Web" Version="3.0.100-preview5.19225.3">
-      <Uri>https://github.com/aspnet/websdk</Uri>
-      <Sha>8c3e6ddebadeb8ef518799201ea8eb6935e25cce</Sha>
-=======
     <Dependency Name="Microsoft.NET.Sdk.Web" Version="3.0.100-preview6.19280.3">
       <Uri>https://github.com/aspnet/websdk</Uri>
       <Sha>852fc230eb3d0112ab5a9fc6d581fb035b263bd2</Sha>
->>>>>>> a8360e92
     </Dependency>
     <Dependency Name="ILLink.Tasks" Version="0.1.6-prerelease.19280.3">
       <Uri>https://github.com/mono/linker</Uri>
-<<<<<<< HEAD
-      <Sha>c09c490012b1e11cf6d52a6c6a486d4dc5f401bc</Sha>
-=======
       <Sha>bdd0765bb1bace90a59ca123dacf9167941dfbc2</Sha>
->>>>>>> a8360e92
     </Dependency>
   </ProductDependencies>
   <ToolsetDependencies>
