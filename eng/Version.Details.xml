<?xml version="1.0" encoding="utf-8"?>
<Dependencies>
  <ProductDependencies>
<<<<<<< HEAD
    <Dependency Name="Microsoft.NETCore.App" Version="3.0.0-preview9-19423-09">
      <Uri>https://github.com/dotnet/core-setup</Uri>
      <Sha>2be172345a420387413bab7ce9053a52624c4461</Sha>
    </Dependency>
    <Dependency Name="Microsoft.DotNet.Cli.Runtime" Version="3.0.100-preview9.19426.10">
      <Uri>https://github.com/dotnet/cli</Uri>
      <Sha>2859af6e958aa74edfa69ceffa33f1338996e011</Sha>
    </Dependency>
    <Dependency Name="Microsoft.NET.Sdk" Version="3.0.100-preview9.19426.11">
      <Uri>https://github.com/dotnet/sdk</Uri>
      <Sha>1c91e0a4d59ba7d254637f3e3a430ad3aab6992f</Sha>
=======
    <Dependency Name="Microsoft.NETCore.App" Version="3.0.0-rc1-19455-08">
      <Uri>https://github.com/dotnet/core-setup</Uri>
      <Sha>8a0586c7270e47a50ce11ec8cf781d52da24a046</Sha>
    </Dependency>
    <Dependency Name="Microsoft.DotNet.Cli.Runtime" Version="3.0.100-rc1.19455.1">
      <Uri>https://github.com/dotnet/cli</Uri>
      <Sha>06ab113c718df5df9082da88f8bf9836f983cb53</Sha>
    </Dependency>
    <Dependency Name="Microsoft.NET.Sdk" Version="3.0.100-rc1.19453.1">
      <Uri>https://github.com/dotnet/sdk</Uri>
      <Sha>59e63b28d24a769652b754f341d38c9de7c3d0d1</Sha>
>>>>>>> a8b76b22
    </Dependency>
    <Dependency Name="Microsoft.Build" Version="16.3.0-preview-19426-01">
      <Uri>https://github.com/Microsoft/msbuild</Uri>
      <Sha>faf5e5d75f737df486e9005c4024738fa723da7d</Sha>
    </Dependency>
    <Dependency Name="Microsoft.FSharp.Compiler" Version="10.6.0-beta.19454.10">
      <Uri>https://github.com/dotnet/fsharp</Uri>
      <Sha>0422ff293bb2cc722fe5021b85ef50378a9af823</Sha>
    </Dependency>
    <Dependency Name="Microsoft.NETCore.Compilers" Version="3.3.1-beta3-19423-01">
      <Uri>https://github.com/dotnet/roslyn</Uri>
      <Sha>8cf35ae627a2ab41758993875ac987fc3b188f1f</Sha>
    </Dependency>
<<<<<<< HEAD
    <Dependency Name="Microsoft.NET.Sdk.Razor" Version="3.0.0-preview9.19423.3">
      <Uri>https://github.com/aspnet/AspNetCore-Tooling</Uri>
      <Sha>495b7f1f845df71ed5a7f9ea493d6d456f016491</Sha>
=======
    <Dependency Name="Microsoft.NET.Sdk.Razor" Version="3.0.0-rc1.19452.2">
      <Uri>https://github.com/aspnet/AspNetCore-Tooling</Uri>
      <Sha>3187623392c21b80c33e3f4df1d135aaae66d530</Sha>
>>>>>>> a8b76b22
    </Dependency>
    <!-- For coherency purposes, this version should be gated by the version of wpf routed via core setup -->
    <Dependency Name="Microsoft.NET.Sdk.WindowsDesktop" Version="3.0.0-preview9.19417.4" CoherentParentDependency="Microsoft.NETCore.App">
      <Uri>https://github.com/dotnet/wpf</Uri>
      <Sha>ffc3fbd836fb6ff3c28e50fec67be5b55c8b6542</Sha>
    </Dependency>
    <Dependency Name="NuGet.Build.Tasks" Version="5.3.0-rtm.6192">
      <Uri>https://github.com/NuGet/NuGet.Client</Uri>
      <Sha>bb60d6720d24890b8f3e071e70d27ea0f2bef57e</Sha>
    </Dependency>
    <Dependency Name="Microsoft.NET.Test.Sdk" Version="16.3.0-preview-20190905-01">
      <Uri>https://github.com/microsoft/vstest</Uri>
      <Sha>2479b26734a98a9594590ee13e895aa58b5f0a6b</Sha>
    </Dependency>
<<<<<<< HEAD
    <Dependency Name="Microsoft.NET.Sdk.Web" Version="3.0.100-preview9.19424.4">
      <Uri>https://github.com/aspnet/websdk</Uri>
      <Sha>e3b44f207fc59a5b328060d1e64cf85fd04d7803</Sha>
=======
    <Dependency Name="Microsoft.NET.Sdk.Web" Version="3.0.100-rc1.19455.2">
      <Uri>https://github.com/aspnet/websdk</Uri>
      <Sha>3278aa79696324fa55a3677ee1fcea3e674a52f2</Sha>
>>>>>>> a8b76b22
    </Dependency>
    <Dependency Name="ILLink.Tasks" Version="0.1.6-prerelease.19380.1">
      <Uri>https://github.com/mono/linker</Uri>
      <Sha>1127689f262d52ea8ff68ef03d706fa62b3b40a1</Sha>
    </Dependency>
    <Dependency Name="System.CodeDom" Version="4.6.0-rc1.19454.13" CoherentParentDependency="Microsoft.NETCore.App">
      <Uri>https://github.com/dotnet/corefx</Uri>
      <Sha>5f2c2771e077f98c097ecc1b9202bee22ef50aed</Sha>
    </Dependency>
    <Dependency Name="System.Security.Cryptography.ProtectedData" Version="4.6.0-rc1.19454.13" CoherentParentDependency="Microsoft.NETCore.App">
      <Uri>https://github.com/dotnet/corefx</Uri>
      <Sha>5f2c2771e077f98c097ecc1b9202bee22ef50aed</Sha>
    </Dependency>
    <Dependency Name="System.Text.Encoding.CodePages" Version="4.6.0-rc1.19454.13" CoherentParentDependency="Microsoft.NETCore.App">
      <Uri>https://github.com/dotnet/corefx</Uri>
      <Sha>5f2c2771e077f98c097ecc1b9202bee22ef50aed</Sha>
    </Dependency>
  </ProductDependencies>
  <ToolsetDependencies>
    <Dependency Name="Microsoft.DotNet.Arcade.Sdk" Version="1.0.0-beta.19454.31">
      <Uri>https://github.com/dotnet/arcade</Uri>
      <Sha>00d8aa82b488f321204a0e69a81399af9df276a1</Sha>
    </Dependency>
  </ToolsetDependencies>
</Dependencies><|MERGE_RESOLUTION|>--- conflicted
+++ resolved
@@ -1,19 +1,6 @@
 <?xml version="1.0" encoding="utf-8"?>
 <Dependencies>
   <ProductDependencies>
-<<<<<<< HEAD
-    <Dependency Name="Microsoft.NETCore.App" Version="3.0.0-preview9-19423-09">
-      <Uri>https://github.com/dotnet/core-setup</Uri>
-      <Sha>2be172345a420387413bab7ce9053a52624c4461</Sha>
-    </Dependency>
-    <Dependency Name="Microsoft.DotNet.Cli.Runtime" Version="3.0.100-preview9.19426.10">
-      <Uri>https://github.com/dotnet/cli</Uri>
-      <Sha>2859af6e958aa74edfa69ceffa33f1338996e011</Sha>
-    </Dependency>
-    <Dependency Name="Microsoft.NET.Sdk" Version="3.0.100-preview9.19426.11">
-      <Uri>https://github.com/dotnet/sdk</Uri>
-      <Sha>1c91e0a4d59ba7d254637f3e3a430ad3aab6992f</Sha>
-=======
     <Dependency Name="Microsoft.NETCore.App" Version="3.0.0-rc1-19455-08">
       <Uri>https://github.com/dotnet/core-setup</Uri>
       <Sha>8a0586c7270e47a50ce11ec8cf781d52da24a046</Sha>
@@ -25,7 +12,6 @@
     <Dependency Name="Microsoft.NET.Sdk" Version="3.0.100-rc1.19453.1">
       <Uri>https://github.com/dotnet/sdk</Uri>
       <Sha>59e63b28d24a769652b754f341d38c9de7c3d0d1</Sha>
->>>>>>> a8b76b22
     </Dependency>
     <Dependency Name="Microsoft.Build" Version="16.3.0-preview-19426-01">
       <Uri>https://github.com/Microsoft/msbuild</Uri>
@@ -39,15 +25,9 @@
       <Uri>https://github.com/dotnet/roslyn</Uri>
       <Sha>8cf35ae627a2ab41758993875ac987fc3b188f1f</Sha>
     </Dependency>
-<<<<<<< HEAD
-    <Dependency Name="Microsoft.NET.Sdk.Razor" Version="3.0.0-preview9.19423.3">
-      <Uri>https://github.com/aspnet/AspNetCore-Tooling</Uri>
-      <Sha>495b7f1f845df71ed5a7f9ea493d6d456f016491</Sha>
-=======
     <Dependency Name="Microsoft.NET.Sdk.Razor" Version="3.0.0-rc1.19452.2">
       <Uri>https://github.com/aspnet/AspNetCore-Tooling</Uri>
       <Sha>3187623392c21b80c33e3f4df1d135aaae66d530</Sha>
->>>>>>> a8b76b22
     </Dependency>
     <!-- For coherency purposes, this version should be gated by the version of wpf routed via core setup -->
     <Dependency Name="Microsoft.NET.Sdk.WindowsDesktop" Version="3.0.0-preview9.19417.4" CoherentParentDependency="Microsoft.NETCore.App">
@@ -62,15 +42,9 @@
       <Uri>https://github.com/microsoft/vstest</Uri>
       <Sha>2479b26734a98a9594590ee13e895aa58b5f0a6b</Sha>
     </Dependency>
-<<<<<<< HEAD
-    <Dependency Name="Microsoft.NET.Sdk.Web" Version="3.0.100-preview9.19424.4">
-      <Uri>https://github.com/aspnet/websdk</Uri>
-      <Sha>e3b44f207fc59a5b328060d1e64cf85fd04d7803</Sha>
-=======
     <Dependency Name="Microsoft.NET.Sdk.Web" Version="3.0.100-rc1.19455.2">
       <Uri>https://github.com/aspnet/websdk</Uri>
       <Sha>3278aa79696324fa55a3677ee1fcea3e674a52f2</Sha>
->>>>>>> a8b76b22
     </Dependency>
     <Dependency Name="ILLink.Tasks" Version="0.1.6-prerelease.19380.1">
       <Uri>https://github.com/mono/linker</Uri>
