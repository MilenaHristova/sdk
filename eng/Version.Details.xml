--- conflicted
+++ resolved
@@ -46,7 +46,6 @@
       <Uri>https://dev.azure.com/dnceng/internal/_git/dotnet-runtime</Uri>
       <Sha>8042d61b17540e49e53569e3728d2faa1c596583</Sha>
     </Dependency>
-<<<<<<< HEAD
     <Dependency Name="Microsoft.Build" Version="17.7.0-preview-23253-01">
       <Uri>https://github.com/dotnet/msbuild</Uri>
       <Sha>6882ab9de1c4d5786e14370b0b123c78cae3a671</Sha>
@@ -58,19 +57,6 @@
     <Dependency Name="Microsoft.SourceBuild.Intermediate.msbuild" Version="17.7.0-preview-23253-01">
       <Uri>https://github.com/dotnet/msbuild</Uri>
       <Sha>6882ab9de1c4d5786e14370b0b123c78cae3a671</Sha>
-=======
-    <Dependency Name="Microsoft.Build" Version="17.6.3">
-      <Uri>https://github.com/dotnet/msbuild</Uri>
-      <Sha>07e2947214f1a9f28a3517762c939d5bebb5f525</Sha>
-    </Dependency>
-    <Dependency Name="Microsoft.Build.Localization" Version="17.6.3-preview-23226-01">
-      <Uri>https://github.com/dotnet/msbuild</Uri>
-      <Sha>07e2947214f1a9f28a3517762c939d5bebb5f525</Sha>
-    </Dependency>
-    <Dependency Name="Microsoft.SourceBuild.Intermediate.msbuild" Version="17.6.3-preview-23226-01">
-      <Uri>https://github.com/dotnet/msbuild</Uri>
-      <Sha>07e2947214f1a9f28a3517762c939d5bebb5f525</Sha>
->>>>>>> a7f88bc9
     </Dependency>
     <Dependency Name="Microsoft.FSharp.Compiler" Version="12.5.0-beta.23253.1">
       <Uri>https://github.com/dotnet/fsharp</Uri>
@@ -86,7 +72,6 @@
       <Sha>49c2ef651359526841d13e66129b71d1bcd9cef9</Sha>
       <SourceBuildTarball RepoName="format" ManagedOnly="true" />
     </Dependency>
-<<<<<<< HEAD
     <Dependency Name="Microsoft.Net.Compilers.Toolset" Version="4.7.0-2.23253.15">
       <Uri>https://github.com/dotnet/roslyn</Uri>
       <Sha>b0868afae288c7f1f423f6ec60ce3d1800d0aff5</Sha>
@@ -115,36 +100,6 @@
     <Dependency Name="Microsoft.CodeAnalysis.Workspaces.MSBuild" Version="4.7.0-2.23253.15">
       <Uri>https://github.com/dotnet/roslyn</Uri>
       <Sha>b0868afae288c7f1f423f6ec60ce3d1800d0aff5</Sha>
-=======
-    <Dependency Name="Microsoft.Net.Compilers.Toolset" Version="4.6.0-3.23253.8">
-      <Uri>https://github.com/dotnet/roslyn</Uri>
-      <Sha>dc656ade16dc22e533d0e971e8e84a74865e8286</Sha>
-      <SourceBuild RepoName="roslyn" ManagedOnly="true" />
-    </Dependency>
-    <Dependency Name="Microsoft.CodeAnalysis" Version="4.6.0-3.23253.8">
-      <Uri>https://github.com/dotnet/roslyn</Uri>
-      <Sha>dc656ade16dc22e533d0e971e8e84a74865e8286</Sha>
-    </Dependency>
-    <Dependency Name="Microsoft.CodeAnalysis.CSharp" Version="4.6.0-3.23253.8">
-      <Uri>https://github.com/dotnet/roslyn</Uri>
-      <Sha>dc656ade16dc22e533d0e971e8e84a74865e8286</Sha>
-    </Dependency>
-    <Dependency Name="Microsoft.CodeAnalysis.CSharp.CodeStyle" Version="4.6.0-3.23253.8">
-      <Uri>https://github.com/dotnet/roslyn</Uri>
-      <Sha>dc656ade16dc22e533d0e971e8e84a74865e8286</Sha>
-    </Dependency>
-    <Dependency Name="Microsoft.CodeAnalysis.CSharp.Features" Version="4.6.0-3.23253.8">
-      <Uri>https://github.com/dotnet/roslyn</Uri>
-      <Sha>dc656ade16dc22e533d0e971e8e84a74865e8286</Sha>
-    </Dependency>
-    <Dependency Name="Microsoft.CodeAnalysis.CSharp.Workspaces" Version="4.6.0-3.23253.8">
-      <Uri>https://github.com/dotnet/roslyn</Uri>
-      <Sha>dc656ade16dc22e533d0e971e8e84a74865e8286</Sha>
-    </Dependency>
-    <Dependency Name="Microsoft.CodeAnalysis.Workspaces.MSBuild" Version="4.6.0-3.23253.8">
-      <Uri>https://github.com/dotnet/roslyn</Uri>
-      <Sha>dc656ade16dc22e533d0e971e8e84a74865e8286</Sha>
->>>>>>> a7f88bc9
     </Dependency>
     <Dependency Name="Microsoft.AspNetCore.DeveloperCertificates.XPlat" Version="7.0.5-servicing.23174.10">
       <Uri>https://dev.azure.com/dnceng/internal/_git/dotnet-aspnetcore</Uri>
@@ -265,7 +220,6 @@
       <Uri>https://dev.azure.com/dnceng/internal/_git/dotnet-aspnetcore</Uri>
       <Sha>d47e49e9c1e173ac90821f7e89cc38e710274241</Sha>
     </Dependency>
-<<<<<<< HEAD
     <Dependency Name="Microsoft.CodeAnalysis.Razor.Tooling.Internal" Version="7.0.0-preview.23253.3">
       <Uri>https://github.com/dotnet/razor</Uri>
       <Sha>2b912fd2db814b1a009efca1601b77a4301623db</Sha>
@@ -274,30 +228,14 @@
     <Dependency Name="Microsoft.AspNetCore.Mvc.Razor.Extensions.Tooling.Internal" Version="7.0.0-preview.23253.3">
       <Uri>https://github.com/dotnet/razor</Uri>
       <Sha>2b912fd2db814b1a009efca1601b77a4301623db</Sha>
-=======
-    <Dependency Name="Microsoft.CodeAnalysis.Razor.Tooling.Internal" Version="7.0.0-preview.23220.2">
-      <Uri>https://github.com/dotnet/razor</Uri>
-      <Sha>7e70591a78f8f8c3cd87495366bfe5fad92d98c4</Sha>
-      <SourceBuild RepoName="razor" ManagedOnly="true" />
-    </Dependency>
-    <Dependency Name="Microsoft.AspNetCore.Mvc.Razor.Extensions.Tooling.Internal" Version="7.0.0-preview.23220.2">
-      <Uri>https://github.com/dotnet/razor</Uri>
-      <Sha>7e70591a78f8f8c3cd87495366bfe5fad92d98c4</Sha>
->>>>>>> a7f88bc9
     </Dependency>
     <Dependency Name="Microsoft.AspNetCore.Razor.SourceGenerator.Tooling.Internal" Version="7.0.0-preview.23167.3">
       <Uri>https://github.com/dotnet/razor</Uri>
       <Sha>6d470d921df7c2244786e157397efb2082b4ad9d</Sha>
     </Dependency>
-<<<<<<< HEAD
     <Dependency Name="Microsoft.NET.Sdk.Razor.SourceGenerators.Transport" Version="7.0.0-preview.23253.3">
       <Uri>https://github.com/dotnet/razor</Uri>
       <Sha>2b912fd2db814b1a009efca1601b77a4301623db</Sha>
-=======
-    <Dependency Name="Microsoft.NET.Sdk.Razor.SourceGenerators.Transport" Version="7.0.0-preview.23220.2">
-      <Uri>https://github.com/dotnet/razor</Uri>
-      <Sha>7e70591a78f8f8c3cd87495366bfe5fad92d98c4</Sha>
->>>>>>> a7f88bc9
     </Dependency>
     <Dependency Name="Microsoft.Extensions.FileProviders.Embedded" Version="7.0.5">
       <Uri>https://dev.azure.com/dnceng/internal/_git/dotnet-aspnetcore</Uri>
