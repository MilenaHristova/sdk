parameters:
  # Agent OS identifier and used as job name
  agentOs: ''

  # Agent pool
  pool: {}

  # Additional variables
  variables: {}

  # Build strategy - matrix
  strategy: ''

  # Job timeout
  timeoutInMinutes: 180

jobs:
- ${{ if and(ne(variables['System.TeamProject'], 'public'), notin(variables['Build.Reason'], 'PullRequest'), eq(variables['Build.SourceBranch'], 'refs/heads/release/8.0.2xx'), not(contains(parameters.agentOs, 'TemplateEngine'))) }}:
  - template: /eng/common/templates-official/job/onelocbuild.yml@self
    parameters:
      CreatePr: true
      LclSource: lclFilesfromPackage
      LclPackageId: 'LCL-JUNO-PROD-DOTNETSDK'
      MirrorBranch: release/8.0.2xx
      MirrorRepo: sdk

- ${{ if not(contains(parameters.agentOs, 'TemplateEngine')) }}:
  - template: /eng/common/templates-official/job/job.yml@self
    parameters:
      name: ${{ parameters.agentOs }}
      enableMicrobuild: true
      enablePublishBuildAssets: true
      enableTelemetry: true
      enablePublishUsingPipelines: true
      helixRepo: dotnet/sdk
      pool: ${{ parameters.pool }}
      timeoutInMinutes: ${{ parameters.timeoutInMinutes }}
      ${{ if ne(parameters.strategy, '') }}:
        strategy: ${{ parameters.strategy }}
      workspace:
        clean: all
      variables:
        - ${{ each variable in parameters.variables }}:
          - ${{ if ne(variable.name, '') }}:
            - name: ${{ variable.name }}
              value: ${{ variable.value }}
        - name: _AgentOSName
          value: ${{ parameters.agentOs }}
        - name: _TeamName
          value: DotNetCore
        - name: _OfficialBuildIdArgs
          value: ''
        - name: _SignArgs
<<<<<<< HEAD
          value: /p:DotNetSignType=$(_SignType) /p:TeamName=$(_TeamName)
        - name: _PerfIterations
          value: 25

    steps:
    - ${{ if ne(variables['System.TeamProject'], 'public') }}:
      - task: PowerShell@2
        displayName: Setup Private Feeds Credentials
        inputs:
          filePath: $(Build.SourcesDirectory)/eng/common/SetupNugetSources.ps1
          arguments: -ConfigFile $(Build.SourcesDirectory)/NuGet.config -Password $Env:Token
        env:
          Token: $(dn-bot-dnceng-artifact-feeds-rw)
    - template: /eng/common/templates-official/steps/enable-internal-runtimes.yml
    - ${{ if eq(parameters.agentOs, 'Windows_NT') }}:
      - powershell: eng\common\build.ps1
                  $(_CIBuild)
                  -configuration $(_BuildConfig)
                  $(_PublishArgs)
                  $(_SignArgs)
                  $(_OfficialBuildIdArgs)
                  /p:Test=false
                  $(_InternalRuntimeDownloadArgs)
        displayName: Build
        env:
          BuildConfig: $(_BuildConfig)
          SYSTEM_ACCESSTOKEN: $(System.AccessToken)
          HelixAccessToken: ${{ parameters.HelixAccessToken }}
      - powershell: eng\runHelixAndNonHelixInParallel.ps1
              -configuration $(_BuildConfig)
              -buildSourcesDirectory $(Build.SourcesDirectory)
              -customHelixTargetQueue ${{ parameters.helixTargetQueue }}
              $(_Test)
              -additionalMSBuildParameters "$(_InternalRuntimeDownloadArgs)"
        displayName: Run Tests in Helix and non Helix in parallel
        condition: succeededOrFailed()
        env:
=======
          value: ''
        - name: _HelixApiToken
          value: ''
        # Helix Testing requires a token when internally run
        - ${{ if ne(variables['System.TeamProject'], 'public') }}:
          - group: DotNet-HelixApi-Access
          - name: _HelixApiToken
            value: $(HelixApiAccessToken)
        - ${{ if and(ne(variables['System.TeamProject'], 'public'), notin(variables['Build.Reason'], 'PullRequest')) }}:
          - group: dotnet-benchview
          - name: _OfficialBuildIdArgs
            value: /p:OfficialBuildId=$(BUILD.BUILDNUMBER)
          - name: _SignArgs
            value: /p:DotNetSignType=$(_SignType) /p:TeamName=$(_TeamName)
          - name: _PerfIterations
            value: 25

      steps:
      - ${{ if ne(variables['System.TeamProject'], 'public') }}:
        - task: PowerShell@2
          displayName: Setup Private Feeds Credentials
          inputs:
            filePath: $(Build.SourcesDirectory)/eng/common/SetupNugetSources.ps1
            arguments: -ConfigFile $(Build.SourcesDirectory)/NuGet.config -Password $Env:Token
          env:
            Token: $(dn-bot-dnceng-artifact-feeds-rw)
      - template: /eng/common/templates-official/steps/enable-internal-runtimes.yml
      - ${{ if eq(parameters.agentOs, 'Windows_NT') }}:
        - powershell: eng\common\build.ps1
                    $(_CIBuild)
                    -configuration $(_BuildConfig)
                    $(_PublishArgs)
                    $(_SignArgs)
                    $(_OfficialBuildIdArgs)
                    /p:Test=false
                    $(_InternalRuntimeDownloadArgs)
                    $(_OfficialBuildArgs)
          continueOnError: false
          displayName: Build
          env:
            BuildConfig: $(_BuildConfig)
>>>>>>> 97651d19
            SYSTEM_ACCESSTOKEN: $(System.AccessToken)
            HelixAccessToken: ${{ parameters.HelixAccessToken }}
        - powershell: eng\common\build.ps1
                -configuration $(_BuildConfig)
                -prepareMachine
                -ci
                -restore
                $(_Test)
                -projects $(Build.SourcesDirectory)\src\Tests\UnitTests.proj
                /bl:$(Build.SourcesDirectory)\artifacts\log\$(_BuildConfig)\TestInHelix.binlog
                /p:_CustomHelixTargetQueue=${{ parameters.helixTargetQueue }}
                $(_InternalRuntimeDownloadArgs)
          displayName: Run Tests in Helix
          condition: succeededOrFailed()
          env:
              SYSTEM_ACCESSTOKEN: $(System.AccessToken)
              HelixAccessToken: $(_HelixApiToken)
              RunAoTTests: 'false'

      - ${{ if eq(parameters.agentOs, 'Windows_NT_FullFramework') }}:
        - powershell: eng\common\build.ps1
                    $(_CIBuild)
                    -configuration $(_BuildConfig)
                    $(_SignArgs)
                    $(_OfficialBuildIdArgs)
                    $(_InternalRuntimeDownloadArgs)
                    /p:Test=false
          continueOnError: false
          displayName: Build
          env:
            BuildConfig: $(_BuildConfig)
            TestFullMSBuild: 'true'
            SYSTEM_ACCESSTOKEN: $(System.AccessToken)
            HelixAccessToken: ${{ parameters.HelixAccessToken }}
        - powershell: eng\common\build.ps1
                -configuration $(_BuildConfig)
                -prepareMachine
                -ci
                -restore
                -test
                -projects $(Build.SourcesDirectory)\src\Tests\UnitTests.proj
                /bl:$(Build.SourcesDirectory)\artifacts\log\$(_BuildConfig)\TestInHelix.binlog
                /p:_CustomHelixTargetQueue=${{ parameters.helixTargetQueue }}
                $(_InternalRuntimeDownloadArgs)
          displayName: Run Tests in Helix
          condition: succeededOrFailed()
          env:
              TestFullMSBuild: 'true'
              SYSTEM_ACCESSTOKEN: $(System.AccessToken)
              HelixAccessToken: $(_HelixApiToken)

      - ${{ if eq(parameters.agentOs, 'Windows_NT_TestAsTools') }}:
        - powershell: eng\common\build.ps1
                    $(_CIBuild)
                    -configuration $(_BuildConfig)
                    $(_SignArgs)
                    $(_OfficialBuildIdArgs)
                    $(_InternalRuntimeDownloadArgs)
                    /p:RunTestsAsTool=true
          displayName: Build
          env:
            BuildConfig: $(_BuildConfig)

      - ${{ if notIn(parameters.agentOs, 'Windows_NT', 'Windows_NT_FullFramework', 'Windows_NT_TestAsTools') }}:
        - script: eng/common/build.sh
                    $(_CIBuild)
                    --configuration $(_BuildConfig)
                    $(_SignArgs)
                    $(_OfficialBuildIdArgs)
                    $(_InternalRuntimeDownloadArgs)
                    -p:Test=false
          continueOnError: false
          displayName: Build
          env:
            BuildConfig: $(_BuildConfig)
        - powershell: eng/common/build.sh
                -configuration $(_BuildConfig)
                -prepareMachine
                -ci
                -restore
                -test
                -projects $(Build.SourcesDirectory)/src/Tests/UnitTests.proj
                /bl:$(Build.SourcesDirectory)/artifacts/log/$(_BuildConfig)/TestInHelix.binlog
                /p:_CustomHelixTargetQueue=${{ parameters.helixTargetQueue }}
                $(_InternalRuntimeDownloadArgs)
          displayName: Run Tests in Helix
          condition: succeededOrFailed()
          env:
              SYSTEM_ACCESSTOKEN: $(System.AccessToken)
              HelixAccessToken: $(_HelixApiToken)
              RunAoTTests: 'false'

      - task: PublishTestResults@2
        displayName: Publish Test Results
        inputs:
          testResultsFormat: xUnit
          testResultsFiles: 'artifacts/TestResults/$(_BuildConfig)/*.xml'
          testRunTitle: '$(_AgentOSName)_$(Agent.JobName)'
          buildPlatform: '$(BuildPlatform)'
          buildConfiguration: '$(_BuildConfig)'
        condition: always()

      - task: CopyFiles@2
        displayName: Gather Logs
        inputs:
          SourceFolder: '$(Build.SourcesDirectory)/artifacts'
          Contents: |
           log/$(_BuildConfig)/**/*
           TestResults/$(_BuildConfig)/**/*
           SymStore/$(_BuildConfig)/**/*
          TargetFolder: '$(Build.ArtifactStagingDirectory)'
        continueOnError: true
        condition: always()

      - task: 1ES.PublishBuildArtifacts@1
        displayName: Publish Logs to VSTS
        inputs:
          PathtoPublish: '$(Build.ArtifactStagingDirectory)'
          ArtifactName: '$(_AgentOSName)_$(Agent.JobName)_$(Build.BuildNumber)'
          publishLocation: Container
        continueOnError: true
        condition: always()

# AoT Jobs
- ${{ if and(in(parameters.agentOs, 'Windows_NT', 'Darwin'), or(eq(variables['System.TeamProject'], 'public'), in(variables['Build.Reason'], 'PullRequest'))) }}:
  - template: /eng/common/templates-official/job/job.yml@self
    parameters:
      name: ${{ parameters.agentOs }}_AoT_Tests
      enableMicrobuild: true
      enablePublishBuildAssets: true
      enableTelemetry: true
      enablePublishUsingPipelines: true
      helixRepo: dotnet/sdk
      pool: ${{ parameters.pool }}
      timeoutInMinutes: ${{ parameters.timeoutInMinutes }}
      ${{ if ne(parameters.strategy, '') }}:
        strategy: ${{ parameters.strategy }}
      workspace:
        clean: all
      variables:
        - ${{ each variable in parameters.variables }}:
          - ${{ if ne(variable.name, '') }}:
            - name: ${{ variable.name }}
              value: ${{ variable.value }}
        - name: _AgentOSName
          value: ${{ parameters.agentOs }}
        - name: _TeamName
          value: DotNetCore
        - name: _OfficialBuildIdArgs
          value: ''
        - name: _PublishArgs
          value: ''
        - name: _SignArgs
          value: ''
        - name: _HelixApiToken
          value: ''
        # Helix Testing requires a token when internally run
        - ${{ if ne(variables['System.TeamProject'], 'public') }}:
          - group: DotNet-HelixApi-Access
          - name: _HelixApiToken
            value: $(HelixApiAccessToken)
        - ${{ if and(ne(variables['System.TeamProject'], 'public'), notin(variables['Build.Reason'], 'PullRequest')) }}:
          - group: dotnet-benchview
          - name: _OfficialBuildIdArgs
            value: /p:OfficialBuildId=$(BUILD.BUILDNUMBER)
          - name: _SignArgs
            value: /p:DotNetSignType=$(_SignType) /p:TeamName=$(_TeamName)
          - name: _PerfIterations
            value: 25

      steps:
      - ${{ if and(ne(variables['System.TeamProject'], 'public'), in(parameters.agentOs, 'Windows_NT', 'Darwin')) }}:
        - task: PowerShell@2
          displayName: Setup Private Feeds Credentials
          inputs:
            filePath: $(Build.SourcesDirectory)/eng/common/SetupNugetSources.ps1
            arguments: -ConfigFile $(Build.SourcesDirectory)/NuGet.config -Password $Env:Token
          env:
            Token: $(dn-bot-dnceng-artifact-feeds-rw)
      - template: /eng/common/templates-official/steps/enable-internal-runtimes.yml
      - ${{ if eq(parameters.agentOs, 'Windows_NT') }}:
        - powershell: eng\common\build.ps1
                    $(_CIBuild)
                    -configuration $(_BuildConfig)
                    $(_SignArgs)
                    $(_OfficialBuildIdArgs)
                    /p:Test=false
                    $(_InternalRuntimeDownloadArgs)
          continueOnError: false
          displayName: Build
          env:
            BuildConfig: $(_BuildConfig)
            SYSTEM_ACCESSTOKEN: $(System.AccessToken)
            HelixAccessToken: ${{ parameters.HelixAccessToken }}
        - script: $(Build.SourcesDirectory)/artifacts/bin/redist/$(_BuildConfig)/dotnet/dotnet workload install wasm-tools --skip-manifest-update
          displayName: Install wasm-tools Workload
          continueOnError: false
        - powershell: $(Build.SourcesDirectory)/eng/common/build.ps1
                -ci
                -restore
                -test
                -prepareMachine
                -projects $(Build.SourcesDirectory)/src/Tests/UnitTests.proj
                -configuration $(_BuildConfig)
                /bl:$(Build.SourcesDirectory)\artifacts\log\$(_BuildConfig)\TestInHelix.binlog
                /p:_CustomHelixTargetQueue=${{ parameters.helixTargetQueue }}
                $(_InternalRuntimeDownloadArgs)
          displayName: Run AoT Tests in Helix
          env:
              SYSTEM_ACCESSTOKEN: $(System.AccessToken)
              HelixAccessToken: $(_HelixApiToken)
              RunAoTTests: 'true'

      - ${{ if eq(parameters.agentOs, 'Darwin') }}:
        - script: eng/common/build.sh
                    --configuration $(_BuildConfig)
                    --restore
                    --build
                    --pack
                    --ci
                    $(_SignArgs)
                    $(_OfficialBuildIdArgs)
                    $(_InternalRuntimeDownloadArgs)
                    -p:Test=false
          displayName: Build
          env:
            BuildConfig: $(_BuildConfig)
        - script: $(Build.SourcesDirectory)/artifacts/bin/redist/$(_BuildConfig)/dotnet/dotnet workload install wasm-tools --skip-manifest-update
          displayName: Install wasm-tools Workload
          continueOnError: false
        - script: eng/common/build.sh
                --configuration $(_BuildConfig)
                --prepareMachine
                --ci
                --restore
                --test
                --projects $(Build.SourcesDirectory)/src/Tests/UnitTests.proj
                /bl:$(Build.SourcesDirectory)/artifacts/log/$(_BuildConfig)/TestInHelix.binlog
                /p:_CustomHelixTargetQueue=${{ parameters.helixTargetQueue }}
                $(_InternalRuntimeDownloadArgs)
          displayName: Run AoT Tests in Helix
          env:
              SYSTEM_ACCESSTOKEN: $(System.AccessToken)
              HelixAccessToken: $(_HelixApiToken)
              RunAoTTests: 'true'

      - ${{ if in(parameters.agentOs, 'Windows_NT', 'Darwin') }}:
        - task: CopyFiles@2
          displayName: Gather Logs
          inputs:
            SourceFolder: '$(Build.SourcesDirectory)/artifacts'
            Contents: |
              log/$(_BuildConfig)/**/*
              TestResults/$(_BuildConfig)/**/*
              SymStore/$(_BuildConfig)/**/*
            TargetFolder: '$(Build.ArtifactStagingDirectory)'
          continueOnError: true
          condition: always()

        - task: 1ES.PublishBuildArtifacts@1
          displayName: Publish Logs to VSTS
          inputs:
            PathtoPublish: '$(Build.ArtifactStagingDirectory)'
            ArtifactName: '$(_AgentOSName)_$(Agent.JobName)_$(Build.BuildNumber)'
            publishLocation: Container
          continueOnError: true
          condition: always()

# TemplateEngine Jobs
- ${{ if contains(parameters.agentOs, 'TemplateEngine') }}:
  - template: /eng/common/templates-official/job/job.yml@self
    parameters:
      name: ${{ parameters.agentOs }}
      enableMicrobuild: true
      enablePublishBuildAssets: true
      enableTelemetry: true
      enablePublishUsingPipelines: true
      helixRepo: dotnet/sdk
      pool: ${{ parameters.pool }}
      timeoutInMinutes: ${{ parameters.timeoutInMinutes }}
      ${{ if ne(parameters.strategy, '') }}:
        strategy: ${{ parameters.strategy }}
      workspace:
        clean: all
      variables:
        - ${{ each variable in parameters.variables }}:
          - ${{ if ne(variable.name, '') }}:
            - name: ${{ variable.name }}
              value: ${{ variable.value }}
        - name: _AgentOSName
          value: ${{ parameters.agentOs }}
        - name: _TeamName
          value: DotNetCore
        - name: _OfficialBuildIdArgs
          value: ''
        - name: _PublishArgs
          value: ''
        - name: _SignArgs
          value: ''
        - name: _HelixApiToken
          value: ''
        # Helix Testing requires a token when internally run
        - ${{ if ne(variables['System.TeamProject'], 'public') }}:
          - group: DotNet-HelixApi-Access
          - name: _HelixApiToken
            value: $(HelixApiAccessToken)
        - ${{ if and(ne(variables['System.TeamProject'], 'public'), notin(variables['Build.Reason'], 'PullRequest')) }}:
          - group: dotnet-benchview
          - name: _OfficialBuildIdArgs
            value: /p:OfficialBuildId=$(BUILD.BUILDNUMBER)
          - name: _SignArgs
            value: /p:DotNetSignType=$(_SignType) /p:TeamName=$(_TeamName)
          - name: _PerfIterations
            value: 25

      steps:
      - ${{ if ne(variables['System.TeamProject'], 'public') }}:
        - task: PowerShell@2
          displayName: Setup Private Feeds Credentials
          inputs:
            filePath: $(Build.SourcesDirectory)/eng/common/SetupNugetSources.ps1
            arguments: -ConfigFile $(Build.SourcesDirectory)/NuGet.config -Password $Env:Token
          env:
            Token: $(dn-bot-dnceng-artifact-feeds-rw)
      - template: /eng/common/templates-official/steps/enable-internal-runtimes.yml
      - ${{ if contains(parameters.agentOs, 'Windows_NT') }}:
        - powershell: eng\common\build.ps1
                    $(_CIBuild)
                    -configuration $(_BuildConfig)
                    $(_SignArgs)
                    $(_OfficialBuildIdArgs)
                    /p:Test=false
                    $(_InternalRuntimeDownloadArgs)
          displayName: Build
          env:
            BuildConfig: $(_BuildConfig)
            SYSTEM_ACCESSTOKEN: $(System.AccessToken)
            HelixAccessToken: ${{ parameters.HelixAccessToken }}
        - powershell: eng\common\build.ps1
                -configuration $(_BuildConfig)
                -prepareMachine
                -ci
                -restore
                $(_Test)
                -projects $(Build.SourcesDirectory)\src\Tests\Microsoft.TemplateEngine.Cli.UnitTests\Microsoft.TemplateEngine.Cli.UnitTests.csproj
                /bl:$(Build.SourcesDirectory)\artifacts\log\$(_BuildConfig)\TemplateEngine.Cli.UnitTests.binlog
                $(_InternalRuntimeDownloadArgs)
          displayName: Run TemplateEngine Cli Unit Tests
        - powershell: eng\common\build.ps1
                -configuration $(_BuildConfig)
                -prepareMachine
                -ci
                -restore
                $(_Test)
                -projects $(Build.SourcesDirectory)\src\Tests\dotnet-new.Tests\dotnet-new.IntegrationTests.csproj
                /bl:$(Build.SourcesDirectory)\artifacts\log\$(_BuildConfig)\dotnet-new.IntegrationTests.binlog
                $(_InternalRuntimeDownloadArgs)
          displayName: Run dotnet new Integration Tests

      - ${{ if not(contains(parameters.agentOs, 'Windows_NT')) }}:
        - script: eng/common/build.sh
                    --configuration $(_BuildConfig)
                    --restore
                    --build
                    --ci
                    $(_SignArgs)
                    $(_OfficialBuildIdArgs)
                    $(_InternalRuntimeDownloadArgs)
                    -p:Test=false
          displayName: Build
          env:
            BuildConfig: $(_BuildConfig)
        - powershell: eng/common/build.sh
                -configuration $(_BuildConfig)
                -prepareMachine
                -ci
                -restore
                -test
                -projects $(Build.SourcesDirectory)/src/Tests/Microsoft.TemplateEngine.Cli.UnitTests/Microsoft.TemplateEngine.Cli.UnitTests.csproj
                /bl:$(Build.SourcesDirectory)/artifacts/log/$(_BuildConfig)/TemplateEngine.Cli.UnitTests.binlog
                $(_InternalRuntimeDownloadArgs)
          displayName: Run TemplateEngine Cli Unit Tests
        - powershell: eng/common/build.sh
                -configuration $(_BuildConfig)
                -prepareMachine
                -ci
                -restore
                -test
                -projects $(Build.SourcesDirectory)/src/Tests/dotnet-new.Tests/dotnet-new.IntegrationTests.csproj
                /bl:$(Build.SourcesDirectory)/artifacts/log/$(_BuildConfig)/dotnet-new.IntegrationTests.binlog
                $(_InternalRuntimeDownloadArgs)
          displayName: Run dotnet new Integration Tests

      - task: PublishTestResults@2
        displayName: Publish Test Results
        inputs:
          testResultsFormat: xUnit
          testResultsFiles: 'artifacts/TestResults/$(_BuildConfig)/*.xml'
          testRunTitle: '$(_AgentOSName)_$(Agent.JobName)'
          buildPlatform: '$(BuildPlatform)'
          buildConfiguration: '$(_BuildConfig)'
        condition: always()

      - task: CopyFiles@2
        displayName: Gather Logs
        inputs:
          SourceFolder: '$(Build.SourcesDirectory)/artifacts'
          Contents: |
           log/$(_BuildConfig)/**/*
           TestResults/$(_BuildConfig)/**/*
           SymStore/$(_BuildConfig)/**/*
          TargetFolder: '$(Build.ArtifactStagingDirectory)'
        continueOnError: true
        condition: always()

      - task: 1ES.PublishBuildArtifacts@1
        displayName: Publish Logs to VSTS
        inputs:
          PathtoPublish: '$(Build.ArtifactStagingDirectory)'
          ArtifactName: '$(_AgentOSName)_$(Agent.JobName)_$(Build.BuildNumber)'
          publishLocation: Container
        continueOnError: true
        condition: always()<|MERGE_RESOLUTION|>--- conflicted
+++ resolved
@@ -51,45 +51,6 @@
         - name: _OfficialBuildIdArgs
           value: ''
         - name: _SignArgs
-<<<<<<< HEAD
-          value: /p:DotNetSignType=$(_SignType) /p:TeamName=$(_TeamName)
-        - name: _PerfIterations
-          value: 25
-
-    steps:
-    - ${{ if ne(variables['System.TeamProject'], 'public') }}:
-      - task: PowerShell@2
-        displayName: Setup Private Feeds Credentials
-        inputs:
-          filePath: $(Build.SourcesDirectory)/eng/common/SetupNugetSources.ps1
-          arguments: -ConfigFile $(Build.SourcesDirectory)/NuGet.config -Password $Env:Token
-        env:
-          Token: $(dn-bot-dnceng-artifact-feeds-rw)
-    - template: /eng/common/templates-official/steps/enable-internal-runtimes.yml
-    - ${{ if eq(parameters.agentOs, 'Windows_NT') }}:
-      - powershell: eng\common\build.ps1
-                  $(_CIBuild)
-                  -configuration $(_BuildConfig)
-                  $(_PublishArgs)
-                  $(_SignArgs)
-                  $(_OfficialBuildIdArgs)
-                  /p:Test=false
-                  $(_InternalRuntimeDownloadArgs)
-        displayName: Build
-        env:
-          BuildConfig: $(_BuildConfig)
-          SYSTEM_ACCESSTOKEN: $(System.AccessToken)
-          HelixAccessToken: ${{ parameters.HelixAccessToken }}
-      - powershell: eng\runHelixAndNonHelixInParallel.ps1
-              -configuration $(_BuildConfig)
-              -buildSourcesDirectory $(Build.SourcesDirectory)
-              -customHelixTargetQueue ${{ parameters.helixTargetQueue }}
-              $(_Test)
-              -additionalMSBuildParameters "$(_InternalRuntimeDownloadArgs)"
-        displayName: Run Tests in Helix and non Helix in parallel
-        condition: succeededOrFailed()
-        env:
-=======
           value: ''
         - name: _HelixApiToken
           value: ''
@@ -131,7 +92,6 @@
           displayName: Build
           env:
             BuildConfig: $(_BuildConfig)
->>>>>>> 97651d19
             SYSTEM_ACCESSTOKEN: $(System.AccessToken)
             HelixAccessToken: ${{ parameters.HelixAccessToken }}
         - powershell: eng\common\build.ps1
