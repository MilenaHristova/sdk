--- conflicted
+++ resolved
@@ -83,11 +83,7 @@
         - ${{ if eq(parameters.enableSourceBuild, true) }}:
           - Source_Build_Complete
         pool:
-<<<<<<< HEAD
-          vmImage: windows-2019
-=======
           vmImage: 'windows-2019'
->>>>>>> d5368bbc
         runAsPublic: ${{ parameters.runAsPublic }}
         publishUsingPipelines: ${{ parameters.enablePublishUsingPipelines }}
         enablePublishBuildArtifacts: ${{ parameters.enablePublishBuildArtifacts }}
@@ -100,8 +96,4 @@
         dependsOn:
           - Asset_Registry_Publish
         pool:
-<<<<<<< HEAD
-          vmImage: windows-2019
-=======
-          vmImage: 'windows-2019'
->>>>>>> d5368bbc
+          vmImage: 'windows-2019'