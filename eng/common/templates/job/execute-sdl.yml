--- conflicted
+++ resolved
@@ -43,14 +43,7 @@
       value: ${{ parameters.AzDOPipelineId }}
     - name: AzDOBuildId
       value: ${{ parameters.AzDOBuildId }}
-<<<<<<< HEAD
-    # The Guardian version specified in 'eng/common/sdl/packages.config'. This value must be kept in
-    # sync with the packages.config file.
-    - name: DefaultGuardianVersion
-      value: 0.110.1
-=======
     - template: /eng/common/templates/variables/sdl-variables.yml
->>>>>>> 2dee26ff
     - name: GuardianVersion
       value: ${{ coalesce(parameters.overrideGuardianVersion, '$(DefaultGuardianVersion)') }}
   pool:
@@ -127,7 +120,7 @@
         -ExtractPath $(Build.ArtifactStagingDirectory)\artifacts
       displayName: Extract Archive Artifacts
       continueOnError: ${{ parameters.sdlContinueOnError }}
-  
+
   - template: /eng/common/templates/steps/execute-sdl.yml
     parameters:
       overrideGuardianVersion: ${{ parameters.overrideGuardianVersion }}
