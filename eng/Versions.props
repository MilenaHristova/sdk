--- conflicted
+++ resolved
@@ -6,13 +6,8 @@
   </PropertyGroup>
   <!-- Repo Version Information -->
   <PropertyGroup>
-<<<<<<< HEAD
-    <VersionPrefix>3.0.100</VersionPrefix>
-    <PreReleaseVersionLabel>rc1</PreReleaseVersionLabel>
-=======
     <VersionPrefix>3.1.100</VersionPrefix>
     <PreReleaseVersionLabel>preview1</PreReleaseVersionLabel>
->>>>>>> a19b7341
   </PropertyGroup>
   <!-- Production Dependencies -->
   <PropertyGroup>
