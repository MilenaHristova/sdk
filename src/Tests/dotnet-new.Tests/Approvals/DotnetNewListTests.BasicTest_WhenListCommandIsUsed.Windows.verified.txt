﻿These templates matched your input: 

<<<<<<< HEAD
Template Name                                 Short Name                  Language    Tags                            
--------------------------------------------  --------------------------  ----------  --------------------------------
ASP.NET Core Empty                            web                         [C#],F#     Web/Empty                       
ASP.NET Core gRPC Service                     grpc                        [C#]        Web/gRPC                        
ASP.NET Core Web API                          webapi                      [C#],F#     Web/WebAPI                      
ASP.NET Core Web App                          webapp,razor                [C#]        Web/MVC/Razor Pages             
ASP.NET Core Web App (Model-View-Controller)  mvc                         [C#],F#     Web/MVC                         
ASP.NET Core with Angular                     angular                     [C#]        Web/MVC/SPA                     
ASP.NET Core with React.js                    react                       [C#]        Web/MVC/SPA                     
Blazor Server App                             blazorserver                [C#]        Web/Blazor                      
Blazor Server App Empty                       blazorserver-empty          [C#]        Web/Blazor/Empty                
Blazor WebAssembly App                        blazorwasm                  [C#]        Web/Blazor/WebAssembly/PWA      
Blazor WebAssembly App Empty                  blazorwasm-empty            [C#]        Web/Blazor/WebAssembly/PWA/Empty
Class Library                                 classlib                    [C#],F#,VB  Common/Library                  
Console App                                   console                     [C#],F#,VB  Common/Console                  
dotnet gitignore file                         gitignore,.gitignore                    Config                          
Dotnet local tool manifest file               tool-manifest                           Config                          
EditorConfig file                             editorconfig,.editorconfig              Config                          
global.json file                              globaljson,global.json                  Config                          
MSTest Playwright Test Project                mstest-playwright           [C#]        Test/MSTest/Playwright          
MSTest Test Project                           mstest                      [C#],F#,VB  Test/MSTest                     
MVC ViewImports                               viewimports                 [C#]        Web/ASP.NET                     
MVC ViewStart                                 viewstart                   [C#]        Web/ASP.NET                     
NuGet Config                                  nugetconfig,nuget.config                Config                          
NUnit 3 Test Item                             nunit-test                  [C#],F#,VB  Test/NUnit                      
NUnit 3 Test Project                          nunit                       [C#],F#,VB  Test/NUnit                      
NUnit Playwright Test Project                 nunit-playwright            [C#]        Test/NUnit/Playwright           
Protocol Buffer File                          proto                                   Web/gRPC                        
Razor Class Library                           razorclasslib               [C#]        Web/Razor/Library               
Razor Component                               razorcomponent              [C#]        Web/ASP.NET                     
Razor Page                                    page                        [C#]        Web/ASP.NET                     
Solution File                                 sln,solution                            Solution                        
Web Config                                    webconfig                               Config                          
Windows Forms App                             winforms                    [C#],VB     Common/WinForms                 
Windows Forms Class Library                   winformslib                 [C#],VB     Common/WinForms                 
Windows Forms Control Library                 winformscontrollib          [C#],VB     Common/WinForms                 
Worker Service                                worker                      [C#],F#     Common/Worker/Web               
WPF Application                               wpf                         [C#],VB     Common/WPF                      
WPF Class Library                             wpflib                      [C#],VB     Common/WPF                      
WPF Custom Control Library                    wpfcustomcontrollib         [C#],VB     Common/WPF                      
WPF User Control Library                      wpfusercontrollib           [C#],VB     Common/WPF                      
xUnit Test Project                            xunit                       [C#],F#,VB  Test/xUnit                      
=======
Template Name                                 Short Name           Language    Tags                            
--------------------------------------------  -------------------  ----------  --------------------------------
ASP.NET Core Empty                            web                  [C#],F#     Web/Empty                       
ASP.NET Core gRPC Service                     grpc                 [C#]        Web/gRPC                        
ASP.NET Core Web API                          webapi               [C#],F#     Web/WebAPI                      
ASP.NET Core Web App                          webapp,razor         [C#]        Web/MVC/Razor Pages             
ASP.NET Core Web App (Model-View-Controller)  mvc                  [C#],F#     Web/MVC                         
ASP.NET Core with Angular                     angular              [C#]        Web/MVC/SPA                     
ASP.NET Core with React.js                    react                [C#]        Web/MVC/SPA                     
Blazor Server App                             blazorserver         [C#]        Web/Blazor                      
Blazor Server App Empty                       blazorserver-empty   [C#]        Web/Blazor/Empty                
Blazor WebAssembly App                        blazorwasm           [C#]        Web/Blazor/WebAssembly/PWA      
Blazor WebAssembly App Empty                  blazorwasm-empty     [C#]        Web/Blazor/WebAssembly/PWA/Empty
Class Library                                 classlib             [C#],F#,VB  Common/Library                  
Console App                                   console              [C#],F#,VB  Common/Console                  
dotnet gitignore file                         gitignore                        Config                          
Dotnet local tool manifest file               tool-manifest                    Config                          
EditorConfig file                             editorconfig                     Config                          
global.json file                              globaljson                       Config                          
MSBuild Directory.Build.props file            buildprops                       MSBuild/props                   
MSBuild Directory.Build.targets file          buildtargets                     MSBuild/props                   
MSTest Test Project                           mstest               [C#],F#,VB  Test/MSTest                     
MVC ViewImports                               viewimports          [C#]        Web/ASP.NET                     
MVC ViewStart                                 viewstart            [C#]        Web/ASP.NET                     
NuGet Config                                  nugetconfig                      Config                          
NUnit 3 Test Item                             nunit-test           [C#],F#,VB  Test/NUnit                      
NUnit 3 Test Project                          nunit                [C#],F#,VB  Test/NUnit                      
Protocol Buffer File                          proto                            Web/gRPC                        
Razor Class Library                           razorclasslib        [C#]        Web/Razor/Library               
Razor Component                               razorcomponent       [C#]        Web/ASP.NET                     
Razor Page                                    page                 [C#]        Web/ASP.NET                     
Solution File                                 sln,solution                     Solution                        
Web Config                                    webconfig                        Config                          
Windows Forms App                             winforms             [C#],VB     Common/WinForms                 
Windows Forms Class Library                   winformslib          [C#],VB     Common/WinForms                 
Windows Forms Control Library                 winformscontrollib   [C#],VB     Common/WinForms                 
Worker Service                                worker               [C#],F#     Common/Worker/Web               
WPF Application                               wpf                  [C#],VB     Common/WPF                      
WPF Class Library                             wpflib               [C#],VB     Common/WPF                      
WPF Custom Control Library                    wpfcustomcontrollib  [C#],VB     Common/WPF                      
WPF User Control Library                      wpfusercontrollib    [C#],VB     Common/WPF                      
xUnit Test Project                            xunit                [C#],F#,VB  Test/xUnit                      
>>>>>>> a882c894
<|MERGE_RESOLUTION|>--- conflicted
+++ resolved
@@ -1,6 +1,5 @@
 ﻿These templates matched your input: 
 
-<<<<<<< HEAD
 Template Name                                 Short Name                  Language    Tags                            
 --------------------------------------------  --------------------------  ----------  --------------------------------
 ASP.NET Core Empty                            web                         [C#],F#     Web/Empty                       
@@ -20,6 +19,8 @@
 Dotnet local tool manifest file               tool-manifest                           Config                          
 EditorConfig file                             editorconfig,.editorconfig              Config                          
 global.json file                              globaljson,global.json                  Config                          
+MSBuild Directory.Build.props file            buildprops                              MSBuild/props                   
+MSBuild Directory.Build.targets file          buildtargets                            MSBuild/props
 MSTest Playwright Test Project                mstest-playwright           [C#]        Test/MSTest/Playwright          
 MSTest Test Project                           mstest                      [C#],F#,VB  Test/MSTest                     
 MVC ViewImports                               viewimports                 [C#]        Web/ASP.NET                     
@@ -42,48 +43,4 @@
 WPF Class Library                             wpflib                      [C#],VB     Common/WPF                      
 WPF Custom Control Library                    wpfcustomcontrollib         [C#],VB     Common/WPF                      
 WPF User Control Library                      wpfusercontrollib           [C#],VB     Common/WPF                      
-xUnit Test Project                            xunit                       [C#],F#,VB  Test/xUnit                      
-=======
-Template Name                                 Short Name           Language    Tags                            
---------------------------------------------  -------------------  ----------  --------------------------------
-ASP.NET Core Empty                            web                  [C#],F#     Web/Empty                       
-ASP.NET Core gRPC Service                     grpc                 [C#]        Web/gRPC                        
-ASP.NET Core Web API                          webapi               [C#],F#     Web/WebAPI                      
-ASP.NET Core Web App                          webapp,razor         [C#]        Web/MVC/Razor Pages             
-ASP.NET Core Web App (Model-View-Controller)  mvc                  [C#],F#     Web/MVC                         
-ASP.NET Core with Angular                     angular              [C#]        Web/MVC/SPA                     
-ASP.NET Core with React.js                    react                [C#]        Web/MVC/SPA                     
-Blazor Server App                             blazorserver         [C#]        Web/Blazor                      
-Blazor Server App Empty                       blazorserver-empty   [C#]        Web/Blazor/Empty                
-Blazor WebAssembly App                        blazorwasm           [C#]        Web/Blazor/WebAssembly/PWA      
-Blazor WebAssembly App Empty                  blazorwasm-empty     [C#]        Web/Blazor/WebAssembly/PWA/Empty
-Class Library                                 classlib             [C#],F#,VB  Common/Library                  
-Console App                                   console              [C#],F#,VB  Common/Console                  
-dotnet gitignore file                         gitignore                        Config                          
-Dotnet local tool manifest file               tool-manifest                    Config                          
-EditorConfig file                             editorconfig                     Config                          
-global.json file                              globaljson                       Config                          
-MSBuild Directory.Build.props file            buildprops                       MSBuild/props                   
-MSBuild Directory.Build.targets file          buildtargets                     MSBuild/props                   
-MSTest Test Project                           mstest               [C#],F#,VB  Test/MSTest                     
-MVC ViewImports                               viewimports          [C#]        Web/ASP.NET                     
-MVC ViewStart                                 viewstart            [C#]        Web/ASP.NET                     
-NuGet Config                                  nugetconfig                      Config                          
-NUnit 3 Test Item                             nunit-test           [C#],F#,VB  Test/NUnit                      
-NUnit 3 Test Project                          nunit                [C#],F#,VB  Test/NUnit                      
-Protocol Buffer File                          proto                            Web/gRPC                        
-Razor Class Library                           razorclasslib        [C#]        Web/Razor/Library               
-Razor Component                               razorcomponent       [C#]        Web/ASP.NET                     
-Razor Page                                    page                 [C#]        Web/ASP.NET                     
-Solution File                                 sln,solution                     Solution                        
-Web Config                                    webconfig                        Config                          
-Windows Forms App                             winforms             [C#],VB     Common/WinForms                 
-Windows Forms Class Library                   winformslib          [C#],VB     Common/WinForms                 
-Windows Forms Control Library                 winformscontrollib   [C#],VB     Common/WinForms                 
-Worker Service                                worker               [C#],F#     Common/Worker/Web               
-WPF Application                               wpf                  [C#],VB     Common/WPF                      
-WPF Class Library                             wpflib               [C#],VB     Common/WPF                      
-WPF Custom Control Library                    wpfcustomcontrollib  [C#],VB     Common/WPF                      
-WPF User Control Library                      wpfusercontrollib    [C#],VB     Common/WPF                      
-xUnit Test Project                            xunit                [C#],F#,VB  Test/xUnit                      
->>>>>>> a882c894
+xUnit Test Project                            xunit                       [C#],F#,VB  Test/xUnit                      