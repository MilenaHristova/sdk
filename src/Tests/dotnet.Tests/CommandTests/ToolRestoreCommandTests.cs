--- conflicted
+++ resolved
@@ -119,13 +119,8 @@
                         new DirectoryPath(_temporaryDirectory))
                 });
 
-<<<<<<< HEAD
-            ToolRestoreCommand toolRestoreCommand = new(_parseResult,
-                _toolPackageInstallerMock,
-=======
-            ToolRestoreCommand toolRestoreCommand = new ToolRestoreCommand(_parseResult,
-                _toolPackageDownloaderMock,
->>>>>>> 3d3f450a
+            ToolRestoreCommand toolRestoreCommand = new(_parseResult,
+                _toolPackageDownloaderMock,
                 manifestFinder,
                 _localToolsResolverCache,
                 _fileSystem,
@@ -161,13 +156,8 @@
                         new DirectoryPath(_temporaryDirectory))
                 });
 
-<<<<<<< HEAD
-            ToolRestoreCommand toolRestoreCommand = new(_parseResult,
-                _toolPackageInstallerMock,
-=======
-            ToolRestoreCommand toolRestoreCommand = new ToolRestoreCommand(_parseResult,
-                _toolPackageDownloaderMock,
->>>>>>> 3d3f450a
+            ToolRestoreCommand toolRestoreCommand = new(_parseResult,
+                _toolPackageDownloaderMock,
                 manifestFinder,
                 _localToolsResolverCache,
                 _fileSystem,
@@ -201,13 +191,8 @@
                         new DirectoryPath(_temporaryDirectory))
                 });
 
-<<<<<<< HEAD
-            ToolRestoreCommand toolRestoreCommand = new(_parseResult,
-                _toolPackageInstallerMock,
-=======
-            ToolRestoreCommand toolRestoreCommand = new ToolRestoreCommand(_parseResult,
-                _toolPackageDownloaderMock,
->>>>>>> 3d3f450a
+            ToolRestoreCommand toolRestoreCommand = new(_parseResult,
+                _toolPackageDownloaderMock,
                 manifestFinder,
                 _localToolsResolverCache,
                 _fileSystem,
@@ -261,13 +246,8 @@
                         new DirectoryPath(_temporaryDirectory))
                 });
 
-<<<<<<< HEAD
-            ToolRestoreCommand toolRestoreCommand = new(_parseResult,
-                _toolPackageInstallerMock,
-=======
-            ToolRestoreCommand toolRestoreCommand = new ToolRestoreCommand(_parseResult,
-                _toolPackageDownloaderMock,
->>>>>>> 3d3f450a
+            ToolRestoreCommand toolRestoreCommand = new(_parseResult,
+                _toolPackageDownloaderMock,
                 manifestFinder,
                 _localToolsResolverCache,
                 _fileSystem,
@@ -306,13 +286,8 @@
                         new DirectoryPath(_temporaryDirectory)),
                 });
 
-<<<<<<< HEAD
-            ToolRestoreCommand toolRestoreCommand = new(_parseResult,
-                _toolPackageInstallerMock,
-=======
-            ToolRestoreCommand toolRestoreCommand = new ToolRestoreCommand(_parseResult,
-                _toolPackageDownloaderMock,
->>>>>>> 3d3f450a
+            ToolRestoreCommand toolRestoreCommand = new(_parseResult,
+                _toolPackageDownloaderMock,
                 manifestFinder,
                 _localToolsResolverCache,
                 _fileSystem,
@@ -333,13 +308,8 @@
             IToolManifestFinder realManifestFinderImplementationWithMockFinderSystem =
                 new ToolManifestFinder(new DirectoryPath(Path.GetTempPath()), _fileSystem, new FakeDangerousFileDetector());
 
-<<<<<<< HEAD
-            ToolRestoreCommand toolRestoreCommand = new(_parseResult,
-                _toolPackageInstallerMock,
-=======
-            ToolRestoreCommand toolRestoreCommand = new ToolRestoreCommand(_parseResult,
-                _toolPackageDownloaderMock,
->>>>>>> 3d3f450a
+            ToolRestoreCommand toolRestoreCommand = new(_parseResult,
+                _toolPackageDownloaderMock,
                 realManifestFinderImplementationWithMockFinderSystem,
                 _localToolsResolverCache,
                 _fileSystem,
@@ -364,13 +334,8 @@
                         new DirectoryPath(_temporaryDirectory))
                 });
 
-<<<<<<< HEAD
-            ToolRestoreCommand toolRestoreCommand = new(_parseResult,
-                _toolPackageInstallerMock,
-=======
-            ToolRestoreCommand toolRestoreCommand = new ToolRestoreCommand(_parseResult,
-                _toolPackageDownloaderMock,
->>>>>>> 3d3f450a
+            ToolRestoreCommand toolRestoreCommand = new(_parseResult,
+                _toolPackageDownloaderMock,
                 manifestFinder,
                 _localToolsResolverCache,
                 _fileSystem,
@@ -396,13 +361,8 @@
                         new DirectoryPath(_temporaryDirectory))
                 });
 
-<<<<<<< HEAD
-            ToolRestoreCommand toolRestoreCommand = new(_parseResult,
-                _toolPackageInstallerMock,
-=======
-            ToolRestoreCommand toolRestoreCommand = new ToolRestoreCommand(_parseResult,
-                _toolPackageDownloaderMock,
->>>>>>> 3d3f450a
+            ToolRestoreCommand toolRestoreCommand = new(_parseResult,
+                _toolPackageDownloaderMock,
                 manifestFinder,
                 _localToolsResolverCache,
                 _fileSystem,
@@ -424,13 +384,8 @@
             IToolManifestFinder manifestFinder =
                 new CannotFindManifestFinder();
 
-<<<<<<< HEAD
-            ToolRestoreCommand toolRestoreCommand = new(_parseResult,
-                _toolPackageInstallerMock,
-=======
-            ToolRestoreCommand toolRestoreCommand = new ToolRestoreCommand(_parseResult,
-                _toolPackageDownloaderMock,
->>>>>>> 3d3f450a
+            ToolRestoreCommand toolRestoreCommand = new(_parseResult,
+                _toolPackageDownloaderMock,
                 manifestFinder,
                 _localToolsResolverCache,
                 _fileSystem,
