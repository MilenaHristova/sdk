﻿// Licensed to the .NET Foundation under one or more agreements.
// The .NET Foundation licenses this file to you under the MIT license.

using System.Collections.ObjectModel;
using System.Reflection;
using System.Security.Cryptography;
using Microsoft.DotNet.Cli;
using Microsoft.DotNet.Cli.NuGetPackageDownloader;
using Microsoft.DotNet.Cli.Utils;
using Microsoft.DotNet.ToolPackage;
using Microsoft.Extensions.EnvironmentAbstractions;
using NuGet.Configuration;
using NuGet.Packaging;
using NuGet.Packaging.Signing;
using NuGet.Versioning;

namespace Microsoft.DotNet.PackageInstall.Tests
{
    public class NuGetPackageInstallerTests : SdkTest
    {
        private const string TestPackageVersion = "1.0.4";
        private const string TestPreviewPackageVersion = "2.0.1-preview1";
        private static readonly PackageId TestPackageId = new("global.tool.console.demo");
        private readonly NuGetPackageDownloader _installer;
        private readonly NuGetPackageDownloader _toolInstaller;

        private readonly DirectoryPath _tempDirectory;

        private readonly string _testTargetframework = BundledTargetFramework.GetTargetFrameworkMoniker();
        private readonly NuGetTestLogger _logger;

        public NuGetPackageInstallerTests(ITestOutputHelper log) : base(log)
        {
            _tempDirectory = GetUniqueTempProjectPathEachTest();
            _logger = new NuGetTestLogger();
            _installer =
                new NuGetPackageDownloader(_tempDirectory, null, new MockFirstPartyNuGetPackageSigningVerifier(), _logger,
                    restoreActionConfig: new RestoreActionConfig(NoCache: true), timer: () => ExponentialRetry.Timer(ExponentialRetry.TestingIntervals));
            _toolInstaller =
                new NuGetPackageDownloader(_tempDirectory, null, new MockFirstPartyNuGetPackageSigningVerifier(), _logger,
                    restoreActionConfig: new RestoreActionConfig(NoCache: true), timer: () => ExponentialRetry.Timer(ExponentialRetry.TestingIntervals), isNuGetTool: true);
        }

        [Fact]
        public async Task GivenNoFeedInstallFailsWithException() =>
            await Assert.ThrowsAsync<NuGetPackageNotFoundException>(() =>
                _installer.DownloadPackageAsync(TestPackageId, new NuGetVersion(TestPackageVersion)));

        [Fact]
        public async Task GivenASourceInstallSucceeds()
        {
            string packagePath = await _installer.DownloadPackageAsync(
                TestPackageId,
                new NuGetVersion(TestPackageVersion),
                new PackageSourceLocation(sourceFeedOverrides: new[] { GetTestLocalFeedPath() }));
            File.Exists(packagePath).Should().BeTrue();
            packagePath.Should().Contain(_tempDirectory.Value, "Package should be downloaded to the input folder");
        }

        [Fact]
        public async Task GivenAFailedSourceItShouldError()
        {
            DirectoryPath nonExistFeed =
                new DirectoryPath(Path.GetTempPath()).WithSubDirectories(Path.GetRandomFileName());

            await Assert.ThrowsAsync<NuGetPackageNotFoundException>(() =>
                _installer.DownloadPackageAsync(
                    TestPackageId,
                    new NuGetVersion(TestPackageVersion),
                    new PackageSourceLocation(sourceFeedOverrides: new[] { nonExistFeed.Value })));
        }

        [Fact]
        public async Task GivenAFailedSourceAndIgnoreFailedSourcesItShouldNotThrowFatalProtocolException()
        {
            var installer =
                new NuGetPackageDownloader(_tempDirectory, null, new MockFirstPartyNuGetPackageSigningVerifier(),
                    _logger, restoreActionConfig: new RestoreActionConfig(IgnoreFailedSources: true, NoCache: true));

            // should not throw FatalProtocolException
            // when there is at least one valid source, it should pass.
            // but it is hard to set up that in unit test
            await Assert.ThrowsAsync<NuGetPackageNotFoundException>(() =>
                installer.DownloadPackageAsync(
                    TestPackageId,
                    new NuGetVersion(TestPackageVersion),
                    new PackageSourceLocation(sourceFeedOverrides: new[]
                    {
                        "https://nonexist.nuget.source/F/nonexist/api/v3/index.json"
                    })));
        }

        [Fact]
        public async Task GivenNugetConfigInstallSucceeds()
        {
            FilePath nugetConfigPath = GenerateRandomNugetConfigFilePath();
            FileSystemWrapper fileSystem = new();
            WriteNugetConfigFileToPointToTheFeed(fileSystem, nugetConfigPath);

            string packagePath = await _installer.DownloadPackageAsync(
                TestPackageId,
                new NuGetVersion(TestPackageVersion),
                new PackageSourceLocation(nugetConfigPath));
            File.Exists(packagePath).Should().BeTrue();
        }

        [Fact]
        public async Task GivenAValidNugetConfigAndFailedSourceItShouldError()
        {
            DirectoryPath nonExistFeed =
                new DirectoryPath(Path.GetTempPath()).WithSubDirectories(Path.GetRandomFileName());

            FilePath validNugetConfigPath = GenerateRandomNugetConfigFilePath();
            FileSystemWrapper fileSystem = new();
            WriteNugetConfigFileToPointToTheFeed(fileSystem, validNugetConfigPath);

            // "source" option will override everything like nuget.config just like "dotner restore --source ..."
            await Assert.ThrowsAsync<NuGetPackageNotFoundException>(() =>
                _installer.DownloadPackageAsync(
                    TestPackageId,
                    new NuGetVersion(TestPackageVersion),
                    new PackageSourceLocation(validNugetConfigPath,
                        sourceFeedOverrides: new[] { nonExistFeed.Value })));
        }

        [Fact]
        public async Task GivenAConfigFileRootDirectoryPackageInstallSucceedsViaFindingNugetConfigInParentDir()
        {
            FilePath nugetConfigPath = GenerateRandomNugetConfigFilePath();
            DirectoryPath directoryBelowNugetConfig = nugetConfigPath.GetDirectoryPath().WithSubDirectories("subDir");
            Directory.CreateDirectory(directoryBelowNugetConfig.Value);

            FileSystemWrapper fileSystem = new();
            WriteNugetConfigFileToPointToTheFeed(fileSystem, nugetConfigPath);

            string packagePath = await _installer.DownloadPackageAsync(
                TestPackageId,
                new NuGetVersion(TestPackageVersion),
                new PackageSourceLocation(rootConfigDirectory: directoryBelowNugetConfig));
            File.Exists(packagePath).Should().BeTrue();
        }

        [Fact]
        public async Task GivenNoPackageVersionItCanInstallLatestVersionOfPackage()
        {
            NuGetVersion packageVersion = null;
            string packagePath = await _installer.DownloadPackageAsync(
                TestPackageId,
                packageVersion,
                packageSourceLocation: new PackageSourceLocation(sourceFeedOverrides: new[] {GetTestLocalFeedPath()}));
            packagePath.Should().Contain("global.tool.console.demo.1.0.4.nupkg", "It can get the latest non preview version");
            File.Exists(packagePath).Should().BeTrue();
        }

        [Fact]
        public async Task GivenARelativeSourcePathInstallSucceeds()
        {
            string getTestLocalFeedPath = GetTestLocalFeedPath();
            string relativePath = Path.GetRelativePath(Environment.CurrentDirectory, getTestLocalFeedPath);
            Log.WriteLine(relativePath);
            string packagePath = await _installer.DownloadPackageAsync(
                TestPackageId,
                new NuGetVersion(TestPackageVersion),
                new PackageSourceLocation(sourceFeedOverrides: new[] { relativePath }));
            File.Exists(packagePath).Should().BeTrue();
            packagePath.Should().Contain(_tempDirectory.Value, "Package should be downloaded to the input folder");
        }

        [Fact]
        public async Task GivenNoPackageSourceMappingItShouldError()
        {
            string getTestLocalFeedPath = GetTestLocalFeedPath();
            string relativePath = Path.GetRelativePath(Environment.CurrentDirectory, getTestLocalFeedPath);
            Log.WriteLine(relativePath);
            var dictionary = new Dictionary<string, IReadOnlyList<string>>
            {
                { "sourceA", new List<string>() { "a" } }
            };
            var patterns = new ReadOnlyDictionary<string, IReadOnlyList<string>>(dictionary);
            var mockPackageSourceMapping = new PackageSourceMapping(patterns);

<<<<<<< HEAD
            Action a = async () => await _toolInstaller.DownloadPackageAsync(
=======
            Func<Task> a = () => _toolInstaller.DownloadPackageAsync(
>>>>>>> a36f7034
                TestPackageId,
                new NuGetVersion(TestPackageVersion),
                new PackageSourceLocation(sourceFeedOverrides: new[] { relativePath }),
                packageSourceMapping: mockPackageSourceMapping);
<<<<<<< HEAD
            a.Should().Throw<NuGetPackageInstallerException>().And.Message.Should().Contain(string.Format(Cli.NuGetPackageDownloader.LocalizableStrings.FailedToFindSourceUnderPackageSourceMapping, TestPackageId));
=======
            (await a.Should().ThrowAsync<NuGetPackageInstallerException>()).And.Message.Should().Contain(string.Format(Cli.NuGetPackageDownloader.LocalizableStrings.FailedToFindSourceUnderPackageSourceMapping, TestPackageId));
>>>>>>> a36f7034
        }

        [Fact]
        public async Task GivenPackageSourceMappingFeedNotFoundItShouldError()
        {
            string getTestLocalFeedPath = GetTestLocalFeedPath();
            string relativePath = Path.GetRelativePath(Environment.CurrentDirectory, getTestLocalFeedPath);
            Log.WriteLine(relativePath);
            var dictionary = new Dictionary<string, IReadOnlyList<string>>
            {
                { "nonexistentfeed", new List<string>() { TestPackageId.ToString() } }
            };
            var patterns = new ReadOnlyDictionary<string, IReadOnlyList<string>>(dictionary);
            var mockPackageSourceMapping = new PackageSourceMapping(patterns);

<<<<<<< HEAD
            Action a = async () => await _toolInstaller.DownloadPackageAsync(
=======
            Func<Task> a = () => _toolInstaller.DownloadPackageAsync(
>>>>>>> a36f7034
                TestPackageId,
                new NuGetVersion(TestPackageVersion),
                new PackageSourceLocation(sourceFeedOverrides: new[] { relativePath }),
                packageSourceMapping: mockPackageSourceMapping);
<<<<<<< HEAD
            a.Should().Throw<NuGetPackageInstallerException>().And.Message.Should().Contain(string.Format(Cli.NuGetPackageDownloader.LocalizableStrings.FailedToMapSourceUnderPackageSourceMapping, TestPackageId));
=======
            (await a.Should().ThrowAsync<NuGetPackageInstallerException>()).And.Message.Should().Contain(string.Format(Cli.NuGetPackageDownloader.LocalizableStrings.FailedToMapSourceUnderPackageSourceMapping, TestPackageId));
>>>>>>> a36f7034
        }

        [Fact]
        public async Task WhenPassedIncludePreviewItInstallSucceeds()
        {
            string getTestLocalFeedPath = GetTestLocalFeedPath();
            string relativePath = Path.GetRelativePath(Environment.CurrentDirectory, getTestLocalFeedPath);
            Log.WriteLine(relativePath);
            string packagePath = await _installer.DownloadPackageAsync(
                TestPackageId,
                packageSourceLocation: new PackageSourceLocation(sourceFeedOverrides: new[] { relativePath }),
                includePreview: true);
            File.Exists(packagePath).Should().BeTrue();
            packagePath.Should().Contain(TestPackageId + "." + TestPreviewPackageVersion,
                "Package should download higher package version");
        }

        [WindowsOnlyFact]
        public async Task GivenANonSignedSdkItShouldPrintMessageOnce()
        {
            BufferedReporter bufferedReporter = new();
            NuGetPackageDownloader nuGetPackageDownloader = new(_tempDirectory, null,
                new MockFirstPartyNuGetPackageSigningVerifier(),
                _logger, bufferedReporter, restoreActionConfig: new RestoreActionConfig(NoCache: true));
            await nuGetPackageDownloader.DownloadPackageAsync(
                TestPackageId,
                new NuGetVersion(TestPackageVersion),
                new PackageSourceLocation(sourceFeedOverrides: new[] { GetTestLocalFeedPath() }));

            // download 2 packages should only print the message once
            string packagePath = await nuGetPackageDownloader.DownloadPackageAsync(
                TestPackageId,
                new NuGetVersion(TestPackageVersion),
                new PackageSourceLocation(sourceFeedOverrides: new[] { GetTestLocalFeedPath() }));

            bufferedReporter.Lines.Should()
                .ContainSingle(
                    Cli.NuGetPackageDownloader.LocalizableStrings.NuGetPackageSignatureVerificationSkipped);
            File.Exists(packagePath).Should().BeTrue();
        }

        [WindowsOnlyFact]
        public async Task WhenCalledWithNotSignedPackageItShouldThrowWithCommandOutput()
        {
            string commandOutput = "COMMAND OUTPUT";
            NuGetPackageDownloader nuGetPackageDownloader = new(_tempDirectory, null,
                new MockFirstPartyNuGetPackageSigningVerifier(verifyResult: false, commandOutput: commandOutput),
                _logger, restoreActionConfig: new RestoreActionConfig(NoCache: true), verifySignatures: true);

            NuGetPackageInstallerException ex = await Assert.ThrowsAsync<NuGetPackageInstallerException>(() =>
                nuGetPackageDownloader.DownloadPackageAsync(
                    TestPackageId,
                    new NuGetVersion(TestPackageVersion),
                    new PackageSourceLocation(sourceFeedOverrides: new[] { GetTestLocalFeedPath() })));

            ex.Message.Should().Contain(commandOutput);
        }

        [UnixOnlyFact]
        public async Task GivenANonWindowsMachineItShouldPrintMessageOnce()
        {
            BufferedReporter bufferedReporter = new();
            NuGetPackageDownloader nuGetPackageDownloader = new(_tempDirectory, null,
                new MockFirstPartyNuGetPackageSigningVerifier(),
                _logger, bufferedReporter, restoreActionConfig: new RestoreActionConfig(NoCache: true));
            await nuGetPackageDownloader.DownloadPackageAsync(
                TestPackageId,
                new NuGetVersion(TestPackageVersion),
                new PackageSourceLocation(sourceFeedOverrides: new[] { GetTestLocalFeedPath() }));

            // download 2 packages should only print the message once
            string packagePath = await nuGetPackageDownloader.DownloadPackageAsync(
                TestPackageId,
                new NuGetVersion(TestPackageVersion),
                new PackageSourceLocation(sourceFeedOverrides: new[] { GetTestLocalFeedPath() }));

            bufferedReporter.Lines.Should()
                .ContainSingle(
                    Cli.NuGetPackageDownloader.LocalizableStrings.SkipNuGetpackageSigningValidationmacOSLinux);
            File.Exists(packagePath).Should().BeTrue();
        }

        [WindowsOnlyFact]
        // https://aka.ms/netsdkinternal-certificate-rotate
        public void ItShouldHaveUpdateToDateCertificateSha()
        {
            var samplePackage = DownloadSamplePackage(new PackageId("Microsoft.iOS.Ref"));

            var firstPartyNuGetPackageSigningVerifier = new FirstPartyNuGetPackageSigningVerifier();
            string shaFromPackage = GetShaFromSamplePackage(samplePackage);

            firstPartyNuGetPackageSigningVerifier._firstPartyCertificateThumbprints.Contains(shaFromPackage).Should()
                .BeTrue(
                    $"Add {shaFromPackage} to the _firstPartyCertificateThumbprints of FirstPartyNuGetPackageSigningVerifier class. More info https://aka.ms/netsdkinternal-certificate-rotate");
        }

        private string DownloadSamplePackage(PackageId packageId)
        {
            NuGetPackageDownloader nuGetPackageDownloader = new(_tempDirectory, null,
                new MockFirstPartyNuGetPackageSigningVerifier(),
                _logger, restoreActionConfig: new RestoreActionConfig(NoCache: true));

            return ExponentialRetry.ExecuteWithRetry<string>(
                    action: DownloadMostRecentSamplePackageFromPublicFeed,
                    shouldStopRetry: result => result != null,
                    maxRetryCount: 3,
                    timer: () => ExponentialRetry.Timer(ExponentialRetry.Intervals),
                    taskDescription: "Run command while retry transient restore error")
                .ConfigureAwait(false).GetAwaiter().GetResult();

            string DownloadMostRecentSamplePackageFromPublicFeed()
            {
                try
                {
                    return nuGetPackageDownloader.DownloadPackageAsync(
                            new PackageId("Microsoft.iOS.Ref"), null, includePreview: true,
                            packageSourceLocation: new PackageSourceLocation(
                                sourceFeedOverrides: new[] { "https://api.nuget.org/v3/index.json" })).GetAwaiter()
                        .GetResult();
                }
                catch (Exception)
                {
                    return null;
                }
            }
        }

        [WindowsOnlyFact]
        public void GivenFirstPartyPackageItShouldReturnTrue()
        {
            var iosSamplePackage = DownloadSamplePackage(new PackageId("Microsoft.iOS.Ref"));
            var androidSamplePackage = DownloadSamplePackage(new PackageId("Microsoft.Android.Ref"));
            var mauiSamplePackage = DownloadSamplePackage(new PackageId("Microsoft.NET.Sdk.Maui.Manifest-8.0.100-rc.1.Msi.x64"));

            var package = new FirstPartyNuGetPackageSigningVerifier();
            package.IsFirstParty(new FilePath(iosSamplePackage)).Should().BeTrue();
            package.IsFirstParty(new FilePath(androidSamplePackage)).Should().BeTrue();
            package.IsFirstParty(new FilePath(mauiSamplePackage)).Should().BeTrue();
        }

        private string GetShaFromSamplePackage(string samplePackage)
        {
            using (var packageReader = new PackageArchiveReader(samplePackage))
            {
                PrimarySignature primarySignature = packageReader.GetPrimarySignatureAsync(CancellationToken.None).GetAwaiter().GetResult();
                using (IX509CertificateChain certificateChain = SignatureUtility.GetCertificateChain(primarySignature))
                {
                    return certificateChain.First().GetCertHashString(HashAlgorithmName.SHA256);
                }
            }
        }

        private static DirectoryPath GetUniqueTempProjectPathEachTest()
        {
            DirectoryPath tempProjectDirectory =
                new DirectoryPath(Path.GetTempPath()).WithSubDirectories(Path.GetRandomFileName());

            return tempProjectDirectory;
        }

        private static void WriteNugetConfigFileToPointToTheFeed(IFileSystem fileSystem, FilePath? filePath)
        {
            if (!filePath.HasValue) return;

            fileSystem.Directory.CreateDirectory(filePath.Value.GetDirectoryPath().Value);

            fileSystem.File.WriteAllText(filePath.Value.Value, FormatNuGetConfig(
                GetTestLocalFeedPath()));
        }

        public static string FormatNuGetConfig(string localFeedPath)
        {
            const string template = @"<?xml version=""1.0"" encoding=""utf-8""?>
<configuration>
<packageSources>
<!--To inherit the global NuGet package sources remove the <clear/> line below -->
<clear />
<add key=""Test Source"" value=""{0}"" />
<add key=""dotnet-public"" value=""https://pkgs.dev.azure.com/dnceng/public/_packaging/dotnet-public/nuget/v3/index.json"" />
<add key=""myget-legacy"" value=""https://pkgs.dev.azure.com/dnceng/public/_packaging/myget-legacy/nuget/v3/index.json"" />
</packageSources>
</configuration>";
            return string.Format(template, localFeedPath);
        }

        private static FilePath GenerateRandomNugetConfigFilePath()
        {
            const string nugetConfigName = "nuget.config";
            string tempPathForNugetConfigWithWhiteSpace =
                Path.Combine(Path.GetTempPath(),
                    Path.GetRandomFileName() + " " + Path.GetRandomFileName());

            FilePath nugetConfigFullPath =
                new(Path.GetFullPath(Path.Combine(tempPathForNugetConfigWithWhiteSpace, nugetConfigName)));
            return nugetConfigFullPath;
        }

        private static string GetTestLocalFeedPath() =>
            Path.Combine(Path.GetDirectoryName(Assembly.GetExecutingAssembly().Location), "TestAssetLocalNugetFeed");
    }
}<|MERGE_RESOLUTION|>--- conflicted
+++ resolved
@@ -179,20 +179,12 @@
             var patterns = new ReadOnlyDictionary<string, IReadOnlyList<string>>(dictionary);
             var mockPackageSourceMapping = new PackageSourceMapping(patterns);
 
-<<<<<<< HEAD
-            Action a = async () => await _toolInstaller.DownloadPackageAsync(
-=======
             Func<Task> a = () => _toolInstaller.DownloadPackageAsync(
->>>>>>> a36f7034
                 TestPackageId,
                 new NuGetVersion(TestPackageVersion),
                 new PackageSourceLocation(sourceFeedOverrides: new[] { relativePath }),
                 packageSourceMapping: mockPackageSourceMapping);
-<<<<<<< HEAD
-            a.Should().Throw<NuGetPackageInstallerException>().And.Message.Should().Contain(string.Format(Cli.NuGetPackageDownloader.LocalizableStrings.FailedToFindSourceUnderPackageSourceMapping, TestPackageId));
-=======
             (await a.Should().ThrowAsync<NuGetPackageInstallerException>()).And.Message.Should().Contain(string.Format(Cli.NuGetPackageDownloader.LocalizableStrings.FailedToFindSourceUnderPackageSourceMapping, TestPackageId));
->>>>>>> a36f7034
         }
 
         [Fact]
@@ -208,20 +200,12 @@
             var patterns = new ReadOnlyDictionary<string, IReadOnlyList<string>>(dictionary);
             var mockPackageSourceMapping = new PackageSourceMapping(patterns);
 
-<<<<<<< HEAD
-            Action a = async () => await _toolInstaller.DownloadPackageAsync(
-=======
             Func<Task> a = () => _toolInstaller.DownloadPackageAsync(
->>>>>>> a36f7034
                 TestPackageId,
                 new NuGetVersion(TestPackageVersion),
                 new PackageSourceLocation(sourceFeedOverrides: new[] { relativePath }),
                 packageSourceMapping: mockPackageSourceMapping);
-<<<<<<< HEAD
-            a.Should().Throw<NuGetPackageInstallerException>().And.Message.Should().Contain(string.Format(Cli.NuGetPackageDownloader.LocalizableStrings.FailedToMapSourceUnderPackageSourceMapping, TestPackageId));
-=======
             (await a.Should().ThrowAsync<NuGetPackageInstallerException>()).And.Message.Should().Contain(string.Format(Cli.NuGetPackageDownloader.LocalizableStrings.FailedToMapSourceUnderPackageSourceMapping, TestPackageId));
->>>>>>> a36f7034
         }
 
         [Fact]
