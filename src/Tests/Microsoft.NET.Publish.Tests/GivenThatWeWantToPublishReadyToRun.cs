﻿using System;
using System.Collections.Generic;
using System.IO;
using System.Reflection.Metadata;
using System.Reflection.PortableExecutable;
using System.Runtime.InteropServices;
using FluentAssertions;
using Microsoft.NET.Build.Tasks;
using Microsoft.NET.TestFramework;
using Microsoft.NET.TestFramework.Assertions;
using Microsoft.NET.TestFramework.Commands;
using Microsoft.NET.TestFramework.ProjectConstruction;
using Xunit;
using Xunit.Abstractions;

namespace Microsoft.NET.Publish.Tests
{
    public class GivenThatWeWantToPublishReadyToRun : SdkTest
    {
        public GivenThatWeWantToPublishReadyToRun(ITestOutputHelper log) : base(log)
        {
        }

        [Theory]
        [InlineData("netcoreapp3.0")]
        public void It_only_runs_readytorun_compiler_when_switch_is_enabled(string targetFramework)
        {
            var projectName = "CrossgenTest1";

            var testProject = CreateTestProjectForR2RTesting(
                targetFramework,
                projectName,
                "ClassLib");

            var testProjectInstance = _testAssetsManager.CreateTestProject(testProject);

            var publishCommand = new PublishCommand(testProjectInstance);
            publishCommand.Execute().Should().Pass();

            DirectoryInfo publishDirectory = publishCommand.GetOutputDirectory(
                targetFramework,
                "Debug",
                testProject.RuntimeIdentifier);

            DoesImageHaveR2RInfo(Path.Combine(publishDirectory.FullName, $"{projectName}.dll")).Should().BeFalse();
            DoesImageHaveR2RInfo(Path.Combine(publishDirectory.FullName, "ClassLib.dll")).Should().BeFalse();

            publishDirectory.Should().HaveFile("System.Private.CoreLib.dll"); // self-contained
        }

        [Theory]
        [InlineData("netcoreapp3.0")]
        public void It_creates_readytorun_images_for_all_assemblies_except_excluded_ones(string targetFramework)
        {
            var projectName = "CrossgenTest2";

            var testProject = CreateTestProjectForR2RTesting(
                targetFramework,
                projectName, 
                "ClassLib");

            testProject.AdditionalProperties["PublishReadyToRun"] = "True";
            testProject.AdditionalItems["PublishReadyToRunExclude"] = new Dictionary<string, string> { ["Include"] = "Classlib.dll" };

            var testProjectInstance = _testAssetsManager.CreateTestProject(testProject);

            var publishCommand = new PublishCommand(testProjectInstance);
            publishCommand.Execute().Should().Pass();

            DirectoryInfo publishDirectory = publishCommand.GetOutputDirectory(
                targetFramework, 
                "Debug",
                testProject.RuntimeIdentifier);

            var mainProjectDll = Path.Combine(publishDirectory.FullName, $"{projectName}.dll");
            var classLibDll = Path.Combine(publishDirectory.FullName, $"ClassLib.dll");

            if (!RuntimeInformation.IsOSPlatform(OSPlatform.OSX))
            {
                publishDirectory.Should().NotHaveFiles(new[] {
                    GetPDBFileName(mainProjectDll),
                    GetPDBFileName(classLibDll),
                });
            }

            DoesImageHaveR2RInfo(mainProjectDll).Should().BeTrue();
            DoesImageHaveR2RInfo(classLibDll).Should().BeFalse();

            publishDirectory.Should().HaveFile("System.Private.CoreLib.dll"); // self-contained
        }

        [Theory]
        [InlineData("netcoreapp3.0")]
        public void It_creates_readytorun_symbols_when_switch_is_used(string targetFramework)
        {
            TestProjectPublishing_Internal("CrossgenTest3", targetFramework, emitNativeSymbols: true);
        }

        [Theory]
        [InlineData("netcoreapp3.0")]
        public void It_supports_framework_dependent_publishing(string targetFramework)
        {
            TestProjectPublishing_Internal("FrameworkDependent", targetFramework, isSelfContained: false, emitNativeSymbols:true);
        }

        [Theory]
        [InlineData("netcoreapp3.0")]
        public void It_does_not_support_cross_platform_readytorun_compilation(string targetFramework)
        {
            var ridToUse = EnvironmentInfo.GetCompatibleRid(targetFramework);
            int separator = ridToUse.LastIndexOf('-');

            string platform = ridToUse.Substring(0, separator).ToLowerInvariant();
            string architectureStr = ridToUse.Substring(separator + 1).ToLowerInvariant();

            var testProject = new TestProject()
            {
                Name = "FailingToCrossgen",
                TargetFrameworks = "netcoreapp3.0",
                IsExe = true,
            };

            if (platform.Contains("win"))
            {
                testProject.RuntimeIdentifier = $"linux-{architectureStr}";
            }
            else if ((platform.Contains("linux") || platform.Contains("freebsd") || platform.Contains("ubuntu")) && !platform.Contains("linux-musl"))
            {
                testProject.RuntimeIdentifier = $"linux-musl-{architectureStr}";
            }
            else if (platform.Contains("linux-musl") || platform.Contains("alpine"))
            {
                testProject.RuntimeIdentifier = $"linux-{architectureStr}";
            }
            else if (platform.Contains("osx"))
            {
                testProject.RuntimeIdentifier = $"win-{architectureStr}";
            }
            else if (platform.Contains("rhel.6"))
            {
                testProject.RuntimeIdentifier = $"linux-{architectureStr}";
            }
            else
            {
                return;
            }

            testProject.AdditionalProperties["PublishReadyToRun"] = "True";

            var testProjectInstance = _testAssetsManager.CreateTestProject(testProject);

            var publishCommand = new PublishCommand(testProjectInstance);

            publishCommand.Execute()
                .Should()
                .Fail()
                .And.HaveStdOutContainingIgnoreCase("NETSDK1095");
        }

        [Fact]
        public void It_warns_when_targetting_netcoreapp_2_x_readytorun()
        {
            var testProject = new TestProject()
            {
                Name = "ConsoleApp",
                TargetFrameworks = "netcoreapp2.2",
                IsExe = true,
            };

            var testAsset = _testAssetsManager.CreateTestProject(testProject);

            var publishCommand = new PublishCommand(testAsset);

            publishCommand.Execute($"/p:PublishReadyToRun=true",
                                   $"/p:RuntimeIdentifier={RuntimeInformation.RuntimeIdentifier}")
                .Should()
                .Pass()
                .And
                .HaveStdOutContaining(Strings.PublishReadyToRunRequiresVersion30);
        }

        [Theory]
        [InlineData("netcoreapp3.0")]
        public void It_can_publish_readytorun_for_library_projects(string targetFramework)
        {
            TestProjectPublishing_Internal("LibraryProject1", targetFramework, isSelfContained: false, makeExeProject: false);
        }

        [Theory]
        [InlineData("netcoreapp3.0")]
        public void It_can_publish_readytorun_for_selfcontained_library_projects(string targetFramework)
        {
            TestProjectPublishing_Internal("LibraryProject2", targetFramework, isSelfContained:true, makeExeProject: false);
        }

        [RequiresMSBuildVersionTheory("16.8.0")]
        [InlineData("net5.0")]
        void It_can_publish_readytorun_using_crossgen2(string targetFramework)
        {
            // Crossgen2 only supported for Linux/Windows x64 scenarios for now
            if (RuntimeInformation.IsOSPlatform(OSPlatform.OSX) || RuntimeInformation.OSArchitecture != Architecture.X64)
                return;

            TestProjectPublishing_Internal("Crossgen2TestApp", targetFramework, isSelfContained: true, emitNativeSymbols: true, useCrossgen2: true, composite: false);
        }

        [RequiresMSBuildVersionTheory("16.8.0")]
        [InlineData("net5.0")]
        void It_can_publish_readytorun_using_crossgen2_composite_mode(string targetFramework)
        {
            // Crossgen2 only supported for Linux/Windows x64 scenarios for now
            if (RuntimeInformation.IsOSPlatform(OSPlatform.OSX) || RuntimeInformation.OSArchitecture != Architecture.X64)
                return;

            TestProjectPublishing_Internal("Crossgen2TestApp", targetFramework, isSelfContained: true, emitNativeSymbols: false, useCrossgen2: true, composite: true);
        }

        [RequiresMSBuildVersionTheory("16.8.0")]
        [InlineData("net5.0")]
        public void It_supports_libraries_when_using_crossgen2(string targetFramework)
        {
            // Crossgen2 only supported for Linux/Windows x64 scenarios for now
            if (RuntimeInformation.IsOSPlatform(OSPlatform.OSX) || RuntimeInformation.OSArchitecture != Architecture.X64)
                return;

            var projectName = "FrameworkDependentUsingCrossgen2";

            var testProject = CreateTestProjectForR2RTesting(
                targetFramework,
                projectName,
                "ClassLib");

            testProject.AdditionalProperties["PublishReadyToRun"] = "True";
            testProject.AdditionalProperties["PublishReadyToRunUseCrossgen2"] = "True";
            testProject.AdditionalProperties["SelfContained"] = "False";

            var testProjectInstance = _testAssetsManager.CreateTestProject(testProject);

<<<<<<< HEAD
            var publishCommand = new PublishCommand(Log, Path.Combine(testProjectInstance.Path, testProject.Name));
            publishCommand.Execute().Should().Pass();
=======
            var publishCommand = new PublishCommand(testProjectInstance);
            publishCommand.Execute()
                .Should()
                .Fail()
                .And.HaveStdOutContainingIgnoreCase("NETSDK1126");
>>>>>>> 4e7c2352
        }

        private void TestProjectPublishing_Internal(string projectName, string targetFramework, bool makeExeProject = true, bool isSelfContained = true, bool emitNativeSymbols = false, bool useCrossgen2 = false, bool composite = true)
        {
            var testProject = CreateTestProjectForR2RTesting(
                targetFramework,
                projectName,
                "ClassLib",
                isExeProject: makeExeProject);

            testProject.AdditionalProperties["PublishReadyToRun"] = "True";
            testProject.AdditionalProperties["PublishReadyToRunEmitSymbols"] = emitNativeSymbols ? "True" : "False";
            testProject.AdditionalProperties["PublishReadyToRunUseCrossgen2"] = useCrossgen2 ? "True" : "False";
            testProject.AdditionalProperties["PublishReadyToRunComposite"] = composite ? "True" : "False";
            testProject.AdditionalProperties["SelfContained"] = isSelfContained ? "True" : "False";

            var testProjectInstance = _testAssetsManager.CreateTestProject(testProject);

            var publishCommand = new PublishCommand(testProjectInstance);
            publishCommand.Execute().Should().Pass();

            DirectoryInfo publishDirectory = publishCommand.GetOutputDirectory(
                targetFramework,
                "Debug",
                testProject.RuntimeIdentifier);

            var mainProjectDll = Path.Combine(publishDirectory.FullName, $"{projectName}.dll");
            var classLibDll = Path.Combine(publishDirectory.FullName, $"ClassLib.dll");

            DoesImageHaveR2RInfo(mainProjectDll).Should().BeTrue();
            DoesImageHaveR2RInfo(classLibDll).Should().BeTrue();

            if (isSelfContained)
                publishDirectory.Should().HaveFile("System.Private.CoreLib.dll");
            else
                publishDirectory.Should().NotHaveFile("System.Private.CoreLib.dll");

            if (emitNativeSymbols && !RuntimeInformation.IsOSPlatform(OSPlatform.OSX))
            {
                publishDirectory.Should().HaveFiles(new[] {
                    GetPDBFileName(mainProjectDll),
                    GetPDBFileName(classLibDll),
                });
            }
        }

        private TestProject CreateTestProjectForR2RTesting(string targetFramework, string mainProjectName, string referenceProjectName, bool isExeProject = true)
        {
            var referenceProject = new TestProject()
            {
                Name = referenceProjectName,
                TargetFrameworks = targetFramework,
            };
            referenceProject.SourceFiles[$"{referenceProjectName}.cs"] = @"
using System;
public class Classlib
{
    public string Func()
    {
        return ""Hello from a netcoreapp3.0.!"";
    }
}";

            var testProject = new TestProject()
            {
                Name = mainProjectName,
                TargetFrameworks = targetFramework,
                IsExe = isExeProject,
                RuntimeIdentifier = EnvironmentInfo.GetCompatibleRid(targetFramework),
                ReferencedProjects = { referenceProject },
            };
            testProject.SourceFiles[$"{mainProjectName}.cs"] = @"
using System;
public class Program
{
    public static void Main()
    {
        Console.WriteLine(new Classlib().Func());
    }
}";

            return testProject;
        }

        public static string GetPDBFileName(string assemblyFile)
        {
            if (RuntimeInformation.IsOSPlatform(OSPlatform.Windows))
            {
                return Path.GetFileName(Path.ChangeExtension(assemblyFile, "ni.pdb"));
            }

            if (RuntimeInformation.IsOSPlatform(OSPlatform.Linux))
            {
                using (FileStream fs = new FileStream(assemblyFile, FileMode.Open, FileAccess.Read))
                {
                    PEReader pereader = new PEReader(fs);
                    MetadataReader mdReader = pereader.GetMetadataReader();
                    Guid mvid = mdReader.GetGuid(mdReader.GetModuleDefinition().Mvid);

                    return Path.GetFileName(Path.ChangeExtension(assemblyFile, "ni.{" + mvid + "}.map"));
                }
            }

            return null;
        }

        public static bool DoesImageHaveR2RInfo(string path)
        {
            using (FileStream fs = new FileStream(path, FileMode.Open, FileAccess.Read))
            {
                using (var pereader = new PEReader(fs))
                {
                    return (pereader.PEHeaders.CorHeader.Flags & CorFlags.ILOnly) != CorFlags.ILOnly;
                }
            }
        }
    }
}<|MERGE_RESOLUTION|>--- conflicted
+++ resolved
@@ -236,16 +236,8 @@
 
             var testProjectInstance = _testAssetsManager.CreateTestProject(testProject);
 
-<<<<<<< HEAD
             var publishCommand = new PublishCommand(Log, Path.Combine(testProjectInstance.Path, testProject.Name));
             publishCommand.Execute().Should().Pass();
-=======
-            var publishCommand = new PublishCommand(testProjectInstance);
-            publishCommand.Execute()
-                .Should()
-                .Fail()
-                .And.HaveStdOutContainingIgnoreCase("NETSDK1126");
->>>>>>> 4e7c2352
         }
 
         private void TestProjectPublishing_Internal(string projectName, string targetFramework, bool makeExeProject = true, bool isSelfContained = true, bool emitNativeSymbols = false, bool useCrossgen2 = false, bool composite = true)
