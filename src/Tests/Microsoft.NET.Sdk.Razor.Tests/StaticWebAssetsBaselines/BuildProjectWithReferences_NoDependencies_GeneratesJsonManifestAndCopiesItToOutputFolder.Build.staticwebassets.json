{
  "Version": 1,
<<<<<<< HEAD
  "Hash": "FiVrmHho8RXprxbIL/h1zzqqUC5vJYefNLyI36YdP2s=",
=======
  "Hash": "kj4myDP300Ckue1HEItXYNYIK2jxU6\u002Bgoc9kdOoeHZY=",
>>>>>>> 39834603
  "Source": "AppWithPackageAndP2PReference",
  "BasePath": "_content/AppWithPackageAndP2PReference",
  "Mode": "Default",
  "ManifestType": "Build",
  "RelatedManifests": [
    {
      "Identity": "${ProjectRoot}\\AnotherClassLib\\obj\\Debug\\net6.0\\StaticWebAssets.build.json",
      "Source": "AnotherClassLib",
      "ManifestType": "Build",
      "ProjectFile": "${ProjectRoot}\\AnotherClassLib\\AnotherClassLib.csproj",
      "PublishTarget": "",
      "AdditionalPublishProperties": ";",
      "AdditionalPublishPropertiesToRemove": ";WebPublishProfileFile",
<<<<<<< HEAD
      "Hash": "RzbgUzwpJm3lb6Of1nzUFBRAZDeoV1j/QBLTmJVzyKw="
=======
      "Hash": "gpXNZGnQYSWbN87KCDlwytfTBSvUxiWki9lw83Zr3fw="
>>>>>>> 39834603
    },
    {
      "Identity": "${ProjectRoot}\\AnotherClassLib\\obj\\Debug\\net6.0\\StaticWebAssets.publish.json",
      "Source": "AnotherClassLib",
      "ManifestType": "Publish",
      "ProjectFile": "${ProjectRoot}\\AnotherClassLib\\AnotherClassLib.csproj",
      "PublishTarget": "ComputeReferencedStaticWebAssetsPublishManifest",
      "AdditionalPublishProperties": ";",
      "AdditionalPublishPropertiesToRemove": ";WebPublishProfileFile",
      "Hash": ""
    },
    {
      "Identity": "${ProjectRoot}\\ClassLibrary\\obj\\Debug\\net6.0\\StaticWebAssets.build.json",
      "Source": "ClassLibrary",
      "ManifestType": "Build",
      "ProjectFile": "${ProjectRoot}\\ClassLibrary\\ClassLibrary.csproj",
      "PublishTarget": "",
      "AdditionalPublishProperties": ";",
      "AdditionalPublishPropertiesToRemove": ";WebPublishProfileFile",
      "Hash": "vLjuHlKudLPv6IBEx7XwAwyZjiOOKEFMKXVyezmNM\u002Bs="
    },
    {
      "Identity": "${ProjectRoot}\\ClassLibrary\\obj\\Debug\\net6.0\\StaticWebAssets.publish.json",
      "Source": "ClassLibrary",
      "ManifestType": "Publish",
      "ProjectFile": "${ProjectRoot}\\ClassLibrary\\ClassLibrary.csproj",
      "PublishTarget": "ComputeReferencedStaticWebAssetsPublishManifest",
      "AdditionalPublishProperties": ";",
      "AdditionalPublishPropertiesToRemove": ";WebPublishProfileFile",
      "Hash": ""
    }
  ],
  "DiscoveryPatterns": [
    {
      "Name": "AnotherClassLib\\wwwroot",
      "ContentRoot": "${ProjectRoot}\\AnotherClassLib\\wwwroot\\",
      "BasePath": "_content/AnotherClassLib",
      "Pattern": "**"
    },
    {
      "Name": "ClassLibrary\\wwwroot",
      "ContentRoot": "${ProjectRoot}\\ClassLibrary\\wwwroot\\",
      "BasePath": "_content/ClassLibrary",
      "Pattern": "**"
    }
  ],
  "Assets": [
    {
      "Identity": "${ProjectRoot}\\AnotherClassLib\\wwwroot\\css\\site.css",
      "SourceId": "AnotherClassLib",
      "SourceType": "Project",
      "ContentRoot": "${ProjectRoot}\\AnotherClassLib\\wwwroot\\",
      "BasePath": "_content/AnotherClassLib",
      "RelativePath": "css/site.css",
      "AssetKind": "All",
      "AssetMode": "All",
      "AssetRole": "Primary",
      "RelatedAsset": "",
      "AssetTraitName": "",
      "AssetTraitValue": "",
      "CopyToOutputDirectory": "Never",
      "CopyToPublishDirectory": "PreserveNewest",
      "OriginalItemSpec": "wwwroot\\css\\site.css"
    },
    {
      "Identity": "${ProjectRoot}\\AnotherClassLib\\wwwroot\\js\\project-direct-dep.js",
      "SourceId": "AnotherClassLib",
      "SourceType": "Project",
      "ContentRoot": "${ProjectRoot}\\AnotherClassLib\\wwwroot\\",
      "BasePath": "_content/AnotherClassLib",
      "RelativePath": "js/project-direct-dep.js",
      "AssetKind": "All",
      "AssetMode": "All",
      "AssetRole": "Primary",
      "RelatedAsset": "",
      "AssetTraitName": "",
      "AssetTraitValue": "",
      "CopyToOutputDirectory": "Never",
      "CopyToPublishDirectory": "PreserveNewest",
      "OriginalItemSpec": "wwwroot\\js\\project-direct-dep.js"
    },
    {
      "Identity": "${ProjectRoot}\\AppWithPackageAndP2PReference\\obj\\Debug\\net6.0\\scopedcss\\bundle\\AppWithPackageAndP2PReference.styles.css",
      "SourceId": "AppWithPackageAndP2PReference",
      "SourceType": "Computed",
      "ContentRoot": "${ProjectRoot}\\AppWithPackageAndP2PReference\\obj\\Debug\\net6.0\\scopedcss\\bundle\\",
      "BasePath": "_content/AppWithPackageAndP2PReference",
      "RelativePath": "AppWithPackageAndP2PReference.styles.css",
      "AssetKind": "All",
      "AssetMode": "CurrentProject",
      "AssetRole": "Primary",
      "RelatedAsset": "",
      "AssetTraitName": "ScopedCss",
      "AssetTraitValue": "ApplicationBundle",
      "CopyToOutputDirectory": "Never",
      "CopyToPublishDirectory": "PreserveNewest",
      "OriginalItemSpec": "${ProjectRoot}\\AppWithPackageAndP2PReference\\obj\\Debug\\net6.0\\scopedcss\\bundle\\AppWithPackageAndP2PReference.styles.css"
    },
    {
      "Identity": "${ProjectRoot}\\ClassLibrary\\obj\\Debug\\net6.0\\scopedcss\\projectbundle\\ClassLibrary.bundle.scp.css",
      "SourceId": "ClassLibrary",
      "SourceType": "Project",
      "ContentRoot": "${ProjectRoot}\\ClassLibrary\\obj\\Debug\\net6.0\\scopedcss\\projectbundle\\",
      "BasePath": "_content/ClassLibrary",
      "RelativePath": "ClassLibrary.bundle.scp.css",
      "AssetKind": "All",
      "AssetMode": "Reference",
      "AssetRole": "Primary",
      "RelatedAsset": "",
      "AssetTraitName": "ScopedCss",
      "AssetTraitValue": "ProjectBundle",
      "CopyToOutputDirectory": "Never",
      "CopyToPublishDirectory": "PreserveNewest",
      "OriginalItemSpec": "${ProjectRoot}\\ClassLibrary\\obj\\Debug\\net6.0\\scopedcss\\projectbundle\\ClassLibrary.bundle.scp.css"
    },
    {
      "Identity": "${ProjectRoot}\\ClassLibrary\\wwwroot\\js\\project-transitive-dep.js",
      "SourceId": "ClassLibrary",
      "SourceType": "Project",
      "ContentRoot": "${ProjectRoot}\\ClassLibrary\\wwwroot\\",
      "BasePath": "_content/ClassLibrary",
      "RelativePath": "js/project-transitive-dep.js",
      "AssetKind": "All",
      "AssetMode": "All",
      "AssetRole": "Primary",
      "RelatedAsset": "",
      "AssetTraitName": "",
      "AssetTraitValue": "",
      "CopyToOutputDirectory": "Never",
      "CopyToPublishDirectory": "PreserveNewest",
      "OriginalItemSpec": "wwwroot\\js\\project-transitive-dep.js"
    },
    {
      "Identity": "${ProjectRoot}\\ClassLibrary\\wwwroot\\js\\project-transitive-dep.v4.js",
      "SourceId": "ClassLibrary",
      "SourceType": "Project",
      "ContentRoot": "${ProjectRoot}\\ClassLibrary\\wwwroot\\",
      "BasePath": "_content/ClassLibrary",
      "RelativePath": "js/project-transitive-dep.v4.js",
      "AssetKind": "All",
      "AssetMode": "All",
      "AssetRole": "Primary",
      "RelatedAsset": "",
      "AssetTraitName": "",
      "AssetTraitValue": "",
      "CopyToOutputDirectory": "Never",
      "CopyToPublishDirectory": "PreserveNewest",
      "OriginalItemSpec": "wwwroot\\js\\project-transitive-dep.v4.js"
    },
    {
      "Identity": "${RestorePath}\\packagelibrarydirectdependency\\1.0.0\\staticwebassets\\PackageLibraryDirectDependency.bundle.scp.css",
      "SourceId": "PackageLibraryDirectDependency",
      "SourceType": "Package",
      "ContentRoot": "${RestorePath}\\packagelibrarydirectdependency\\1.0.0\\staticwebassets\\",
      "BasePath": "_content/PackageLibraryDirectDependency",
      "RelativePath": "PackageLibraryDirectDependency.bundle.scp.css",
      "AssetKind": "All",
      "AssetMode": "Reference",
      "AssetRole": "Primary",
      "RelatedAsset": "",
      "AssetTraitName": "ScopedCss",
      "AssetTraitValue": "ProjectBundle",
      "CopyToOutputDirectory": "Never",
      "CopyToPublishDirectory": "PreserveNewest",
      "OriginalItemSpec": "${RestorePath}\\packagelibrarydirectdependency\\1.0.0\\staticwebassets\\PackageLibraryDirectDependency.bundle.scp.css"
    },
    {
      "Identity": "${RestorePath}\\packagelibrarydirectdependency\\1.0.0\\staticwebassets\\css\\site.css",
      "SourceId": "PackageLibraryDirectDependency",
      "SourceType": "Package",
      "ContentRoot": "${RestorePath}\\packagelibrarydirectdependency\\1.0.0\\staticwebassets\\",
      "BasePath": "_content/PackageLibraryDirectDependency",
      "RelativePath": "css/site.css",
      "AssetKind": "All",
      "AssetMode": "All",
      "AssetRole": "Primary",
      "RelatedAsset": "",
      "AssetTraitName": "",
      "AssetTraitValue": "",
      "CopyToOutputDirectory": "Never",
      "CopyToPublishDirectory": "PreserveNewest",
      "OriginalItemSpec": "${RestorePath}\\packagelibrarydirectdependency\\1.0.0\\staticwebassets\\css\\site.css"
    },
    {
      "Identity": "${RestorePath}\\packagelibrarydirectdependency\\1.0.0\\staticwebassets\\js\\pkg-direct-dep.js",
      "SourceId": "PackageLibraryDirectDependency",
      "SourceType": "Package",
      "ContentRoot": "${RestorePath}\\packagelibrarydirectdependency\\1.0.0\\staticwebassets\\",
      "BasePath": "_content/PackageLibraryDirectDependency",
      "RelativePath": "js/pkg-direct-dep.js",
      "AssetKind": "All",
      "AssetMode": "All",
      "AssetRole": "Primary",
      "RelatedAsset": "",
      "AssetTraitName": "",
      "AssetTraitValue": "",
      "CopyToOutputDirectory": "Never",
      "CopyToPublishDirectory": "PreserveNewest",
      "OriginalItemSpec": "${RestorePath}\\packagelibrarydirectdependency\\1.0.0\\staticwebassets\\js\\pkg-direct-dep.js"
    },
    {
      "Identity": "${RestorePath}\\packagelibrarytransitivedependency\\1.0.0\\staticwebassets\\js\\pkg-transitive-dep.js",
      "SourceId": "PackageLibraryTransitiveDependency",
      "SourceType": "Package",
      "ContentRoot": "${RestorePath}\\packagelibrarytransitivedependency\\1.0.0\\staticwebassets\\",
      "BasePath": "_content/PackageLibraryTransitiveDependency",
      "RelativePath": "js/pkg-transitive-dep.js",
      "AssetKind": "All",
      "AssetMode": "All",
      "AssetRole": "Primary",
      "RelatedAsset": "",
      "AssetTraitName": "",
      "AssetTraitValue": "",
      "CopyToOutputDirectory": "Never",
      "CopyToPublishDirectory": "PreserveNewest",
      "OriginalItemSpec": "${RestorePath}\\packagelibrarytransitivedependency\\1.0.0\\staticwebassets\\js\\pkg-transitive-dep.js"
    }
  ]
}<|MERGE_RESOLUTION|>--- conflicted
+++ resolved
@@ -1,10 +1,6 @@
 {
   "Version": 1,
-<<<<<<< HEAD
-  "Hash": "FiVrmHho8RXprxbIL/h1zzqqUC5vJYefNLyI36YdP2s=",
-=======
   "Hash": "kj4myDP300Ckue1HEItXYNYIK2jxU6\u002Bgoc9kdOoeHZY=",
->>>>>>> 39834603
   "Source": "AppWithPackageAndP2PReference",
   "BasePath": "_content/AppWithPackageAndP2PReference",
   "Mode": "Default",
@@ -18,11 +14,7 @@
       "PublishTarget": "",
       "AdditionalPublishProperties": ";",
       "AdditionalPublishPropertiesToRemove": ";WebPublishProfileFile",
-<<<<<<< HEAD
-      "Hash": "RzbgUzwpJm3lb6Of1nzUFBRAZDeoV1j/QBLTmJVzyKw="
-=======
       "Hash": "gpXNZGnQYSWbN87KCDlwytfTBSvUxiWki9lw83Zr3fw="
->>>>>>> 39834603
     },
     {
       "Identity": "${ProjectRoot}\\AnotherClassLib\\obj\\Debug\\net6.0\\StaticWebAssets.publish.json",
