<?xml version="1.0" encoding="utf-8"?>
<WixLocalization Culture="en-us" Language="1033" xmlns="http://schemas.microsoft.com/wix/2006/localization">
  <String Id="Caption">Programme d'installation de [WixBundleName]</String>
  <String Id="Title">[BUNDLEMONIKER]</String>
  <String Id="ConfirmCancelMessage">Voulez-vous vraiment annuler ?</String>
  <String Id="ExecuteUpgradeRelatedBundleMessage">Version précédente</String>
  <String Id="HelpHeader">Aide à l'installation</String>
  <String Id="HelpText">/install | /repair | /uninstall | /layout [\[]"directory"[\]] - installe, répare, désinstalle
   ou crée une copie locale complète du bundle dans le répertoire. '/install' est la valeur par défaut.

/passive | /quiet - affiche une IU (interface utilisateur) minimale, sans invite, ou n'affiche 
   aucune IU, ni aucune invite. Par défaut, l'IU et toutes les invites sont affichées.

/norestart - supprime toutes les tentatives de redémarrage. Par défaut, l'IU affiche une invite avant le redémarrage.
/log [\[]"log.txt"[\]] - enregistre les informations dans un fichier spécifique. Par défaut, un fichier journal est créé dans %TEMP%.</String>
  <String Id="HelpCloseButton">&amp;Fermer</String>
  <String Id="InstallAcceptCheckbox">J'&amp;accepte les conditions générales de la licence</String>
  <String Id="InstallOptionsButton">&amp;Options</String>
  <String Id="InstallInstallButton">&amp;Installer</String>
  <String Id="InstallCloseButton">&amp;Fermer</String>
  <String Id="ProgressHeader">Progression de l'installation</String>
  <String Id="ProgressLabel">En cours :</String>
  <String Id="OverallProgressPackageText">Initialisation...</String>
  <String Id="ProgressCancelButton">&amp;Annuler</String>
  <String Id="ModifyHeader">Modifier l'installation</String>
  <String Id="ModifyRepairButton">&amp;Réparer</String>
  <String Id="ModifyUninstallButton">&amp;Désinstaller</String>
  <String Id="ModifyCloseButton">&amp;Fermer</String>
  <String Id="SuccessRepairHeader">Réparation terminée avec succès</String>
  <String Id="SuccessUninstallHeader">Désinstallation terminée avec succès</String>
  <String Id="SuccessHeader">Installation/désinstallation réussie</String>
  <String Id="SuccessLaunchButton">&amp;Démarrer</String>
  <String Id="SuccessRestartText">Vous devez redémarrer l'ordinateur pour achever l'installation du logiciel.</String>
  <String Id="SuccessRestartButton">&amp;Redémarrer</String>
  <String Id="SuccessCloseButton">&amp;Fermer</String>
  <String Id="FailureHeader">Échec de l'installation</String>
  <String Id="FailureInstallHeader">Échec de l'installation</String>
  <String Id="FailureUninstallHeader">Échec de la désinstallation</String>
  <String Id="FailureRepairHeader">Échec de la réparation</String>
  <String Id="FailureHyperlinkLogText">Un ou plusieurs problèmes sont à l'origine de l'échec de l'installation. Corrigez ces problèmes, puis recommencez l'installation. Pour plus d'informations, voir le &lt;a href="#"&gt;fichier journal&lt;/a&gt;.</String>
  <String Id="FailureRestartText">Vous devez redémarrer votre ordinateur pour terminer l'opération de restauration du logiciel.</String>
  <String Id="FailureRestartButton">&amp;Redémarrer</String>
  <String Id="FailureCloseButton">&amp;Fermer</String>
  <String Id="FilesInUseHeader">Fichiers en cours d'utilisation</String>
  <String Id="FilesInUseLabel">Les applications suivantes utilisent des fichiers nécessitant une mise à jour :</String>
  <String Id="FilesInUseCloseRadioButton">&amp;Fermez les applications, puis essayez de les redémarrer.</String>
  <String Id="FilesInUseDontCloseRadioButton">&amp;Ne pas fermer les applications. Un redémarrage sera nécessaire.</String>
  <String Id="FilesInUseOkButton">&amp;OK</String>
  <String Id="FilesInUseCancelButton">&amp;Annuler</String>
  <String Id="FirstTimeWelcomeMessage">L'installation a réussi.

Les éléments suivants ont été installés sur : '[DOTNETHOME]'
    • SDK .NET [DOTNETSDKVERSION]
    • Runtime .NET [DOTNETRUNTIMEVERSION]
    • Runtime ASP.NET Core [ASPNETCOREVERSION]
    • Runtime .NET Windows Desktop [WINFORMSANDWPFVERSION]

Ce produit collecte des données d'utilisation
    • Pour plus d'informations ou pour vous y opposer, consultez https://aka.ms/dotnet-cli-telemetry

Ressources
    • Documentation .NET sur https://aka.ms/dotnet-docs
    • Documentation du kit SDK sur https://aka.ms/dotnet-sdk-docs
    • Notes de publication sur https://aka.ms/netcore3releasenotes
    • Tutoriels sur https://aka.ms/dotnet-tutorials</String>
  <String Id="WelcomeHeaderMessage">SDK .NET</String>
  <String Id="WelcomeDescription">
    .NET est open source, multiplatforme et pris en charge par Microsoft. Vous pouvez l'utiliser pour créer votre prochaine application avec C#, F# ou VB. Nous espérons qu'il vous plaira !</String>
  <String Id="LearnMoreTitle">En savoir plus sur .NET</String>
  <String Id="ResourcesHeader">Ressources</String>
  <String Id="CoreDocumentationLink">&lt;A HREF="https://aka.ms/dotnet-docs"&gt;Documentation .NET&lt;/A&gt;</String>
  <String Id="SDKDocumentation">&lt;A HREF="https://aka.ms/dotnet-cli-docs"&gt;Documentation du kit SDK&lt;/A&gt;</String>
  <String Id="PrivacyStatementLink">&lt;A HREF="https://aka.ms/dev-privacy"&gt;Déclaration de confidentialité&lt;/A&gt;</String>
  <String Id="DotNetEulaLink">&lt;A HREF="https://go.microsoft.com/fwlink/?LinkId=329770"&gt;CLUF de la bibliothèque .NET&lt;/A&gt;</String>
  <String Id="InstallationNoteTitle">Note d'installation</String>
  <String Id="InstallationNote">Une commande va être exécutée pendant le processus d'installation, ce qui va améliorer la vitesse de restauration du projet et permettre l'accès hors connexion. L'opération va prendre environ une minute.
  </String>
<<<<<<< HEAD
  <String Id="VisualStudioWarning">Si vous envisagez d'utiliser .NET Core 3.1 avec Visual Studio, Visual Studio 2019 16.4 ou une version plus récente est nécessaire. &lt;A HREF="https://aka.ms/dotnet5-release-notes"&gt;En savoir plus&lt;/A&gt;.
=======
  <String Id="VisualStudioWarning">Si vous envisagez d'utiliser .NET 5.0 avec Visual Studio, Visual Studio 2019 16.6 ou une version plus récente est nécessaire. &lt;A HREF="https://go.microsoft.com/fwlink/?linkid=866799"&gt;En savoir plus&lt;/A&gt;.
>>>>>>> b108d5db
  </String>
</WixLocalization><|MERGE_RESOLUTION|>--- conflicted
+++ resolved
@@ -75,10 +75,6 @@
   <String Id="InstallationNoteTitle">Note d'installation</String>
   <String Id="InstallationNote">Une commande va être exécutée pendant le processus d'installation, ce qui va améliorer la vitesse de restauration du projet et permettre l'accès hors connexion. L'opération va prendre environ une minute.
   </String>
-<<<<<<< HEAD
-  <String Id="VisualStudioWarning">Si vous envisagez d'utiliser .NET Core 3.1 avec Visual Studio, Visual Studio 2019 16.4 ou une version plus récente est nécessaire. &lt;A HREF="https://aka.ms/dotnet5-release-notes"&gt;En savoir plus&lt;/A&gt;.
-=======
   <String Id="VisualStudioWarning">Si vous envisagez d'utiliser .NET 5.0 avec Visual Studio, Visual Studio 2019 16.6 ou une version plus récente est nécessaire. &lt;A HREF="https://go.microsoft.com/fwlink/?linkid=866799"&gt;En savoir plus&lt;/A&gt;.
->>>>>>> b108d5db
   </String>
 </WixLocalization>