--- conflicted
+++ resolved
@@ -61,9 +61,6 @@
 리소스
     • .NET 설명서 https://aka.ms/dotnet-docs
     • SDK 설명서 https://aka.ms/dotnet-sdk-docs
-<<<<<<< HEAD
-    • 릴리스 정보 https://aka.ms/dotnet6-release-notes
-=======
     • 릴리스 정보 https://aka.ms/dotnet5-release-notes
     • 자습서 https://aka.ms/dotnet-tutorials</String>
 <String Id="FirstTimeWelcomeMessageArm64">설치가 완료되었습니다.
@@ -80,7 +77,6 @@
     • .NET 설명서 https://aka.ms/dotnet-docs
     • SDK 설명서 https://aka.ms/dotnet-sdk-docs
     • 릴리스 정보 https://aka.ms/dotnet5-release-notes
->>>>>>> b14b0c3e
     • 자습서 https://aka.ms/dotnet-tutorials</String>
   <String Id="WelcomeHeaderMessage">.NET SDK</String>
   <String Id="WelcomeDescription">
