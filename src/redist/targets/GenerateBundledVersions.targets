<Project>

  <Target Name="GenerateBundledVersions"
          Condition="'$(PgoInstrument)' != 'true'"
          DependsOnTargets="GenerateBundledVersionsProps;GenerateBundledCliToolsProps" >

    <WriteLinesToFile
      File="$(ArtifactsShippingPackagesDir)productVersion.txt"
      Lines="$(PackageVersion)"
      Overwrite="true"
      Encoding="ASCII" />

    <WriteLinesToFile
      File="$(ArtifactsShippingPackagesDir)sdk-productVersion.txt"
      Lines="$(PackageVersion)"
      Overwrite="true"
      Encoding="ASCII" />

    <WriteLinesToFile
      File="$(ArtifactsShippingPackagesDir)productCommit-$(Rid).txt"
      Lines="$(BUILD_SOURCEVERSION)%0A$(PackageVersion)"
      Overwrite="true"
      Encoding="ASCII"/>

  </Target>

  <PropertyGroup>
      <VersionFeature21>30</VersionFeature21>
<<<<<<< HEAD
      <VersionFeature31>32</VersionFeature31>
=======
      <VersionFeature31>$([MSBuild]::Add($(VersionFeature), 28))</VersionFeature31>
>>>>>>> 9592146b
      <VersionFeature50>17</VersionFeature50>
  </PropertyGroup>

  <Target Name="GenerateBundledVersionsProps" DependsOnTargets="SetupBundledComponents">
    <PropertyGroup>
      <BundledVersionsPropsFileName>Microsoft.NETCoreSdk.BundledVersions.props</BundledVersionsPropsFileName>
    </PropertyGroup>

    <PropertyGroup>
      <_NETCoreAppPackageVersion>$(MicrosoftNETCoreAppRuntimePackageVersion)</_NETCoreAppPackageVersion>
      <_NETStandardLibraryPackageVersion>$(NETStandardLibraryRefPackageVersion)</_NETStandardLibraryPackageVersion>
      <_NETCorePlatformsPackageVersion>$(MicrosoftNETCorePlatformsPackageVersion)</_NETCorePlatformsPackageVersion>

      <_NET50RuntimePackVersion>5.0.$(VersionFeature50)</_NET50RuntimePackVersion>
      <_NET50TargetingPackVersion>5.0.0</_NET50TargetingPackVersion>
      <_WindowsDesktop50RuntimePackVersion>5.0.$(VersionFeature50)</_WindowsDesktop50RuntimePackVersion>
      <_WindowsDesktop50TargetingPackVersion>5.0.0</_WindowsDesktop50TargetingPackVersion>
      <_AspNet50RuntimePackVersion>5.0.$(VersionFeature50)</_AspNet50RuntimePackVersion>
      <_AspNet50TargetingPackVersion>5.0.0</_AspNet50TargetingPackVersion>

      <_NETCoreApp30RuntimePackVersion>3.0.3</_NETCoreApp30RuntimePackVersion>
      <_NETCoreApp30TargetingPackVersion>3.0.0</_NETCoreApp30TargetingPackVersion>

      <_NETCoreApp31RuntimePackVersion>3.1.$(VersionFeature31)</_NETCoreApp31RuntimePackVersion>
      <_NETCoreApp31TargetingPackVersion>3.1.0</_NETCoreApp31TargetingPackVersion>

      <_WindowsDesktop30RuntimePackVersion>3.0.3</_WindowsDesktop30RuntimePackVersion>
      <_WindowsDesktop30TargetingPackVersion>3.0.0</_WindowsDesktop30TargetingPackVersion>

      <_WindowsDesktop31RuntimePackVersion>3.1.$(VersionFeature31)</_WindowsDesktop31RuntimePackVersion>
      <_WindowsDesktop31TargetingPackVersion>3.1.0</_WindowsDesktop31TargetingPackVersion>

      <_AspNet30RuntimePackVersion>3.0.3</_AspNet30RuntimePackVersion>
      <_AspNet30TargetingPackVersion>3.0.1</_AspNet30TargetingPackVersion>

      <_AspNet31RuntimePackVersion>3.1.$(VersionFeature31)</_AspNet31RuntimePackVersion>
      <_AspNet31TargetingPackVersion>3.1.10</_AspNet31TargetingPackVersion>

      <!-- Use only major and minor in target framework version -->
      <_NETCoreAppTargetFrameworkVersion>$(_NETCoreAppPackageVersion.Split('.')[0]).$(_NETCoreAppPackageVersion.Split('.')[1])</_NETCoreAppTargetFrameworkVersion>
      <_NETStandardTargetFrameworkVersion>$(_NETStandardLibraryPackageVersion.Split('.')[0]).$(_NETStandardLibraryPackageVersion.Split('.')[1])</_NETStandardTargetFrameworkVersion>

      <_NETCoreSdkBeingBuiltIsPreview Condition=" '$(DotNetFinalVersionKind)' != 'release' ">true</_NETCoreSdkBeingBuiltIsPreview>
      <_NETCoreSdkBeingBuiltIsPreview Condition=" '$(DotNetFinalVersionKind)' == 'release' ">false</_NETCoreSdkBeingBuiltIsPreview>
    </PropertyGroup>

    <ItemGroup>
      <NetCore30RuntimePackRids Include="
          linux-arm;
          linux-arm64;
          linux-musl-arm64;
          linux-musl-x64;
          linux-x64;
          osx-x64;
          rhel.6-x64;
          tizen.4.0.0-armel;
          tizen.5.0.0-armel;
          win-arm;
          win-arm64;
          win-x64;
          win-x86;
          " />

      <NetCore31RuntimePackRids Include="@(NetCore30RuntimePackRids)"/>

      <Net50AppHostRids Include="
          @(NetCore31RuntimePackRids);
          linux-musl-arm;
          "/>

      <Net50RuntimePackRids Include="
          @(Net50AppHostRids);
          browser-wasm;
          " />

      <Net60AppHostRids Include="
          @(Net50AppHostRids);
          osx-arm64;
          linux-s390x;
          "/>

      <Net60RuntimePackRids Include="
          @(Net50RuntimePackRids);
          osx-arm64;
          maccatalyst-x64;
          maccatalyst-arm64;
          linux-s390x;
          " />

      <!-- In .NET 6 the browser-wasm runtime pack started using the Mono naming pattern -->
      <Net60RuntimePackRids Remove="browser-wasm" />

      <NetCoreAppHostRids Include="@(Net60AppHostRids)" />
      <NetCoreRuntimePackRids Include="@(Net60RuntimePackRids)" />

      <!--
        In source-build, we build the current RID from source, which may be
        non-portable and/or not an official RID. However, we can only use the
        apphost pack, not the runtime pack, because:
        - Apphost packs are distributed in the SDK.
        - Runtime packs are not shipped with the SDK, only on NuGet.

        Adding the ability to distribute and use source-built runtime packs is
        tracked by: https://github.com/dotnet/source-build/issues/1215
      -->
      <NetCoreAppHostRids
        Condition="'$(DotNetBuildFromSource)' == 'true'"
        Include="$(ProductMonikerRid)" />

      <MonoRuntimePackRids Include="
          @(NetCoreRuntimePackRids);
          browser-wasm;
          ios-arm64;
          ios-arm;
          iossimulator-arm64;
          iossimulator-x64;
          iossimulator-x86;
          tvos-arm64;
          tvossimulator-arm64;
          tvossimulator-x64;
          android-arm64;
          android-arm;
          android-x64;
          android-x86;
          " />

      <!-- Mono doesn't support these RIDs -->
      <MonoRuntimePackRids Remove="tizen.4.0.0-armel;tizen.5.0.0-armel" />

      <AspNetCore30RuntimePackRids Include="
        win-x64;
        win-x86;
        win-arm;
        osx-x64;
        linux-musl-x64;
        linux-musl-arm64;
        linux-x64;
        linux-arm;
        linux-arm64;
        " />

      <Net50Crossgen2SupportedRids Include="linux-musl-x64;linux-x64;win-x64" />

      <Net60Crossgen2SupportedRids Include="
          @(Net50Crossgen2SupportedRids);
          linux-arm;
          linux-arm64;
          linux-musl-arm;
          linux-musl-arm64;
          osx-arm64;
          osx-x64;
          win-arm;
          win-arm64;
          win-x86;
          " />

      <Crossgen2SupportedRids Include="@(Net60Crossgen2SupportedRids)" />

      <AspNetCore31RuntimePackRids Include="@(AspNetCore30RuntimePackRids)" />
      <AspNetCore50RuntimePackRids Include="@(AspNetCore31RuntimePackRids);linux-musl-arm;win-arm64" />
      <AspNetCoreRuntimePackRids Include="@(AspNetCore50RuntimePackRids);osx-arm64;linux-s390x" />

      <WindowsDesktop30RuntimePackRids Include="win-x64;win-x86" />
      <WindowsDesktop31RuntimePackRids Include="@(WindowsDesktop30RuntimePackRids)" />
      <WindowsDesktop50RuntimePackRids Include="@(WindowsDesktop31RuntimePackRids);win-arm64" />
      <WindowsDesktopRuntimePackRids Include="@(WindowsDesktop50RuntimePackRids)" />
    </ItemGroup>

    <!--
        Generate default runtime framework versions
      -->
    <GenerateDefaultRuntimeFrameworkVersion RuntimePackVersion="$(MicrosoftNETCoreAppRuntimePackageVersion)">
      <Output TaskParameter="DefaultRuntimeFrameworkVersion" PropertyName="MicrosoftNETCoreAppDefaultRuntimeFrameworkVersion" />
    </GenerateDefaultRuntimeFrameworkVersion>
    <GenerateDefaultRuntimeFrameworkVersion RuntimePackVersion="$(MicrosoftWindowsDesktopAppRuntimePackageVersion)">
      <Output TaskParameter="DefaultRuntimeFrameworkVersion" PropertyName="MicrosoftWindowsDesktopAppDefaultRuntimeFrameworkVersion" />
    </GenerateDefaultRuntimeFrameworkVersion>
    <GenerateDefaultRuntimeFrameworkVersion RuntimePackVersion="$(MicrosoftAspNetCoreAppRuntimePackageVersion)">
      <Output TaskParameter="DefaultRuntimeFrameworkVersion" PropertyName="MicrosoftAspNetCoreAppDefaultRuntimeFrameworkVersion" />
    </GenerateDefaultRuntimeFrameworkVersion>

    <ItemGroup>
      <ImplicitPackageVariable Include="Microsoft.NETCore.App"
                               TargetFrameworkVersion="1.0"
                               DefaultVersion="1.0.5"
                               LatestVersion="1.0.16" />
      <ImplicitPackageVariable Include="Microsoft.NETCore.App"
                               TargetFrameworkVersion="1.1"
                               DefaultVersion="1.1.2"
                               LatestVersion="1.1.13" />
      <ImplicitPackageVariable Include="Microsoft.NETCore.App"
                               TargetFrameworkVersion="2.0"
                               DefaultVersion="2.0.0"
                               LatestVersion="2.0.9" />
      <ImplicitPackageVariable Include="Microsoft.NETCore.App"
                               TargetFrameworkVersion="2.1"
                               DefaultVersion="2.1.0"
                               LatestVersion="2.1.$(VersionFeature21)" />
      <ImplicitPackageVariable Include="Microsoft.NETCore.App"
                               TargetFrameworkVersion="2.2"
                               DefaultVersion="2.2.0"
                               LatestVersion="2.2.8" />
      <ImplicitPackageVariable Include="Microsoft.AspNetCore.App"
                               TargetFrameworkVersion="2.1"
                               DefaultVersion="2.1.1"
                               LatestVersion="2.1.$(VersionFeature21)"/>
      <ImplicitPackageVariable Include="Microsoft.AspNetCore.All"
                               TargetFrameworkVersion="2.1"
                               DefaultVersion="2.1.1"
                               LatestVersion="2.1.$(VersionFeature21)"/>

      <ImplicitPackageVariable Include="Microsoft.AspNetCore.App"
                               TargetFrameworkVersion="2.2"
                               DefaultVersion="2.2.0"
                               LatestVersion="2.2.8"/>
      <ImplicitPackageVariable Include="Microsoft.AspNetCore.All"
                               TargetFrameworkVersion="2.2"
                               DefaultVersion="2.2.0"
                               LatestVersion="2.2.8"/>
    </ItemGroup>

    <PropertyGroup>
      <PortableProductMonikerRid Condition="'$(PortableProductMonikerRid)' == ''">$(ProductMonikerRid)</PortableProductMonikerRid>
    </PropertyGroup>


    <PropertyGroup>
      <BundledVersionsPropsContent>
<![CDATA[
<!--
***********************************************************************************************
$(BundledVersionsPropsFileName)

WARNING:  DO NOT MODIFY this file unless you are knowledgeable about MSBuild and have
          created a backup copy.  Incorrect changes to this file will make it
          impossible to load or build your projects from the command-line or the IDE.

Copyright (c) .NET Foundation. All rights reserved.
***********************************************************************************************
-->
<Project>
  <PropertyGroup>
    <NetCoreRoot Condition="'%24(NetCoreRoot)' == ''">%24([MSBuild]::NormalizePath('%24(MSBuildThisFileDirectory)..\..\'))</NetCoreRoot>
    <NetCoreTargetingPackRoot Condition="'%24(NetCoreTargetingPackRoot)' == ''">%24([MSBuild]::EnsureTrailingSlash('%24(NetCoreRoot)'))packs</NetCoreTargetingPackRoot>

    <NETCoreAppMaximumVersion>$(_NETCoreAppTargetFrameworkVersion)</NETCoreAppMaximumVersion>
    <BundledNETCoreAppTargetFrameworkVersion>$(_NETCoreAppTargetFrameworkVersion)</BundledNETCoreAppTargetFrameworkVersion>
    <BundledNETCoreAppPackageVersion>$(_NETCoreAppPackageVersion)</BundledNETCoreAppPackageVersion>
    <BundledNETStandardTargetFrameworkVersion>$(_NETStandardTargetFrameworkVersion)</BundledNETStandardTargetFrameworkVersion>
    <BundledNETStandardPackageVersion>$(_NETStandardLibraryPackageVersion)</BundledNETStandardPackageVersion>
    <BundledNETCorePlatformsPackageVersion>$(_NETCorePlatformsPackageVersion)</BundledNETCorePlatformsPackageVersion>
    <BundledRuntimeIdentifierGraphFile>%24(MSBuildThisFileDirectory)RuntimeIdentifierGraph.json</BundledRuntimeIdentifierGraphFile>
    <NETCoreSdkVersion>$(Version)</NETCoreSdkVersion>
    <NETCoreSdkRuntimeIdentifier>$(ProductMonikerRid)</NETCoreSdkRuntimeIdentifier>
    <NETCoreSdkPortableRuntimeIdentifier>$(PortableProductMonikerRid)</NETCoreSdkPortableRuntimeIdentifier>
    <_NETCoreSdkIsPreview>$(_NETCoreSdkBeingBuiltIsPreview)</_NETCoreSdkIsPreview>
  </PropertyGroup>
  <ItemGroup>
    @(ImplicitPackageVariable->'<ImplicitPackageReferenceVersion Include="%(Identity)" TargetFrameworkVersion="%(TargetFrameworkVersion)" DefaultVersion="%(DefaultVersion)" LatestVersion="%(LatestVersion)"/>', '
    ')

    <!-- .NET 6.0 -->
    <KnownFrameworkReference Include="Microsoft.NETCore.App"
                              TargetFramework="net6.0"
                              RuntimeFrameworkName="Microsoft.NETCore.App"
                              DefaultRuntimeFrameworkVersion="$(MicrosoftNETCoreAppDefaultRuntimeFrameworkVersion)"
                              LatestRuntimeFrameworkVersion="$(MicrosoftNETCoreAppRuntimePackageVersion)"
                              TargetingPackName="Microsoft.NETCore.App.Ref"
                              TargetingPackVersion="$(MicrosoftNETCoreAppRefPackageVersion)"
                              RuntimePackNamePatterns="Microsoft.NETCore.App.Runtime.**RID**"
                              RuntimePackRuntimeIdentifiers="@(NetCoreRuntimePackRids, '%3B')"
                              />

    <KnownAppHostPack Include="Microsoft.NETCore.App"
                      TargetFramework="net6.0"
                      AppHostPackNamePattern="Microsoft.NETCore.App.Host.**RID**"
                      AppHostPackVersion="$(_NETCoreAppPackageVersion)"
                      AppHostRuntimeIdentifiers="@(NetCoreAppHostRids, '%3B')"
                      ExcludedRuntimeIdentifiers="android"
                      />

    <KnownCrossgen2Pack Include="Microsoft.NETCore.App.Crossgen2"
                        TargetFramework="net6.0"
                        Crossgen2PackNamePattern="Microsoft.NETCore.App.Crossgen2.**RID**"
                        Crossgen2PackVersion="$(MicrosoftNETCoreAppRuntimePackageVersion)"
                        Crossgen2RuntimeIdentifiers="@(Crossgen2SupportedRids, '%3B')"
                        />

    <KnownRuntimePack Include="Microsoft.NETCore.App"
                      TargetFramework="net6.0"
                      RuntimeFrameworkName="Microsoft.NETCore.App"
                      LatestRuntimeFrameworkVersion="$(MicrosoftNETCoreAppRuntimePackageVersion)"
                      RuntimePackNamePatterns="Microsoft.NETCore.App.Runtime.Mono.**RID**"
                      RuntimePackRuntimeIdentifiers="@(MonoRuntimePackRids, '%3B')"
                      RuntimePackLabels="Mono"
                      />

    <KnownFrameworkReference Include="Microsoft.WindowsDesktop.App"
                              TargetFramework="net6.0"
                              RuntimeFrameworkName="Microsoft.WindowsDesktop.App"
                              DefaultRuntimeFrameworkVersion="$(MicrosoftWindowsDesktopAppDefaultRuntimeFrameworkVersion)"
                              LatestRuntimeFrameworkVersion="$(MicrosoftWindowsDesktopAppRuntimePackageVersion)"
                              TargetingPackName="Microsoft.WindowsDesktop.App.Ref"
                              TargetingPackVersion="$(MicrosoftWindowsDesktopAppRefPackageVersion)"
                              RuntimePackNamePatterns="Microsoft.WindowsDesktop.App.Runtime.**RID**"
                              RuntimePackRuntimeIdentifiers="@(WindowsDesktopRuntimePackRids, '%3B')"
                              IsWindowsOnly="true"
                              />

    <KnownFrameworkReference Include="Microsoft.WindowsDesktop.App.WPF"
                              TargetFramework="net6.0"
                              RuntimeFrameworkName="Microsoft.WindowsDesktop.App"
                              DefaultRuntimeFrameworkVersion="$(MicrosoftWindowsDesktopAppDefaultRuntimeFrameworkVersion)"
                              LatestRuntimeFrameworkVersion="$(MicrosoftWindowsDesktopAppRuntimePackageVersion)"
                              TargetingPackName="Microsoft.WindowsDesktop.App.Ref"
                              TargetingPackVersion="$(MicrosoftWindowsDesktopAppRefPackageVersion)"
                              RuntimePackNamePatterns="Microsoft.WindowsDesktop.App.Runtime.**RID**"
                              RuntimePackRuntimeIdentifiers="@(WindowsDesktopRuntimePackRids, '%3B')"
                              IsWindowsOnly="true"
                              Profile="WPF"
                              />

    <KnownFrameworkReference Include="Microsoft.WindowsDesktop.App.WindowsForms"
                              TargetFramework="net6.0"
                              RuntimeFrameworkName="Microsoft.WindowsDesktop.App"
                              DefaultRuntimeFrameworkVersion="$(MicrosoftWindowsDesktopAppDefaultRuntimeFrameworkVersion)"
                              LatestRuntimeFrameworkVersion="$(MicrosoftWindowsDesktopAppRuntimePackageVersion)"
                              TargetingPackName="Microsoft.WindowsDesktop.App.Ref"
                              TargetingPackVersion="$(MicrosoftWindowsDesktopAppRefPackageVersion)"
                              RuntimePackNamePatterns="Microsoft.WindowsDesktop.App.Runtime.**RID**"
                              RuntimePackRuntimeIdentifiers="@(WindowsDesktopRuntimePackRids, '%3B')"
                              IsWindowsOnly="true"
                              Profile="WindowsForms"
                              />

    <KnownFrameworkReference Include="Microsoft.AspNetCore.App"
                              TargetFramework="net6.0"
                              RuntimeFrameworkName="Microsoft.AspNetCore.App"
                              DefaultRuntimeFrameworkVersion="$(MicrosoftAspNetCoreAppDefaultRuntimeFrameworkVersion)"
                              LatestRuntimeFrameworkVersion="$(MicrosoftAspNetCoreAppRuntimePackageVersion)"
                              TargetingPackName="Microsoft.AspNetCore.App.Ref"
                              TargetingPackVersion="$(MicrosoftAspNetCoreAppRefPackageVersion)"
                              RuntimePackNamePatterns="Microsoft.AspNetCore.App.Runtime.**RID**"
                              RuntimePackRuntimeIdentifiers="@(AspNetCoreRuntimePackRids, '%3B')"
                              RuntimePackExcludedRuntimeIdentifiers="android"
                              />

    <KnownFrameworkReference Include="Microsoft.Windows.SDK.NET.Ref"
                              TargetFramework="net6.0-windows10.0.17763.0"
                              RuntimeFrameworkName="Microsoft.Windows.SDK.NET.Ref"
                              DefaultRuntimeFrameworkVersion="$(MicrosoftWindowsSDKNETRef10_0_17763PackageVersion)"
                              LatestRuntimeFrameworkVersion="$(MicrosoftWindowsSDKNETRef10_0_17763PackageVersion)"
                              TargetingPackName="Microsoft.Windows.SDK.NET.Ref"
                              TargetingPackVersion="$(MicrosoftWindowsSDKNETRef10_0_17763PackageVersion)"
                              RuntimePackAlwaysCopyLocal="true"
                              RuntimePackNamePatterns="Microsoft.Windows.SDK.NET.Ref"
                              RuntimePackRuntimeIdentifiers="any"
                              IsWindowsOnly="true"
                              />

    <KnownFrameworkReference Include="Microsoft.Windows.SDK.NET.Ref"
                              TargetFramework="net6.0-windows10.0.18362.0"
                              RuntimeFrameworkName="Microsoft.Windows.SDK.NET.Ref"
                              DefaultRuntimeFrameworkVersion="$(MicrosoftWindowsSDKNETRef10_0_18362PackageVersion)"
                              LatestRuntimeFrameworkVersion="$(MicrosoftWindowsSDKNETRef10_0_18362PackageVersion)"
                              TargetingPackName="Microsoft.Windows.SDK.NET.Ref"
                              TargetingPackVersion="$(MicrosoftWindowsSDKNETRef10_0_18362PackageVersion)"
                              RuntimePackAlwaysCopyLocal="true"
                              RuntimePackNamePatterns="Microsoft.Windows.SDK.NET.Ref"
                              RuntimePackRuntimeIdentifiers="any"
                              IsWindowsOnly="true"
                              />

    <KnownFrameworkReference Include="Microsoft.Windows.SDK.NET.Ref"
                              TargetFramework="net6.0-windows10.0.19041.0"
                              RuntimeFrameworkName="Microsoft.Windows.SDK.NET.Ref"
                              DefaultRuntimeFrameworkVersion="$(MicrosoftWindowsSDKNETRef10_0_19041PackageVersion)"
                              LatestRuntimeFrameworkVersion="$(MicrosoftWindowsSDKNETRef10_0_19041PackageVersion)"
                              TargetingPackName="Microsoft.Windows.SDK.NET.Ref"
                              TargetingPackVersion="$(MicrosoftWindowsSDKNETRef10_0_19041PackageVersion)"
                              RuntimePackAlwaysCopyLocal="true"
                              RuntimePackNamePatterns="Microsoft.Windows.SDK.NET.Ref"
                              RuntimePackRuntimeIdentifiers="any"
                              IsWindowsOnly="true"
                              />

    <!-- .NET 5.0 -->
    <KnownFrameworkReference Include="Microsoft.NETCore.App"
                              TargetFramework="net5.0"
                              RuntimeFrameworkName="Microsoft.NETCore.App"
                              DefaultRuntimeFrameworkVersion="5.0.0"
                              LatestRuntimeFrameworkVersion="$(_NET50RuntimePackVersion)"
                              TargetingPackName="Microsoft.NETCore.App.Ref"
                              TargetingPackVersion="$(_NET50TargetingPackVersion)"
                              RuntimePackNamePatterns="Microsoft.NETCore.App.Runtime.**RID**"
                              RuntimePackRuntimeIdentifiers="@(Net50RuntimePackRids, '%3B')"
                              IsTrimmable="true"
                              />

    <KnownAppHostPack Include="Microsoft.NETCore.App"
                      TargetFramework="net5.0"
                      AppHostPackNamePattern="Microsoft.NETCore.App.Host.**RID**"
                      AppHostPackVersion="$(_NET50RuntimePackVersion)"
                      AppHostRuntimeIdentifiers="@(Net50AppHostRids, '%3B')"
                      />

    <KnownCrossgen2Pack Include="Microsoft.NETCore.App.Crossgen2"
                        TargetFramework="net5.0"
                        Crossgen2PackNamePattern="Microsoft.NETCore.App.Crossgen2.**RID**"
                        Crossgen2PackVersion="$(_NET50RuntimePackVersion)"
                        Crossgen2RuntimeIdentifiers="@(Net50Crossgen2SupportedRids, '%3B')"
                        />

    <KnownFrameworkReference Include="Microsoft.WindowsDesktop.App"
                              TargetFramework="net5.0"
                              RuntimeFrameworkName="Microsoft.WindowsDesktop.App"
                              DefaultRuntimeFrameworkVersion="5.0.0"
                              LatestRuntimeFrameworkVersion="$(_WindowsDesktop50RuntimePackVersion)"
                              TargetingPackName="Microsoft.WindowsDesktop.App.Ref"
                              TargetingPackVersion="$(_WindowsDesktop50TargetingPackVersion)"
                              RuntimePackNamePatterns="Microsoft.WindowsDesktop.App.Runtime.**RID**"
                              RuntimePackRuntimeIdentifiers="@(WindowsDesktop50RuntimePackRids, '%3B')"
                              IsWindowsOnly="true"
                              />

    <KnownFrameworkReference Include="Microsoft.WindowsDesktop.App.WPF"
                              TargetFramework="net5.0"
                              RuntimeFrameworkName="Microsoft.WindowsDesktop.App"
                              DefaultRuntimeFrameworkVersion="5.0.0"
                              LatestRuntimeFrameworkVersion="$(_WindowsDesktop50RuntimePackVersion)"
                              TargetingPackName="Microsoft.WindowsDesktop.App.Ref"
                              TargetingPackVersion="$(_WindowsDesktop50TargetingPackVersion)"
                              RuntimePackNamePatterns="Microsoft.WindowsDesktop.App.Runtime.**RID**"
                              RuntimePackRuntimeIdentifiers="@(WindowsDesktop50RuntimePackRids, '%3B')"
                              IsWindowsOnly="true"
                              Profile="WPF"
                              />

    <KnownFrameworkReference Include="Microsoft.WindowsDesktop.App.WindowsForms"
                              TargetFramework="net5.0"
                              RuntimeFrameworkName="Microsoft.WindowsDesktop.App"
                              DefaultRuntimeFrameworkVersion="5.0.0"
                              LatestRuntimeFrameworkVersion="$(_WindowsDesktop50RuntimePackVersion)"
                              TargetingPackName="Microsoft.WindowsDesktop.App.Ref"
                              TargetingPackVersion="$(_WindowsDesktop50TargetingPackVersion)"
                              RuntimePackNamePatterns="Microsoft.WindowsDesktop.App.Runtime.**RID**"
                              RuntimePackRuntimeIdentifiers="@(WindowsDesktop50RuntimePackRids, '%3B')"
                              IsWindowsOnly="true"
                              Profile="WindowsForms"
                              />

    <KnownFrameworkReference Include="Microsoft.AspNetCore.App"
                              TargetFramework="net5.0"
                              RuntimeFrameworkName="Microsoft.AspNetCore.App"
                              DefaultRuntimeFrameworkVersion="5.0.0"
                              LatestRuntimeFrameworkVersion="$(_AspNet50RuntimePackVersion)"
                              TargetingPackName="Microsoft.AspNetCore.App.Ref"
                              TargetingPackVersion="$(_AspNet50TargetingPackVersion)"
                              RuntimePackNamePatterns="Microsoft.AspNetCore.App.Runtime.**RID**"
                              RuntimePackRuntimeIdentifiers="@(AspNetCore50RuntimePackRids, '%3B')"
                              />

    <KnownFrameworkReference Include="Microsoft.Windows.SDK.NET.Ref"
                              TargetFramework="net5.0-windows10.0.17763.0"
                              RuntimeFrameworkName="Microsoft.Windows.SDK.NET.Ref"
                              DefaultRuntimeFrameworkVersion="$(MicrosoftWindowsSDKNETRef10_0_17763PackageVersion)"
                              LatestRuntimeFrameworkVersion="$(MicrosoftWindowsSDKNETRef10_0_17763PackageVersion)"
                              TargetingPackName="Microsoft.Windows.SDK.NET.Ref"
                              TargetingPackVersion="$(MicrosoftWindowsSDKNETRef10_0_17763PackageVersion)"
                              RuntimePackAlwaysCopyLocal="true"
                              RuntimePackNamePatterns="Microsoft.Windows.SDK.NET.Ref"
                              RuntimePackRuntimeIdentifiers="any"
                              IsWindowsOnly="true"
                              />

    <KnownFrameworkReference Include="Microsoft.Windows.SDK.NET.Ref"
                              TargetFramework="net5.0-windows10.0.18362.0"
                              RuntimeFrameworkName="Microsoft.Windows.SDK.NET.Ref"
                              DefaultRuntimeFrameworkVersion="$(MicrosoftWindowsSDKNETRef10_0_18362PackageVersion)"
                              LatestRuntimeFrameworkVersion="$(MicrosoftWindowsSDKNETRef10_0_18362PackageVersion)"
                              TargetingPackName="Microsoft.Windows.SDK.NET.Ref"
                              TargetingPackVersion="$(MicrosoftWindowsSDKNETRef10_0_18362PackageVersion)"
                              RuntimePackAlwaysCopyLocal="true"
                              RuntimePackNamePatterns="Microsoft.Windows.SDK.NET.Ref"
                              RuntimePackRuntimeIdentifiers="any"
                              IsWindowsOnly="true"
                              />

    <KnownFrameworkReference Include="Microsoft.Windows.SDK.NET.Ref"
                              TargetFramework="net5.0-windows10.0.19041.0"
                              RuntimeFrameworkName="Microsoft.Windows.SDK.NET.Ref"
                              DefaultRuntimeFrameworkVersion="$(MicrosoftWindowsSDKNETRef10_0_19041PackageVersion)"
                              LatestRuntimeFrameworkVersion="$(MicrosoftWindowsSDKNETRef10_0_19041PackageVersion)"
                              TargetingPackName="Microsoft.Windows.SDK.NET.Ref"
                              TargetingPackVersion="$(MicrosoftWindowsSDKNETRef10_0_19041PackageVersion)"
                              RuntimePackAlwaysCopyLocal="true"
                              RuntimePackNamePatterns="Microsoft.Windows.SDK.NET.Ref"
                              RuntimePackRuntimeIdentifiers="any"
                              IsWindowsOnly="true"
                              />

    <!-- .NET Core 3.1  -->
    <KnownFrameworkReference Include="Microsoft.NETCore.App"
                              TargetFramework="netcoreapp3.1"
                              RuntimeFrameworkName="Microsoft.NETCore.App"
                              DefaultRuntimeFrameworkVersion="3.1.0"
                              LatestRuntimeFrameworkVersion="$(_NETCoreApp31RuntimePackVersion)"
                              TargetingPackName="Microsoft.NETCore.App.Ref"
                              TargetingPackVersion="$(_NETCoreApp31TargetingPackVersion)"
                              RuntimePackNamePatterns="Microsoft.NETCore.App.Runtime.**RID**"
                              RuntimePackRuntimeIdentifiers="@(NetCore31RuntimePackRids, '%3B')"
                              IsTrimmable="true"
                              />

    <KnownAppHostPack Include="Microsoft.NETCore.App"
                      TargetFramework="netcoreapp3.1"
                      AppHostPackNamePattern="Microsoft.NETCore.App.Host.**RID**"
                      AppHostPackVersion="$(_NETCoreApp31RuntimePackVersion)"
                      AppHostRuntimeIdentifiers="@(NetCore31RuntimePackRids, '%3B')"
                      />

    <KnownFrameworkReference Include="Microsoft.WindowsDesktop.App"
                              TargetFramework="netcoreapp3.1"
                              RuntimeFrameworkName="Microsoft.WindowsDesktop.App"
                              DefaultRuntimeFrameworkVersion="3.1.0"
                              LatestRuntimeFrameworkVersion="$(_WindowsDesktop31RuntimePackVersion)"
                              TargetingPackName="Microsoft.WindowsDesktop.App.Ref"
                              TargetingPackVersion="$(_WindowsDesktop31TargetingPackVersion)"
                              RuntimePackNamePatterns="Microsoft.WindowsDesktop.App.Runtime.**RID**"
                              RuntimePackRuntimeIdentifiers="@(WindowsDesktop31RuntimePackRids, '%3B')"
                              IsWindowsOnly="true"
                              />

    <KnownFrameworkReference Include="Microsoft.WindowsDesktop.App.WPF"
                              TargetFramework="netcoreapp3.1"
                              RuntimeFrameworkName="Microsoft.WindowsDesktop.App"
                              DefaultRuntimeFrameworkVersion="3.1.0"
                              LatestRuntimeFrameworkVersion="$(_WindowsDesktop31RuntimePackVersion)"
                              TargetingPackName="Microsoft.WindowsDesktop.App.Ref"
                              TargetingPackVersion="$(_WindowsDesktop31TargetingPackVersion)"
                              RuntimePackNamePatterns="Microsoft.WindowsDesktop.App.Runtime.**RID**"
                              RuntimePackRuntimeIdentifiers="@(WindowsDesktop31RuntimePackRids, '%3B')"
                              IsWindowsOnly="true"
                              Profile="WPF"
                              />

    <KnownFrameworkReference Include="Microsoft.WindowsDesktop.App.WindowsForms"
                              TargetFramework="netcoreapp3.1"
                              RuntimeFrameworkName="Microsoft.WindowsDesktop.App"
                              DefaultRuntimeFrameworkVersion="3.1.0"
                              LatestRuntimeFrameworkVersion="$(_WindowsDesktop31RuntimePackVersion)"
                              TargetingPackName="Microsoft.WindowsDesktop.App.Ref"
                              TargetingPackVersion="$(_WindowsDesktop31TargetingPackVersion)"
                              RuntimePackNamePatterns="Microsoft.WindowsDesktop.App.Runtime.**RID**"
                              RuntimePackRuntimeIdentifiers="@(WindowsDesktop31RuntimePackRids, '%3B')"
                              IsWindowsOnly="true"
                              Profile="WindowsForms"
                              />

    <KnownFrameworkReference Include="Microsoft.AspNetCore.App"
                              TargetFramework="netcoreapp3.1"
                              RuntimeFrameworkName="Microsoft.AspNetCore.App"
                              DefaultRuntimeFrameworkVersion="3.1.0"
                              LatestRuntimeFrameworkVersion="$(_AspNet31RuntimePackVersion)"
                              TargetingPackName="Microsoft.AspNetCore.App.Ref"
                              TargetingPackVersion="$(_AspNet31TargetingPackVersion)"
                              RuntimePackNamePatterns="Microsoft.AspNetCore.App.Runtime.**RID**"
                              RuntimePackRuntimeIdentifiers="@(AspNetCore31RuntimePackRids, '%3B')"
                              />


    <!-- .NET Core 3.0 -->
    <KnownFrameworkReference Include="Microsoft.NETCore.App"
                              TargetFramework="netcoreapp3.0"
                              RuntimeFrameworkName="Microsoft.NETCore.App"
                              DefaultRuntimeFrameworkVersion="3.0.0"
                              LatestRuntimeFrameworkVersion="$(_NETCoreApp30RuntimePackVersion)"
                              TargetingPackName="Microsoft.NETCore.App.Ref"
                              TargetingPackVersion="$(_NETCoreApp30TargetingPackVersion)"
                              RuntimePackNamePatterns="Microsoft.NETCore.App.Runtime.**RID**"
                              RuntimePackRuntimeIdentifiers="@(NetCore30RuntimePackRids, '%3B')"
                              IsTrimmable="true"
                              />

    <KnownAppHostPack Include="Microsoft.NETCore.App"
                      TargetFramework="netcoreapp3.0"
                      AppHostPackNamePattern="Microsoft.NETCore.App.Host.**RID**"
                      AppHostPackVersion="$(_NETCoreApp30RuntimePackVersion)"
                      AppHostRuntimeIdentifiers="@(NetCore30RuntimePackRids, '%3B')"
                      />

    <KnownFrameworkReference Include="Microsoft.WindowsDesktop.App"
                              TargetFramework="netcoreapp3.0"
                              RuntimeFrameworkName="Microsoft.WindowsDesktop.App"
                              DefaultRuntimeFrameworkVersion="3.0.0"
                              LatestRuntimeFrameworkVersion="$(_WindowsDesktop30RuntimePackVersion)"
                              TargetingPackName="Microsoft.WindowsDesktop.App.Ref"
                              TargetingPackVersion="$(_WindowsDesktop30TargetingPackVersion)"
                              RuntimePackNamePatterns="Microsoft.WindowsDesktop.App.Runtime.**RID**"
                              RuntimePackRuntimeIdentifiers="@(WindowsDesktop30RuntimePackRids, '%3B')"
                              IsWindowsOnly="true"
                              />

    <KnownFrameworkReference Include="Microsoft.WindowsDesktop.App.WPF"
                              TargetFramework="netcoreapp3.0"
                              RuntimeFrameworkName="Microsoft.WindowsDesktop.App"
                              DefaultRuntimeFrameworkVersion="3.0.0"
                              LatestRuntimeFrameworkVersion="$(_WindowsDesktop30RuntimePackVersion)"
                              TargetingPackName="Microsoft.WindowsDesktop.App.Ref"
                              TargetingPackVersion="$(_WindowsDesktop30TargetingPackVersion)"
                              RuntimePackNamePatterns="Microsoft.WindowsDesktop.App.Runtime.**RID**"
                              RuntimePackRuntimeIdentifiers="@(WindowsDesktop30RuntimePackRids, '%3B')"
                              IsWindowsOnly="true"
                              Profile="WPF"
                              />

    <KnownFrameworkReference Include="Microsoft.WindowsDesktop.App.WindowsForms"
                              TargetFramework="netcoreapp3.0"
                              RuntimeFrameworkName="Microsoft.WindowsDesktop.App"
                              DefaultRuntimeFrameworkVersion="3.0.0"
                              LatestRuntimeFrameworkVersion="$(_WindowsDesktop30RuntimePackVersion)"
                              TargetingPackName="Microsoft.WindowsDesktop.App.Ref"
                              TargetingPackVersion="$(_WindowsDesktop30TargetingPackVersion)"
                              RuntimePackNamePatterns="Microsoft.WindowsDesktop.App.Runtime.**RID**"
                              RuntimePackRuntimeIdentifiers="@(WindowsDesktop30RuntimePackRids, '%3B')"
                              IsWindowsOnly="true"
                              Profile="WindowsForms"
                              />

    <KnownFrameworkReference Include="Microsoft.AspNetCore.App"
                              TargetFramework="netcoreapp3.0"
                              RuntimeFrameworkName="Microsoft.AspNetCore.App"
                              DefaultRuntimeFrameworkVersion="3.0.0"
                              LatestRuntimeFrameworkVersion="$(_AspNet30RuntimePackVersion)"
                              TargetingPackName="Microsoft.AspNetCore.App.Ref"
                              TargetingPackVersion="$(_AspNet30TargetingPackVersion)"
                              RuntimePackNamePatterns="Microsoft.AspNetCore.App.Runtime.**RID**"
                              RuntimePackRuntimeIdentifiers="@(AspNetCore30RuntimePackRids, '%3B')"
                              />

    <KnownFrameworkReference Include="NETStandard.Library"
                              TargetFramework="netstandard2.1"
                              TargetingPackName="NETStandard.Library.Ref"
                              TargetingPackVersion="$(NETStandardLibraryRefPackageVersion)"
                              />

    <!-- Supported Windows versions -->
    <WindowsSdkSupportedTargetPlatformVersion Include="10.0.22621.0" WindowsSdkPackageVersion="$(MicrosoftWindowsSDKNETRef10_0_22621PackageVersion)" MinimumNETVersion="6.0" />
    <WindowsSdkSupportedTargetPlatformVersion Include="10.0.22000.0" WindowsSdkPackageVersion="$(MicrosoftWindowsSDKNETRef10_0_22000PackageVersion)" MinimumNETVersion="6.0" />
    <WindowsSdkSupportedTargetPlatformVersion Include="10.0.20348.0" WindowsSdkPackageVersion="$(MicrosoftWindowsSDKNETRef10_0_20348PackageVersion)" MinimumNETVersion="6.0" />
    <WindowsSdkSupportedTargetPlatformVersion Include="10.0.19041.0" WindowsSdkPackageVersion="$(MicrosoftWindowsSDKNETRef10_0_19041PackageVersion)" MinimumNETVersion="6.0" />
    <WindowsSdkSupportedTargetPlatformVersion Include="10.0.18362.0" WindowsSdkPackageVersion="$(MicrosoftWindowsSDKNETRef10_0_18362PackageVersion)" MinimumNETVersion="6.0" />
    <WindowsSdkSupportedTargetPlatformVersion Include="10.0.17763.0" WindowsSdkPackageVersion="$(MicrosoftWindowsSDKNETRef10_0_17763PackageVersion)" MinimumNETVersion="6.0" />
    
    <WindowsSdkSupportedTargetPlatformVersion Include="10.0.22000.0" WindowsSdkPackageVersion="10.0.22000.26" MinimumNETVersion="5.0" />
    <WindowsSdkSupportedTargetPlatformVersion Include="10.0.20348.0" WindowsSdkPackageVersion="10.0.20348.26" MinimumNETVersion="5.0" />
    <WindowsSdkSupportedTargetPlatformVersion Include="10.0.19041.0" WindowsSdkPackageVersion="10.0.19041.26" MinimumNETVersion="5.0" />
    <WindowsSdkSupportedTargetPlatformVersion Include="10.0.18362.0" WindowsSdkPackageVersion="10.0.18362.26" MinimumNETVersion="5.0" />
    <WindowsSdkSupportedTargetPlatformVersion Include="10.0.17763.0" WindowsSdkPackageVersion="10.0.17763.26" MinimumNETVersion="5.0" />
    
    <WindowsSdkSupportedTargetPlatformVersion Include="8.0" />
    <WindowsSdkSupportedTargetPlatformVersion Include="7.0" />

  </ItemGroup>
</Project>
]]>
    </BundledVersionsPropsContent>
  </PropertyGroup>

    <WriteLinesToFile File="$(SdkOutputDirectory)$(BundledVersionsPropsFileName)"
                      Lines="$(BundledVersionsPropsContent)"
                      Overwrite="true" />
  </Target>

  <Target Name="GenerateBundledCliToolsProps" DependsOnTargets="SetupBundledComponents">
    <PropertyGroup>
      <BundledBundledCliToolsPropsFileName>Microsoft.NETCoreSdk.BundledCliTools.props</BundledBundledCliToolsPropsFileName>
    </PropertyGroup>

    <PropertyGroup>
      <BundledBundledCliToolsPropsContent>
<![CDATA[
<!--
***********************************************************************************************
$(BundledBundledCliToolsPropsFileName)

WARNING:  DO NOT MODIFY this file unless you are knowledgeable about MSBuild and have
          created a backup copy.  Incorrect changes to this file will make it
          impossible to load or build your projects from the command-line or the IDE.

Copyright (c) .NET Foundation. All rights reserved.
***********************************************************************************************
-->
<Project>
  <ItemGroup>
@(BundledDotnetTools->HasMetadata('ObsoletesCliTool')->'    %3CBundledDotNetCliToolReference Include="%(ObsoletesCliTool)" /%3E','%0A')
  </ItemGroup>
</Project>
]]>
    </BundledBundledCliToolsPropsContent>
  </PropertyGroup>

    <WriteLinesToFile File="$(SdkOutputDirectory)$(BundledBundledCliToolsPropsFileName)"
                      Lines="$(BundledBundledCliToolsPropsContent)"
                      Overwrite="true" />
  </Target>

  <ItemGroup>
    <PackageDownload Include="Microsoft.NETCore.Platforms" Version="[$(MicrosoftNETCorePlatformsPackageVersion)]" />
  </ItemGroup>

  <Target Name="LayoutRuntimeGraph"
          DependsOnTargets="GenerateBundledVersionsProps">

    <Copy SourceFiles="$(NuGetPackageRoot)/microsoft.netcore.platforms/$(_NETCorePlatformsPackageVersion)/runtime.json"
          DestinationFiles="$(SdkOutputDirectory)RuntimeIdentifierGraph.json"
          SkipUnchangedFiles="true"/>

    <GenerateSdkRuntimeIdentifierChain
          RuntimeIdentifier="$(PortableProductMonikerRid)"
          RuntimeIdentifierGraphPath="$(SdkOutputDirectory)RuntimeIdentifierGraph.json"
          RuntimeIdentifierChainOutputPath="$(SdkOutputDirectory)NETCoreSdkRuntimeIdentifierChain.txt"/>

  </Target>
</Project><|MERGE_RESOLUTION|>--- conflicted
+++ resolved
@@ -26,11 +26,7 @@
 
   <PropertyGroup>
       <VersionFeature21>30</VersionFeature21>
-<<<<<<< HEAD
       <VersionFeature31>32</VersionFeature31>
-=======
-      <VersionFeature31>$([MSBuild]::Add($(VersionFeature), 28))</VersionFeature31>
->>>>>>> 9592146b
       <VersionFeature50>17</VersionFeature50>
   </PropertyGroup>
 
