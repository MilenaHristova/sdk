--- conflicted
+++ resolved
@@ -19,11 +19,7 @@
     <ResolveNuGetPackages>true</ResolveNuGetPackages>
   </PropertyGroup>
   <ItemGroup>
-<<<<<<< HEAD
-=======
     <Compile Include="GetAssemblyVersion.cs" />
-    <Compile Include="ITaskItemExtensions.cs" />
->>>>>>> 9a81cc0c
     <Compile Include="ProjectContext.cs" />
     <Compile Include="NuGetPackageResolver.cs" />
     <Compile Include="IPackageResolver.cs" />
