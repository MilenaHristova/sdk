﻿<?xml version="1.0" encoding="utf-8"?>
<!-- Copyright (c) .NET Foundation and contributors. All rights reserved. Licensed under the MIT license. See License.txt in the project root for full license information. -->
<Project>

  <PropertyGroup>
    <PackageId>Microsoft.NET.Sdk</PackageId>
    <OutDirName>$(Configuration)\Sdks\$(PackageId)\tools</OutDirName>
  </PropertyGroup>
  
  <Import Project="Sdk.props" Sdk="Microsoft.NET.Sdk" />

  <PropertyGroup>
    <Description>The MSBuild targets and properties for building .NET Core projects.</Description>
    <OutputType>Library</OutputType>
    <TargetFrameworks>$(SdkTargetFramework);net472</TargetFrameworks>
    <Nullable>annotations</Nullable>
  </PropertyGroup>

  <PropertyGroup>
    <CopyLocalLockFileAssemblies>true</CopyLocalLockFileAssemblies>
    <EnableDefaultItems>false</EnableDefaultItems>
    <GenerateDependencyFile>false</GenerateDependencyFile>
    <IncludeBuildOutput>false</IncludeBuildOutput>

    <NoPackageAnalysis>true</NoPackageAnalysis>
    <AllowUnsafeBlocks>true</AllowUnsafeBlocks>
    <!-- MSBuild Task DLLs need to be versioned with every build -->
    <AutoGenerateAssemblyVersion>true</AutoGenerateAssemblyVersion>
  </PropertyGroup>


  <PropertyGroup>
    <OutputPath>$(BaseOutputPath)</OutputPath>
    <IsPackable>true</IsPackable>
    <PackageLayoutOutputPath>$(ArtifactsBinDir)$(Configuration)\Sdks\$(PackageId)\</PackageLayoutOutputPath>

    <!-- Allow .editorconfig file for analyzers to be packed -->
    <NoDefaultExcludes>true</NoDefaultExcludes>
  </PropertyGroup>

  <ItemDefinitionGroup>
    <PackageReference>
      <PrivateAssets>All</PrivateAssets>
      <Publish>true</Publish>
    </PackageReference>
  </ItemDefinitionGroup>

  <ItemGroup>
    <PackageReference Include="Microsoft.Build" Version="$(MicrosoftBuildVersion)" ExcludeAssets="Runtime" />
    <PackageReference Include="Microsoft.Build.Framework" Version="$(MicrosoftBuildFrameworkVersion)" ExcludeAssets="Runtime" />
    <PackageReference Include="Microsoft.Build.Utilities.Core" Version="$(MicrosoftBuildUtilitiesCoreVersion)" ExcludeAssets="Runtime" />
    <PackageReference Include="Microsoft.Extensions.DependencyModel" Version="$(MicrosoftExtensionsDependencyModelPackageVersion)" />
    <PackageReference Include="Microsoft.NET.HostModel" Version="$(MicrosoftNETHostModelVersion)" />
    <PackageReference Include="NuGet.ProjectModel" Version="$(NuGetProjectModelVersion)" />
    <PackageReference Include="NuGet.Build.Tasks.Pack" Version="$(NuGetBuildTasksPackageVersion)" ExcludeAssets="All" />
    <PackageReference Include="Microsoft.Deployment.DotNet.Releases" Version="$(MicrosoftDeploymentDotNetReleasesVersion)" />
    <ProjectReference Include="..\..\Compatibility\Microsoft.DotNet.PackageValidation\Microsoft.DotNet.PackageValidation.csproj" OutputItemType="ReferenceCopyLocalPaths" ReferenceOutputAssembly="false" />
    <ProjectReference Include="..\..\Compatibility\Microsoft.DotNet.ApiCompatibility\Microsoft.DotNet.ApiCompatibility.csproj" OutputItemType="ReferenceCopyLocalPaths" ReferenceOutputAssembly="false" />
    <ProjectReference Include="..\..\Compatibility\Microsoft.DotNet.Compatibility\Microsoft.DotNet.Compatibility.csproj" OutputItemType="ReferenceCopyLocalPaths" ReferenceOutputAssembly="false" />
  </ItemGroup>


  <!-- Packages that are in-box for .NET Core, so we only need to reference them for .NET Framework -->
  <ItemGroup Condition="'$(TargetFrameworkIdentifier)' == '.NETFramework'">
    <!--
        MSBuild depends on a new version of SRM/SCI; HostModel a very old one.
        In order to keep working with MSBuild 17.2, which had binding redirects
        for SCI 0-5.0.0.0 but not 6, this task must compile against 5, even
<<<<<<< HEAD
        though that's not transitively correct. Nothing uses updated API
        surface so it all works ok.

        To accomplish this, explicitly reference the current version of the
        packages, but exclude assets so it doesn't get passed to the compiler.
        Also download an old version and (later in the target ReferenceOlderSCIandSRM)
        pass them to the compiler. -->
    <PackageReference Include="System.Reflection.Metadata" Version="$(SystemReflectionMetadataVersion)" IncludeAssets="none" />
    <PackageReference Include="System.Collections.Immutable" Version="$(SystemCollectionsImmutableVersion)" IncludeAssets="none" />
    <PackageDownload Include="System.Collections.Immutable" Version="[5.0.0]" GeneratePathProperty="true" />
    <PackageDownload Include="System.Reflection.Metadata" Version="[5.0.0]" GeneratePathProperty="true" />
=======
        though that's not the very latest. -->
    <PackageReference Include="System.Collections.Immutable" Version="5.0.0" />
    <PackageReference Include="System.Reflection.Metadata" Version="5.0.0" />
>>>>>>> 448dad55
  </ItemGroup>

  <!-- These are loaded from the CLI's copy on .NET Core, we don't need to duplicate them on disk -->
  <ItemGroup Condition="'$(TargetFrameworkIdentifier)' == '.NETCoreApp'">
    <PackageReference Update="Microsoft.Extensions.DependencyModel" ExcludeAssets="Runtime" />
    <PackageReference Update="Microsoft.NET.HostModel" ExcludeAssets="Runtime" />
    <PackageReference Update="NuGet.ProjectModel" ExcludeAssets="Runtime" />
  </ItemGroup>

  <ItemGroup>
    <Compile Include="**\*.cs" />
    <Compile Include="..\Common\**\*.cs" LinkBase="Common" />
    <Compile Include="..\..\Resolvers\Microsoft.NET.Sdk.WorkloadManifestReader\**\*.cs" LinkBase="WorkloadManifestReader" />
    <Compile Include="..\..\Resolvers\Microsoft.DotNet.MSBuildSdkResolver\FXVersion.cs" LinkBase="WorkloadManifestReader"/>
    <Compile Include="$(RepoRoot)src\Common\EnvironmentVariableNames.cs" LinkBase="Common"/>
    <Compile Include="$(RepoRoot)src\Common\CliFolderPathCalculatorCore.cs" LinkBase="Common"/>
    <Compile Include="$(RepoRoot)src\Common\WorkloadFileBasedInstall.cs" LinkBase="Common"/>
  </ItemGroup>

  <ItemGroup>
    <EmbeddedResource Include="..\Common\Resources\Strings.resx" LinkBase="Resources" GenerateSource="True" Namespace="Microsoft.NET.Build.Tasks" />
    <EmbeddedResource Include="..\..\Resolvers\Microsoft.NET.Sdk.WorkloadManifestReader\Strings.resx" LinkBase="Resources\WorkloadManifestReoder" GenerateSource="True" Namespace="Microsoft.NET.Sdk.Localization"/>
  </ItemGroup>

  <ItemGroup>
    <InternalsVisibleTo Include="Microsoft.NET.Build.Tasks.UnitTests" />
    <InternalsVisibleTo Include="Microsoft.NET.Build.Tests" />
    <InternalsVisibleTo Include="Microsoft.NET.ToolPack.Tests" />
  </ItemGroup>

  <ItemGroup>
    <None Include="targets\**\*" PackagePath="targets\" />
    <None Include="sdk\**\*" PackagePath="Sdk\" />
    <None Include="..\Common\targets\**\*" PackagePath="targets\" LinkBase="targets" />
    <None Include="..\Common\Resources\xlf\**\*" LinkBase="Resources\xlf" />
    <UpToDateCheckInput Include="@(None)" />
  </ItemGroup>

  <Target Name="PrepareAdditionalFilesToLayout" BeforeTargets="AssignTargetPaths">
    <PropertyGroup>
      <_NugetBuildTasksPackPath>$(NuGetPackageRoot)nuget.build.tasks.pack\$(NuGetBuildTasksPackageVersion)</_NugetBuildTasksPackPath>
      <_Stage0SdksFolder>$(DOTNET_INSTALL_DIR)\sdk\$(NETCoreSdkVersion)\Sdks</_Stage0SdksFolder>
    </PropertyGroup>
    <ItemGroup>
      <LayoutFile Include="@(None)" Condition="'%(None.PackagePath)' != '' and '%(None.PackagePath)' != 'Icon.png'">
        <TargetPath>%(None.PackagePath)\%(None.RecursiveDir)%(None.Filename)%(None.Extension)</TargetPath>
      </LayoutFile>
      <PackFile Include="$(_NugetBuildTasksPackPath)\**\*" Exclude="$(_NugetBuildTasksPackPath)\*" />
      <LayoutFile Include="@(PackFile)">
        <TargetPath>..\NuGet.Build.Tasks.Pack\%(PackFile.RecursiveDir)%(PackFile.Filename)%(PackFile.Extension)</TargetPath>
      </LayoutFile>

      <!-- Include some of the Sdks from the Stage 0 CLI for performance tests-->
      <Stage0SdkFile Include="$(_Stage0SdksFolder)\FSharp.NET.Sdk\**" SdkName="FSharp.NET.Sdk" />
      <Stage0SdkFile Include="$(_Stage0SdksFolder)\Microsoft.NET.Sdk.WindowsDesktop\**" SdkName="Microsoft.NET.Sdk.WindowsDesktop" />
      <Stage0SdkFile Include="$(_Stage0SdksFolder)\Microsoft.NET.ILLink.Tasks\**" SdkName="Microsoft.NET.ILLink.Tasks" />
      <LayoutFile Include="@(Stage0SdkFile)">
        <TargetPath>..\%(Stage0SdkFile.SdkName)\%(Stage0SdkFile.RecursiveDir)%(Stage0SdkFile.Filename)%(Stage0SdkFile.Extension)</TargetPath>
      </LayoutFile>

    </ItemGroup>
  </Target>

  <Target Name="CopyAdditionalFilesToLayout" Condition="'$(TargetFramework)' == ''" DependsOnTargets="PrepareAdditionalFilesToLayout" AfterTargets="Build" Inputs="@(LayoutFile)" Outputs="@(LayoutFile->'$(PackageLayoutOutputPath)%(TargetPath)')">
    <Copy SourceFiles="@(LayoutFile)" DestinationFiles="@(LayoutFile->'$(PackageLayoutOutputPath)%(TargetPath)')">
      <Output TaskParameter="DestinationFiles" ItemName="FileWrites" />
    </Copy>
  </Target>

  <Target Name="PackLayout" DependsOnTargets="CopyAdditionalFilesToLayout" BeforeTargets="$(GenerateNuspecDependsOn)">
    <ItemGroup>
      <Content Include="$(PackageLayoutOutputPath)**\*" PackagePath="\" />
    </ItemGroup>
  </Target>


  <Import Project="Sdk.targets" Sdk="Microsoft.NET.Sdk" />

</Project><|MERGE_RESOLUTION|>--- conflicted
+++ resolved
@@ -66,23 +66,9 @@
         MSBuild depends on a new version of SRM/SCI; HostModel a very old one.
         In order to keep working with MSBuild 17.2, which had binding redirects
         for SCI 0-5.0.0.0 but not 6, this task must compile against 5, even
-<<<<<<< HEAD
-        though that's not transitively correct. Nothing uses updated API
-        surface so it all works ok.
-
-        To accomplish this, explicitly reference the current version of the
-        packages, but exclude assets so it doesn't get passed to the compiler.
-        Also download an old version and (later in the target ReferenceOlderSCIandSRM)
-        pass them to the compiler. -->
-    <PackageReference Include="System.Reflection.Metadata" Version="$(SystemReflectionMetadataVersion)" IncludeAssets="none" />
-    <PackageReference Include="System.Collections.Immutable" Version="$(SystemCollectionsImmutableVersion)" IncludeAssets="none" />
-    <PackageDownload Include="System.Collections.Immutable" Version="[5.0.0]" GeneratePathProperty="true" />
-    <PackageDownload Include="System.Reflection.Metadata" Version="[5.0.0]" GeneratePathProperty="true" />
-=======
         though that's not the very latest. -->
     <PackageReference Include="System.Collections.Immutable" Version="5.0.0" />
     <PackageReference Include="System.Reflection.Metadata" Version="5.0.0" />
->>>>>>> 448dad55
   </ItemGroup>
 
   <!-- These are loaded from the CLI's copy on .NET Core, we don't need to duplicate them on disk -->
