--- conflicted
+++ resolved
@@ -314,13 +314,8 @@
         <note>{StrBegin="NETSDK1060: "}</note>
       </trans-unit>
       <trans-unit id="MismatchedPlatformPackageVersion">
-<<<<<<< HEAD
         <source>NETSDK1061: The project was restored using {0} version {1}, but with current settings, version {2} would be used instead. To resolve this issue, make sure the same settings are used for restore and for subsequent operations such as build or publish. Typically this issue can occur if the RuntimeIdentifier property is set during build or publish but not during restore. For more information, see https://aka.ms/dotnet-runtime-patch-selection.</source>
         <target state="needs-review-translation">该项目使用 {0} 版本 {1} 进行了还原，但使用当前设置，将改用版本 {2}。若要解决此问题，请确保还原及后续操作（如生成或发布）使用的设置相同。通常，如果在生成或发布期间设置了 RuntimeIdentifier 属性，但在还原期间未设置，则会发生此问题。</target>
-=======
-        <source>NETSDK1061: The project was restored using {0} version {1}, but with current settings, version {2} would be used instead.  To resolve this issue, make sure the same settings are used for restore and for subsequent operations such as build or publish.  Typically this issue can occur if the RuntimeIdentifier property is set during build or publish but not during restore.</source>
-        <target state="translated">NETSDK1061: 该项目使用 {0} 版本 {1} 进行了还原，但使用当前设置，将改用版本 {2}。若要解决此问题，请确保还原及后续操作（如生成或发布）使用的设置相同。通常，如果在生成或发布期间设置了 RuntimeIdentifier 属性，但在还原期间未设置，则会发生此问题。</target>
->>>>>>> f8542e15
         <note>{StrBegin="NETSDK1061: "}
 {0} - Package Identifier for platform package
 {1} - Restored version of platform package
