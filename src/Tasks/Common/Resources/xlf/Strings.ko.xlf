﻿<?xml version="1.0" encoding="utf-8"?>
<xliff xmlns="urn:oasis:names:tc:xliff:document:1.2" xmlns:xsi="http://www.w3.org/2001/XMLSchema-instance" version="1.2" xsi:schemaLocation="urn:oasis:names:tc:xliff:document:1.2 xliff-core-1.2-transitional.xsd">
  <file datatype="xml" source-language="en" target-language="ko" original="../Strings.resx">
    <body>
      <trans-unit id="AddResourceWithNonIntegerResource">
        <source>NETSDK1076: AddResource can only be used with integer resource types.</source>
        <target state="new">NETSDK1076: AddResource can only be used with integer resource types.</target>
        <note>{StrBegin="NETSDK1076: "}</note>
      </trans-unit>
      <trans-unit id="AotNoValidRuntimePackageError">
        <source>NETSDK1183: Unable to optimize assemblies for ahead-of-time compilation: a valid runtime package was not found. Either set the PublishAot property to false, or use a supported runtime identifier when publishing. When targeting .NET 7 or higher, make sure to restore packages with the PublishAot property set to true.</source>
        <target state="translated">NETSDK1183: Ahead of Time 컴파일을 위해 어셈블리를 최적화할 수 없습니다. 유효한 런타임 패키지를 찾을 수 없습니다. PublishAot 속성을 false로 설정하거나 게시할 때 지원되는 런타임 식별자를 사용하세요. .NET 7 이상을 대상으로 하는 경우 PublishAot 속성이 true로 설정된 패키지를 복원해야 합니다.</target>
        <note>{StrBegin="NETSDK1183: "}</note>
      </trans-unit>
      <trans-unit id="AotNotSupported">
        <source>NETSDK1196: The SDK does not support ahead-of-time compilation. Set the PublishAot property to false.</source>
        <target state="needs-review-translation">NETSDK1195: SDK는 Ahead of Time 컴파일을 지원하지 않습니다. PublishAot 속성을 false로 설정합니다.</target>
        <note>{StrBegin="NETSDK1196: "}</note>
      </trans-unit>
      <trans-unit id="AppConfigRequiresRootConfiguration">
        <source>NETSDK1070: The application configuration file must have root configuration element.</source>
        <target state="new">NETSDK1070: The application configuration file must have root configuration element.</target>
        <note>{StrBegin="NETSDK1070: "}</note>
      </trans-unit>
      <trans-unit id="AppHostCreationFailedWithRetry">
        <source>NETSDK1113: Failed to create apphost (attempt {0} out of {1}): {2}</source>
        <target state="new">NETSDK1113: Failed to create apphost (attempt {0} out of {1}): {2}</target>
        <note>{StrBegin="NETSDK1113: "}</note>
      </trans-unit>
      <trans-unit id="AppHostCustomizationRequiresWindowsHostWarning">
        <source>NETSDK1074: The application host executable will not be customized because adding resources requires that the build be performed on Windows (excluding Nano Server).</source>
        <target state="new">NETSDK1074: The application host executable will not be customized because adding resources requires that the build be performed on Windows (excluding Nano Server).</target>
        <note>{StrBegin="NETSDK1074: "}</note>
      </trans-unit>
      <trans-unit id="AppHostHasBeenModified">
        <source>NETSDK1029: Unable to use '{0}' as application host executable as it does not contain the expected placeholder byte sequence '{1}' that would mark where the application name would be written.</source>
        <target state="new">NETSDK1029: Unable to use '{0}' as application host executable as it does not contain the expected placeholder byte sequence '{1}' that would mark where the application name would be written.</target>
        <note>{StrBegin="NETSDK1029: "}</note>
      </trans-unit>
      <trans-unit id="AppHostNotWindows">
        <source>NETSDK1078: Unable to use '{0}' as application host executable because it's not a Windows PE file.</source>
        <target state="new">NETSDK1078: Unable to use '{0}' as application host executable because it's not a Windows PE file.</target>
        <note>{StrBegin="NETSDK1078: "}</note>
      </trans-unit>
      <trans-unit id="AppHostNotWindowsCLI">
        <source>NETSDK1072: Unable to use '{0}' as application host executable because it's not a Windows executable for the CUI (Console) subsystem.</source>
        <target state="new">NETSDK1072: Unable to use '{0}' as application host executable because it's not a Windows executable for the CUI (Console) subsystem.</target>
        <note>{StrBegin="NETSDK1072: "}</note>
      </trans-unit>
      <trans-unit id="AppHostSigningFailed">
        <source>NETSDK1177: Failed to sign apphost with error code {1}: {0}</source>
        <target state="new">NETSDK1177: Failed to sign apphost with error code {1}: {0}</target>
        <note>{StrBegin="NETSDK1177: "}</note>
      </trans-unit>
      <trans-unit id="AspNetCoreAllNotSupported">
        <source>NETSDK1079: The Microsoft.AspNetCore.All package is not supported when targeting .NET Core 3.0 or higher.  A FrameworkReference to Microsoft.AspNetCore.App should be used instead, and will be implicitly included by Microsoft.NET.Sdk.Web.</source>
        <target state="new">NETSDK1079: The Microsoft.AspNetCore.All package is not supported when targeting .NET Core 3.0 or higher.  A FrameworkReference to Microsoft.AspNetCore.App should be used instead, and will be implicitly included by Microsoft.NET.Sdk.Web.</target>
        <note>{StrBegin="NETSDK1079: "}</note>
      </trans-unit>
      <trans-unit id="AspNetCoreUsesFrameworkReference">
        <source>NETSDK1080: A PackageReference to Microsoft.AspNetCore.App is not necessary when targeting .NET Core 3.0 or higher. If Microsoft.NET.Sdk.Web is used, the shared framework will be referenced automatically. Otherwise, the PackageReference should be replaced with a FrameworkReference.</source>
        <target state="new">NETSDK1080: A PackageReference to Microsoft.AspNetCore.App is not necessary when targeting .NET Core 3.0 or higher. If Microsoft.NET.Sdk.Web is used, the shared framework will be referenced automatically. Otherwise, the PackageReference should be replaced with a FrameworkReference.</target>
        <note>{StrBegin="NETSDK1080: "}</note>
      </trans-unit>
      <trans-unit id="AssetPreprocessorMustBeConfigured">
        <source>NETSDK1017: Asset preprocessor must be configured before assets are processed.</source>
        <target state="new">NETSDK1017: Asset preprocessor must be configured before assets are processed.</target>
        <note>{StrBegin="NETSDK1017: "}</note>
      </trans-unit>
      <trans-unit id="AssetsFileMissingRuntimeIdentifier">
        <source>NETSDK1047: Assets file '{0}' doesn't have a target for '{1}'. Ensure that restore has run and that you have included '{2}' in the TargetFrameworks for your project. You may also need to include '{3}' in your project's RuntimeIdentifiers.</source>
        <target state="new">NETSDK1047: Assets file '{0}' doesn't have a target for '{1}'. Ensure that restore has run and that you have included '{2}' in the TargetFrameworks for your project. You may also need to include '{3}' in your project's RuntimeIdentifiers.</target>
        <note>{StrBegin="NETSDK1047: "}</note>
      </trans-unit>
      <trans-unit id="AssetsFileMissingTarget">
        <source>NETSDK1005: Assets file '{0}' doesn't have a target for '{1}'. Ensure that restore has run and that you have included '{2}' in the TargetFrameworks for your project.</source>
        <target state="new">NETSDK1005: Assets file '{0}' doesn't have a target for '{1}'. Ensure that restore has run and that you have included '{2}' in the TargetFrameworks for your project.</target>
        <note>{StrBegin="NETSDK1005: "}</note>
      </trans-unit>
      <trans-unit id="AssetsFileNotFound">
        <source>NETSDK1004: Assets file '{0}' not found. Run a NuGet package restore to generate this file.</source>
        <target state="new">NETSDK1004: Assets file '{0}' not found. Run a NuGet package restore to generate this file.</target>
        <note>{StrBegin="NETSDK1004: "}</note>
      </trans-unit>
      <trans-unit id="AssetsFileNotSet">
        <source>NETSDK1063: The path to the project assets file was not set. Run a NuGet package restore to generate this file.</source>
        <target state="new">NETSDK1063: The path to the project assets file was not set. Run a NuGet package restore to generate this file.</target>
        <note>{StrBegin="NETSDK1063: "}</note>
      </trans-unit>
      <trans-unit id="AssetsFilePathNotRooted">
        <source>NETSDK1006: Assets file path '{0}' is not rooted. Only full paths are supported.</source>
        <target state="new">NETSDK1006: Assets file path '{0}' is not rooted. Only full paths are supported.</target>
        <note>{StrBegin="NETSDK1006: "}</note>
      </trans-unit>
      <trans-unit id="AtLeastOneTargetFrameworkMustBeSpecified">
        <source>NETSDK1001: At least one possible target framework must be specified.</source>
        <target state="new">NETSDK1001: At least one possible target framework must be specified.</target>
        <note>{StrBegin="NETSDK1001: "}</note>
      </trans-unit>
      <trans-unit id="CanOnlyHaveSingleFileWithNetCoreApp">
        <source>NETSDK1125: Publishing to a single-file is only supported for netcoreapp target.</source>
        <target state="new">NETSDK1125: Publishing to a single-file is only supported for netcoreapp target.</target>
        <note>{StrBegin="NETSDK1125: "}</note>
      </trans-unit>
      <trans-unit id="CannotEmbedClsidMapIntoComhost">
        <source>NETSDK1092: The CLSIDMap cannot be embedded on the COM host because adding resources requires that the build be performed on Windows (excluding Nano Server).</source>
        <target state="new">NETSDK1092: The CLSIDMap cannot be embedded on the COM host because adding resources requires that the build be performed on Windows (excluding Nano Server).</target>
        <note>{StrBegin="NETSDK1092: "}</note>
      </trans-unit>
      <trans-unit id="CannotFindApphostForRid">
        <source>NETSDK1065: Cannot find app host for {0}. {0} could be an invalid runtime identifier (RID). For more information about RID, see https://aka.ms/rid-catalog.</source>
        <target state="new">NETSDK1065: Cannot find app host for {0}. {0} could be an invalid runtime identifier (RID). For more information about RID, see https://aka.ms/rid-catalog.</target>
        <note>{StrBegin="NETSDK1065: "}</note>
      </trans-unit>
      <trans-unit id="CannotFindComhost">
        <source>NETSDK1091: Unable to find a .NET Core COM host. The .NET Core COM host is only available on .NET Core 3.0 or higher when targeting Windows.</source>
        <target state="new">NETSDK1091: Unable to find a .NET Core COM host. The .NET Core COM host is only available on .NET Core 3.0 or higher when targeting Windows.</target>
        <note>{StrBegin="NETSDK1091: "}</note>
      </trans-unit>
      <trans-unit id="CannotFindIjwhost">
        <source>NETSDK1114: Unable to find a .NET Core IJW host. The .NET Core IJW host is only available on .NET Core 3.1 or higher when targeting Windows.</source>
        <target state="new">NETSDK1114: Unable to find a .NET Core IJW host. The .NET Core IJW host is only available on .NET Core 3.1 or higher when targeting Windows.</target>
        <note>{StrBegin="NETSDK1114: "}</note>
      </trans-unit>
      <trans-unit id="CannotFindProjectInfo">
        <source>NETSDK1007: Cannot find project info for '{0}'. This can indicate a missing project reference.</source>
        <target state="new">NETSDK1007: Cannot find project info for '{0}'. This can indicate a missing project reference.</target>
        <note>{StrBegin="NETSDK1007: "}</note>
      </trans-unit>
      <trans-unit id="CannotHaveRuntimeIdentifierPlatformMismatchPlatformTarget">
        <source>NETSDK1032: The RuntimeIdentifier platform '{0}' and the PlatformTarget '{1}' must be compatible.</source>
        <target state="new">NETSDK1032: The RuntimeIdentifier platform '{0}' and the PlatformTarget '{1}' must be compatible.</target>
        <note>{StrBegin="NETSDK1032: "}</note>
      </trans-unit>
      <trans-unit id="CannotHaveSelfContainedWithoutRuntimeIdentifier">
        <source>NETSDK1031: It is not supported to build or publish a self-contained application without specifying a RuntimeIdentifier. You must either specify a RuntimeIdentifier or set SelfContained to false.</source>
        <target state="new">NETSDK1031: It is not supported to build or publish a self-contained application without specifying a RuntimeIdentifier. You must either specify a RuntimeIdentifier or set SelfContained to false.</target>
        <note>{StrBegin="NETSDK1031: "}</note>
      </trans-unit>
      <trans-unit id="CannotHaveSingleFileWithoutAppHost">
        <source>NETSDK1098: Applications published to a single-file are required to use the application host. You must either set PublishSingleFile to false or set UseAppHost to true.</source>
        <target state="new">NETSDK1098: Applications published to a single-file are required to use the application host. You must either set PublishSingleFile to false or set UseAppHost to true.</target>
        <note>{StrBegin="NETSDK1098: "}</note>
      </trans-unit>
      <trans-unit id="CannotHaveSingleFileWithoutExecutable">
        <source>NETSDK1099: Publishing to a single-file is only supported for executable applications.</source>
        <target state="new">NETSDK1099: Publishing to a single-file is only supported for executable applications.</target>
        <note>{StrBegin="NETSDK1099: "}</note>
      </trans-unit>
      <trans-unit id="CannotHaveSingleFileWithoutRuntimeIdentifier">
        <source>NETSDK1097: It is not supported to publish an application to a single-file without specifying a RuntimeIdentifier. You must either specify a RuntimeIdentifier or set PublishSingleFile to false.</source>
        <target state="new">NETSDK1097: It is not supported to publish an application to a single-file without specifying a RuntimeIdentifier. You must either specify a RuntimeIdentifier or set PublishSingleFile to false.</target>
        <note>{StrBegin="NETSDK1097: "}</note>
      </trans-unit>
      <trans-unit id="CannotHaveSolutionLevelOutputPath">
        <source>NETSDK1194: The "--output" option isn't supported when building a solution. Specifying a solution-level output path results in all projects copying outputs to the same directory, which can lead to inconsistent builds.</source>
        <target state="translated">NETSDK1194: 솔루션을 빌드할 때 "--output" 옵션이 지원되지 않습니다. 솔루션 수준 출력 경로를 지정하면 모든 프로젝트가 동일한 디렉터리에 출력을 복사하게 되어 일관성 없는 빌드가 발생할 수 있습니다.</target>
        <note>{StrBegin="NETSDK1194: "}</note>
      </trans-unit>
      <trans-unit id="CannotHaveSolutionLevelRuntimeIdentifier">
<<<<<<< HEAD
        <source>NETSDK1134: Building a solution with a specific RuntimeIdentifier is not supported. If you would like to publish for a single RID, specifiy the RID at the individual project level instead.</source>
        <target state="new">NETSDK1134: Building a solution with a specific RuntimeIdentifier is not supported. If you would like to publish for a single RID, specifiy the RID at the individual project level instead.</target>
=======
        <source>NETSDK1134: Building a solution with a specific RuntimeIdentifier is not supported. If you would like to publish for a single RID, specify the RID at the individual project level instead.</source>
        <target state="needs-review-translation">NETSDK1134: 특정 RuntimeIdentifier를 사용한 솔루션 빌드는 지원되지 않습니다. 단일 RID에 대해 게시하려면 대신 개별 프로젝트 수준에서 RID를 지정하세요.</target>
>>>>>>> 68079cde
        <note>{StrBegin="NETSDK1134: "}</note>
      </trans-unit>
      <trans-unit id="CannotHaveSupportedOSPlatformVersionHigherThanTargetPlatformVersion">
        <source>NETSDK1135: SupportedOSPlatformVersion {0} cannot be higher than TargetPlatformVersion {1}.</source>
        <target state="new">NETSDK1135: SupportedOSPlatformVersion {0} cannot be higher than TargetPlatformVersion {1}.</target>
        <note>{StrBegin="NETSDK1135: "}</note>
      </trans-unit>
      <trans-unit id="CannotIncludeAllContentButNotNativeLibrariesInSingleFile">
        <source>NETSDK1143: Including all content in a single file bundle also includes native libraries. If IncludeAllContentForSelfExtract is true, IncludeNativeLibrariesForSelfExtract must not be false.</source>
        <target state="new">NETSDK1143: Including all content in a single file bundle also includes native libraries. If IncludeAllContentForSelfExtract is true, IncludeNativeLibrariesForSelfExtract must not be false.</target>
        <note>{StrBegin="NETSDK1143: "}</note>
      </trans-unit>
      <trans-unit id="CannotIncludeSymbolsInSingleFile">
        <source>NETSDK1142: Including symbols in a single file bundle is not supported when publishing for .NET5 or higher.</source>
        <target state="new">NETSDK1142: Including symbols in a single file bundle is not supported when publishing for .NET5 or higher.</target>
        <note>{StrBegin="NETSDK1142: "}</note>
      </trans-unit>
      <trans-unit id="CannotInferTargetFrameworkIdentifierAndVersion">
        <source>NETSDK1013: The TargetFramework value '{0}' was not recognized. It may be misspelled. If not, then the TargetFrameworkIdentifier and/or TargetFrameworkVersion properties must be specified explicitly.</source>
        <target state="new">NETSDK1013: The TargetFramework value '{0}' was not recognized. It may be misspelled. If not, then the TargetFrameworkIdentifier and/or TargetFrameworkVersion properties must be specified explicitly.</target>
        <note>{StrBegin="NETSDK1013: "}</note>
      </trans-unit>
      <trans-unit id="CannotUseSelfContainedWithoutAppHost">
        <source>NETSDK1067: Self-contained applications are required to use the application host. Either set SelfContained to false or set UseAppHost to true.</source>
        <target state="new">NETSDK1067: Self-contained applications are required to use the application host. Either set SelfContained to false or set UseAppHost to true.</target>
        <note>{StrBegin="NETSDK1067: "}</note>
      </trans-unit>
      <trans-unit id="ChoosingAssemblyVersion_Info">
        <source>Choosing '{0}' because AssemblyVersion '{1}' is greater than '{2}'.</source>
        <target state="new">Choosing '{0}' because AssemblyVersion '{1}' is greater than '{2}'.</target>
        <note />
      </trans-unit>
      <trans-unit id="ChoosingCopyLocalArbitrarily_Info">
        <source>Choosing '{0}' arbitrarily as both items are copy-local and have equal file and assembly versions.</source>
        <target state="new">Choosing '{0}' arbitrarily as both items are copy-local and have equal file and assembly versions.</target>
        <note />
      </trans-unit>
      <trans-unit id="ChoosingFileVersion_Info">
        <source>Choosing '{0}' because file version '{1}' is greater than '{2}'.</source>
        <target state="new">Choosing '{0}' because file version '{1}' is greater than '{2}'.</target>
        <note />
      </trans-unit>
      <trans-unit id="ChoosingPlatformItem_Info">
        <source>Choosing '{0}' because it is a platform item.</source>
        <target state="new">Choosing '{0}' because it is a platform item.</target>
        <note />
      </trans-unit>
      <trans-unit id="ChoosingPreferredPackage_Info">
        <source>Choosing '{0}' because it comes from a package that is preferred.</source>
        <target state="new">Choosing '{0}' because it comes from a package that is preferred.</target>
        <note />
      </trans-unit>
      <trans-unit id="ClsidMapConflictingGuids">
        <source>NETSDK1089: The '{0}' and '{1}' types have the same CLSID '{2}' set in their GuidAttribute. Each COMVisible class needs to have a distinct guid for their CLSID.</source>
        <target state="new">NETSDK1089: The '{0}' and '{1}' types have the same CLSID '{2}' set in their GuidAttribute. Each COMVisible class needs to have a distinct guid for their CLSID.</target>
        <note>{StrBegin="NETSDK1089: "}
{0} - The first type with the conflicting guid.
{1} - The second type with the conflicting guid.
{2} - The guid the two types have.</note>
      </trans-unit>
      <trans-unit id="ClsidMapExportedTypesRequireExplicitGuid">
        <source>NETSDK1088: The COMVisible class '{0}' must have a GuidAttribute with the CLSID of the class to be made visible to COM in .NET Core.</source>
        <target state="new">NETSDK1088: The COMVisible class '{0}' must have a GuidAttribute with the CLSID of the class to be made visible to COM in .NET Core.</target>
        <note>{StrBegin="NETSDK1088: "}
{0} - The ComVisible class that doesn't have a GuidAttribute on it.</note>
      </trans-unit>
      <trans-unit id="ClsidMapInvalidAssembly">
        <source>NETSDK1090: The supplied assembly '{0}' is not valid. Cannot generate a CLSIDMap from it.</source>
        <target state="new">NETSDK1090: The supplied assembly '{0}' is not valid. Cannot generate a CLSIDMap from it.</target>
        <note>{StrBegin="NETSDK1090: "}
{0} - The path to the invalid assembly.</note>
      </trans-unit>
      <trans-unit id="CompressionInSingleFileRequires60">
        <source>NETSDK1167: Compression in a single file bundle is only supported when publishing for .NET6 or higher.</source>
        <target state="new">NETSDK1167: Compression in a single file bundle is only supported when publishing for .NET6 or higher.</target>
        <note>{StrBegin="NETSDK1167: "}</note>
      </trans-unit>
      <trans-unit id="CompressionInSingleFileRequiresSelfContained">
        <source>NETSDK1176: Compression in a single file bundle is only supported when publishing a self-contained application.</source>
        <target state="new">NETSDK1176: Compression in a single file bundle is only supported when publishing a self-contained application.</target>
        <note>{StrBegin="NETSDK1176: "}</note>
      </trans-unit>
      <trans-unit id="ConflictingRuntimePackInformation">
        <source>NETSDK1133: There was conflicting information about runtime packs available for {0}:
{1}</source>
        <target state="new">NETSDK1133: There was conflicting information about runtime packs available for {0}:
{1}</target>
        <note>{StrBegin="NETSDK1133: "}</note>
      </trans-unit>
      <trans-unit id="ContentItemDoesNotProvideOutputPath">
        <source>NETSDK1014: Content item for '{0}' sets '{1}', but does not provide  '{2}' or '{3}'.</source>
        <target state="new">NETSDK1014: Content item for '{0}' sets '{1}', but does not provide  '{2}' or '{3}'.</target>
        <note>{StrBegin="NETSDK1014: "}</note>
      </trans-unit>
      <trans-unit id="ContentPreproccessorParameterRequired">
        <source>NETSDK1010: The '{0}' task must be given a value for parameter '{1}' in order to consume preprocessed content.</source>
        <target state="new">NETSDK1010: The '{0}' task must be given a value for parameter '{1}' in order to consume preprocessed content.</target>
        <note>{StrBegin="NETSDK1010: "}</note>
      </trans-unit>
      <trans-unit id="CouldNotDetermineWinner_DoesNotExist_Info">
        <source>Could not determine winner because '{0}' does not exist.</source>
        <target state="new">Could not determine winner because '{0}' does not exist.</target>
        <note />
      </trans-unit>
      <trans-unit id="CouldNotDetermineWinner_EqualVersions_Info">
        <source>Could not determine winner due to equal file and assembly versions.</source>
        <target state="new">Could not determine winner due to equal file and assembly versions.</target>
        <note />
      </trans-unit>
      <trans-unit id="CouldNotDetermineWinner_NoFileVersion_Info">
        <source>Could not determine a winner because '{0}' has no file version.</source>
        <target state="new">Could not determine a winner because '{0}' has no file version.</target>
        <note />
      </trans-unit>
      <trans-unit id="CouldNotDetermineWinner_NotAnAssembly_Info">
        <source>Could not determine a winner because '{0}' is not an assembly.</source>
        <target state="new">Could not determine a winner because '{0}' is not an assembly.</target>
        <note />
      </trans-unit>
      <trans-unit id="CouldNotGetPackVersionFromWorkloadManifests">
        <source>NETSDK1181: Error getting pack version: Pack '{0}' was not present in workload manifests.</source>
        <target state="new">NETSDK1181: Error getting pack version: Pack '{0}' was not present in workload manifests.</target>
        <note>{StrBegin="NETSDK1181: "}</note>
      </trans-unit>
      <trans-unit id="CouldNotLoadPlatformManifest">
        <source>NETSDK1042: Could not load PlatformManifest from '{0}' because it did not exist.</source>
        <target state="new">NETSDK1042: Could not load PlatformManifest from '{0}' because it did not exist.</target>
        <note>{StrBegin="NETSDK1042: "}</note>
      </trans-unit>
      <trans-unit id="CppRequiresTFMVersion31">
        <source>NETSDK1120: C++/CLI projects targeting .NET Core require a target framework of at least 'netcoreapp3.1'.</source>
        <target state="new">NETSDK1120: C++/CLI projects targeting .NET Core require a target framework of at least 'netcoreapp3.1'.</target>
        <note>{StrBegin="NETSDK1120: "}</note>
      </trans-unit>
      <trans-unit id="Crossgen2MissingRequiredMetadata">
        <source>NETSDK1158: Required '{0}' metadata missing on Crossgen2Tool item.</source>
        <target state="new">NETSDK1158: Required '{0}' metadata missing on Crossgen2Tool item.</target>
        <note>{StrBegin="NETSDK1158: "}</note>
      </trans-unit>
      <trans-unit id="Crossgen2RequiresSelfContained">
        <source>NETSDK1126: Publishing ReadyToRun using Crossgen2 is only supported for self-contained applications.</source>
        <target state="new">NETSDK1126: Publishing ReadyToRun using Crossgen2 is only supported for self-contained applications.</target>
        <note>{StrBegin="NETSDK1126: "}</note>
      </trans-unit>
      <trans-unit id="Crossgen2ToolExecutableNotFound">
        <source>NETSDK1155: Crossgen2Tool executable '{0}' not found.</source>
        <target state="new">NETSDK1155: Crossgen2Tool executable '{0}' not found.</target>
        <note>{StrBegin="NETSDK1155: "}</note>
      </trans-unit>
      <trans-unit id="Crossgen2ToolMissingWhenUseCrossgen2IsSet">
        <source>NETSDK1154: Crossgen2Tool must be specified when UseCrossgen2 is set to true.</source>
        <target state="new">NETSDK1154: Crossgen2Tool must be specified when UseCrossgen2 is set to true.</target>
        <note>{StrBegin="NETSDK1154: "}</note>
      </trans-unit>
      <trans-unit id="Crossgen5CannotEmitSymbolsInCompositeMode">
        <source>NETSDK1166: Cannot emit symbols when publishing for .NET 5 with Crossgen2 using composite mode.</source>
        <target state="new">NETSDK1166: Cannot emit symbols when publishing for .NET 5 with Crossgen2 using composite mode.</target>
        <note>{StrBegin="NETSDK1166: "}</note>
      </trans-unit>
      <trans-unit id="CrossgenToolExecutableNotFound">
        <source>NETSDK1160: CrossgenTool executable '{0}' not found.</source>
        <target state="new">NETSDK1160: CrossgenTool executable '{0}' not found.</target>
        <note>{StrBegin="NETSDK1160: "}</note>
      </trans-unit>
      <trans-unit id="CrossgenToolMissingInPDBCompilationMode">
        <source>NETSDK1153: CrossgenTool not specified in PDB compilation mode.</source>
        <target state="new">NETSDK1153: CrossgenTool not specified in PDB compilation mode.</target>
        <note>{StrBegin="NETSDK1153: "}</note>
      </trans-unit>
      <trans-unit id="CrossgenToolMissingWhenUseCrossgen2IsNotSet">
        <source>NETSDK1159: CrossgenTool must be specified when UseCrossgen2 is set to false.</source>
        <target state="new">NETSDK1159: CrossgenTool must be specified when UseCrossgen2 is set to false.</target>
        <note>{StrBegin="NETSDK1159: "}</note>
      </trans-unit>
      <trans-unit id="DiaSymReaderLibraryNotFound">
        <source>NETSDK1161: DiaSymReader library '{0}' not found.</source>
        <target state="new">NETSDK1161: DiaSymReader library '{0}' not found.</target>
        <note>{StrBegin="NETSDK1161: "}</note>
      </trans-unit>
      <trans-unit id="DotNetHostExecutableNotFound">
        <source>NETSDK1156: .NET host executable '{0}' not found.</source>
        <target state="new">NETSDK1156: .NET host executable '{0}' not found.</target>
        <note>{StrBegin="NETSDK1156: "}</note>
      </trans-unit>
      <trans-unit id="DotnetToolDoesNotSupportTFMLowerThanNetcoreapp21">
        <source>NETSDK1055: DotnetTool does not support target framework lower than netcoreapp2.1.</source>
        <target state="new">NETSDK1055: DotnetTool does not support target framework lower than netcoreapp2.1.</target>
        <note>{StrBegin="NETSDK1055: "}</note>
      </trans-unit>
      <trans-unit id="DotnetToolOnlySupportNetcoreapp">
        <source>NETSDK1054: only supports .NET Core.</source>
        <target state="new">NETSDK1054: only supports .NET Core.</target>
        <note>{StrBegin="NETSDK1054: "}</note>
      </trans-unit>
      <trans-unit id="DuplicateItemsError">
        <source>NETSDK1022: Duplicate '{0}' items were included. The .NET SDK includes '{0}' items from your project directory by default. You can either remove these items from your project file, or set the '{1}' property to '{2}' if you want to explicitly include them in your project file. For more information, see {4}. The duplicate items were: {3}</source>
        <target state="new">NETSDK1022: Duplicate '{0}' items were included. The .NET SDK includes '{0}' items from your project directory by default. You can either remove these items from your project file, or set the '{1}' property to '{2}' if you want to explicitly include them in your project file. For more information, see {4}. The duplicate items were: {3}</target>
        <note>{StrBegin="NETSDK1022: "}</note>
      </trans-unit>
      <trans-unit id="DuplicatePreprocessorToken">
        <source>NETSDK1015: The preprocessor token '{0}' has been given more than one value. Choosing '{1}' as the value.</source>
        <target state="new">NETSDK1015: The preprocessor token '{0}' has been given more than one value. Choosing '{1}' as the value.</target>
        <note>{StrBegin="NETSDK1015: "}</note>
      </trans-unit>
      <trans-unit id="DuplicatePublishOutputFiles">
        <source>NETSDK1152: Found multiple publish output files with the same relative path: {0}.</source>
        <target state="new">NETSDK1152: Found multiple publish output files with the same relative path: {0}.</target>
        <note>{StrBegin="NETSDK1152: "}</note>
      </trans-unit>
      <trans-unit id="DuplicateRuntimePackAsset">
        <source>NETSDK1110: More than one asset in the runtime pack has the same destination sub-path of '{0}'. Report this error to the .NET team here: https://aka.ms/dotnet-sdk-issue.</source>
        <target state="new">NETSDK1110: More than one asset in the runtime pack has the same destination sub-path of '{0}'. Report this error to the .NET team here: https://aka.ms/dotnet-sdk-issue.</target>
        <note>{StrBegin="NETSDK1110: "}</note>
      </trans-unit>
      <trans-unit id="DuplicateTypeLibraryIds">
        <source>NETSDK1169: The same resource ID {0} was specified for two type libraries '{1}' and '{2}'. Duplicate type library IDs are not allowed.</source>
        <target state="new">NETSDK1169: The same resource ID {0} was specified for two type libraries '{1}' and '{2}'. Duplicate type library IDs are not allowed.</target>
        <note>{StrBegin="NETSDK1169: "}</note>
      </trans-unit>
      <trans-unit id="EncounteredConflict_Info">
        <source>Encountered conflict between '{0}' and '{1}'.</source>
        <target state="new">Encountered conflict between '{0}' and '{1}'.</target>
        <note />
      </trans-unit>
      <trans-unit id="ErrorParsingFrameworkListInvalidValue">
        <source>NETSDK1051: Error parsing FrameworkList from '{0}'.  {1} '{2}' was invalid.</source>
        <target state="new">NETSDK1051: Error parsing FrameworkList from '{0}'.  {1} '{2}' was invalid.</target>
        <note>{StrBegin="NETSDK1051: "}</note>
      </trans-unit>
      <trans-unit id="ErrorParsingPlatformManifest">
        <source>NETSDK1043: Error parsing PlatformManifest from '{0}' line {1}.  Lines must have the format {2}.</source>
        <target state="new">NETSDK1043: Error parsing PlatformManifest from '{0}' line {1}.  Lines must have the format {2}.</target>
        <note>{StrBegin="NETSDK1043: "}</note>
      </trans-unit>
      <trans-unit id="ErrorParsingPlatformManifestInvalidValue">
        <source>NETSDK1044: Error parsing PlatformManifest from '{0}' line {1}.  {2} '{3}' was invalid.</source>
        <target state="new">NETSDK1044: Error parsing PlatformManifest from '{0}' line {1}.  {2} '{3}' was invalid.</target>
        <note>{StrBegin="NETSDK1044: "}</note>
      </trans-unit>
      <trans-unit id="ErrorReadingAssetsFile">
        <source>NETSDK1060: Error reading assets file: {0}</source>
        <target state="new">NETSDK1060: Error reading assets file: {0}</target>
        <note>{StrBegin="NETSDK1060: "}</note>
      </trans-unit>
      <trans-unit id="FailedToDeleteApphost">
        <source>NETSDK1111: Failed to delete output apphost: {0}</source>
        <target state="new">NETSDK1111: Failed to delete output apphost: {0}</target>
        <note>{StrBegin="NETSDK1111: "}</note>
      </trans-unit>
      <trans-unit id="FailedToLockResource">
        <source>NETSDK1077: Failed to lock resource.</source>
        <target state="new">NETSDK1077: Failed to lock resource.</target>
        <note>{StrBegin="NETSDK1077: "}</note>
      </trans-unit>
      <trans-unit id="FileNameIsTooLong">
        <source>NETSDK1030: Given file name '{0}' is longer than 1024 bytes</source>
        <target state="new">NETSDK1030: Given file name '{0}' is longer than 1024 bytes</target>
        <note>{StrBegin="NETSDK1030: "}</note>
      </trans-unit>
      <trans-unit id="FolderAlreadyExists">
        <source>NETSDK1024: Folder '{0}' already exists either delete it or provide a different ComposeWorkingDir</source>
        <target state="new">NETSDK1024: Folder '{0}' already exists either delete it or provide a different ComposeWorkingDir</target>
        <note>{StrBegin="NETSDK1024: "}</note>
      </trans-unit>
      <trans-unit id="FrameworkDependentAppHostRequiresVersion21">
        <source>NETSDK1068: The framework-dependent application host requires a target framework of at least 'netcoreapp2.1'.</source>
        <target state="new">NETSDK1068: The framework-dependent application host requires a target framework of at least 'netcoreapp2.1'.</target>
        <note>{StrBegin="NETSDK1068: "}</note>
      </trans-unit>
      <trans-unit id="FrameworkListPathNotRooted">
        <source>NETSDK1052: Framework list file path '{0}' is not rooted. Only full paths are supported.</source>
        <target state="new">NETSDK1052: Framework list file path '{0}' is not rooted. Only full paths are supported.</target>
        <note>{StrBegin="NETSDK1052: "}</note>
      </trans-unit>
      <trans-unit id="FrameworkReferenceDuplicateError">
        <source>NETSDK1087: Multiple FrameworkReference items for '{0}' were included in the project.</source>
        <target state="new">NETSDK1087: Multiple FrameworkReference items for '{0}' were included in the project.</target>
        <note>{StrBegin="NETSDK1087: "}</note>
      </trans-unit>
      <trans-unit id="FrameworkReferenceOverrideWarning">
        <source>NETSDK1086: A FrameworkReference for '{0}' was included in the project. This is implicitly referenced by the .NET SDK and you do not typically need to reference it from your project. For more information, see {1}</source>
        <target state="new">NETSDK1086: A FrameworkReference for '{0}' was included in the project. This is implicitly referenced by the .NET SDK and you do not typically need to reference it from your project. For more information, see {1}</target>
        <note>{StrBegin="NETSDK1086: "}</note>
      </trans-unit>
      <trans-unit id="GetDependsOnNETStandardFailedWithException">
        <source>NETSDK1049: Resolved file has a bad image, no metadata, or is otherwise inaccessible. {0} {1}</source>
        <target state="new">NETSDK1049: Resolved file has a bad image, no metadata, or is otherwise inaccessible. {0} {1}</target>
        <note>{StrBegin="NETSDK1049: "}</note>
      </trans-unit>
      <trans-unit id="GlobalJsonSDKResolutionFailed">
        <source>NETSDK1141: Unable to resolve the .NET SDK version as specified in the global.json located at {0}.</source>
        <target state="new">NETSDK1141: Unable to resolve the .NET SDK version as specified in the global.json located at {0}.</target>
        <note>{StrBegin="NETSDK1141: "}</note>
      </trans-unit>
      <trans-unit id="ILLinkFailed">
        <source>NETSDK1144: Optimizing assemblies for size failed. Optimization can be disabled by setting the PublishTrimmed property to false.</source>
        <target state="new">NETSDK1144: Optimizing assemblies for size failed. Optimization can be disabled by setting the PublishTrimmed property to false.</target>
        <note>{StrBegin="NETSDK1144: "}</note>
      </trans-unit>
      <trans-unit id="ILLinkNoValidRuntimePackageError">
        <source>NETSDK1195: Unable to optimize assemblies for size: a valid runtime package was not found. Either set the PublishTrimmed property to false, or use a supported target framework when publishing.</source>
        <target state="new">NETSDK1195: Unable to optimize assemblies for size: a valid runtime package was not found. Either set the PublishTrimmed property to false, or use a supported target framework when publishing.</target>
        <note>{StrBegin="NETSDK1195: "}</note>
      </trans-unit>
      <trans-unit id="ILLinkNotSupportedError">
        <source>NETSDK1102: Optimizing assemblies for size is not supported for the selected publish configuration. Please ensure that you are publishing a self-contained app.</source>
        <target state="new">NETSDK1102: Optimizing assemblies for size is not supported for the selected publish configuration. Please ensure that you are publishing a self-contained app.</target>
        <note>{StrBegin="NETSDK1102: "}</note>
      </trans-unit>
      <trans-unit id="ILLinkOptimizedAssemblies">
        <source>Optimizing assemblies for size may change the behavior of the app. Be sure to test after publishing. See: https://aka.ms/dotnet-illink</source>
        <target state="new">Optimizing assemblies for size may change the behavior of the app. Be sure to test after publishing. See: https://aka.ms/dotnet-illink</target>
        <note />
      </trans-unit>
      <trans-unit id="ILLinkRunning">
        <source>Optimizing assemblies for size. This process might take a while.</source>
        <target state="new">Optimizing assemblies for size. This process might take a while.</target>
        <note />
      </trans-unit>
      <trans-unit id="ImplicitRuntimeIdentifierResolutionForPublishPropertyFailed">
        <source>NETSDK1191: A runtime identifier for the property '{0}' couldn't be inferred. Specify a rid explicitly.</source>
        <target state="new">NETSDK1191: A runtime identifier for the property '{0}' couldn't be inferred. Specify a rid explicitly.</target>
        <note>{StrBegin="NETSDK1191: "}</note>
      </trans-unit>
      <trans-unit id="IncorrectPackageRoot">
        <source>NETSDK1020: Package Root {0} was incorrectly given for Resolved library {1}</source>
        <target state="new">NETSDK1020: Package Root {0} was incorrectly given for Resolved library {1}</target>
        <note>{StrBegin="NETSDK1020: "}</note>
      </trans-unit>
      <trans-unit id="IncorrectTargetFormat">
        <source>NETSDK1025: The target manifest {0} provided is of not the correct format</source>
        <target state="new">NETSDK1025: The target manifest {0} provided is of not the correct format</target>
        <note>{StrBegin="NETSDK1025: "}</note>
      </trans-unit>
      <trans-unit id="InputAssemblyNotFound">
        <source>NETSDK1163: Input assembly '{0}' not found.</source>
        <target state="new">NETSDK1163: Input assembly '{0}' not found.</target>
        <note>{StrBegin="NETSDK1163: "}</note>
      </trans-unit>
      <trans-unit id="InvalidFrameworkName">
        <source>NETSDK1003: Invalid framework name: '{0}'.</source>
        <target state="new">NETSDK1003: Invalid framework name: '{0}'.</target>
        <note>{StrBegin="NETSDK1003: "}</note>
      </trans-unit>
      <trans-unit id="InvalidItemSpecToUse">
        <source>NETSDK1058: Invalid value for ItemSpecToUse parameter: '{0}'.  This property must be blank or set to 'Left' or 'Right'</source>
        <target state="new">NETSDK1058: Invalid value for ItemSpecToUse parameter: '{0}'.  This property must be blank or set to 'Left' or 'Right'</target>
        <note>{StrBegin="NETSDK1058: "}
The following are names of parameters or literal values and should not be translated: ItemSpecToUse, Left, Right</note>
      </trans-unit>
      <trans-unit id="InvalidNuGetVersionString">
        <source>NETSDK1018: Invalid NuGet version string: '{0}'.</source>
        <target state="new">NETSDK1018: Invalid NuGet version string: '{0}'.</target>
        <note>{StrBegin="NETSDK1018: "}</note>
      </trans-unit>
      <trans-unit id="InvalidResourceUpdate">
        <source>NETSDK1075: Update handle is invalid. This instance may not be used for further updates.</source>
        <target state="new">NETSDK1075: Update handle is invalid. This instance may not be used for further updates.</target>
        <note>{StrBegin="NETSDK1075: "}</note>
      </trans-unit>
      <trans-unit id="InvalidRollForwardValue">
        <source>NETSDK1104: RollForward value '{0}' is invalid. Allowed values are {1}.</source>
        <target state="new">NETSDK1104: RollForward value '{0}' is invalid. Allowed values are {1}.</target>
        <note>{StrBegin="NETSDK1104: "}</note>
      </trans-unit>
      <trans-unit id="InvalidTargetPlatformVersion">
        <source>NETSDK1140: {0} is not a valid TargetPlatformVersion for {1}. Valid versions include:
{2}</source>
        <target state="new">NETSDK1140: {0} is not a valid TargetPlatformVersion for {1}. Valid versions include:
{2}</target>
        <note>{StrBegin="NETSDK1140: "}</note>
      </trans-unit>
      <trans-unit id="InvalidTypeLibrary">
        <source>NETSDK1173: The provided type library '{0}' is in an invalid format.</source>
        <target state="new">NETSDK1173: The provided type library '{0}' is in an invalid format.</target>
        <note>{StrBegin="NETSDK1173: "}</note>
      </trans-unit>
      <trans-unit id="InvalidTypeLibraryId">
        <source>NETSDK1170: The provided type library ID '{0}' for type library '{1}' is invalid. The ID must be a positive integer less than 65536.</source>
        <target state="new">NETSDK1170: The provided type library ID '{0}' for type library '{1}' is invalid. The ID must be a positive integer less than 65536.</target>
        <note>{StrBegin="NETSDK1170: "}</note>
      </trans-unit>
      <trans-unit id="JitLibraryNotFound">
        <source>NETSDK1157: JIT library '{0}' not found.</source>
        <target state="new">NETSDK1157: JIT library '{0}' not found.</target>
        <note>{StrBegin="NETSDK1157: "}</note>
      </trans-unit>
      <trans-unit id="MismatchedPlatformPackageVersion">
        <source>NETSDK1061: The project was restored using {0} version {1}, but with current settings, version {2} would be used instead. To resolve this issue, make sure the same settings are used for restore and for subsequent operations such as build or publish. Typically this issue can occur if the RuntimeIdentifier property is set during build or publish but not during restore. For more information, see https://aka.ms/dotnet-runtime-patch-selection.</source>
        <target state="new">NETSDK1061: The project was restored using {0} version {1}, but with current settings, version {2} would be used instead. To resolve this issue, make sure the same settings are used for restore and for subsequent operations such as build or publish. Typically this issue can occur if the RuntimeIdentifier property is set during build or publish but not during restore. For more information, see https://aka.ms/dotnet-runtime-patch-selection.</target>
        <note>{StrBegin="NETSDK1061: "}
{0} - Package Identifier for platform package
{1} - Restored version of platform package
{2} - Current version of platform package</note>
      </trans-unit>
      <trans-unit id="MissingItemMetadata">
        <source>NETSDK1008: Missing '{0}' metadata on '{1}' item '{2}'.</source>
        <target state="new">NETSDK1008: Missing '{0}' metadata on '{1}' item '{2}'.</target>
        <note>{StrBegin="NETSDK1008: "}</note>
      </trans-unit>
      <trans-unit id="MissingOutputPDBImagePath">
        <source>NETSDK1164: Missing output PDB path in PDB generation mode (OutputPDBImage metadata).</source>
        <target state="new">NETSDK1164: Missing output PDB path in PDB generation mode (OutputPDBImage metadata).</target>
        <note>{StrBegin="NETSDK1164: "}</note>
      </trans-unit>
      <trans-unit id="MissingOutputR2RImageFileName">
        <source>NETSDK1165: Missing output R2R image path (OutputR2RImage metadata).</source>
        <target state="new">NETSDK1165: Missing output R2R image path (OutputR2RImage metadata).</target>
        <note>{StrBegin="NETSDK1165: "}</note>
      </trans-unit>
      <trans-unit id="MissingTypeLibraryId">
        <source>NETSDK1171: An integer ID less than 65536 must be provided for type library '{0}' because more than one type library is specified.</source>
        <target state="new">NETSDK1171: An integer ID less than 65536 must be provided for type library '{0}' because more than one type library is specified.</target>
        <note>{StrBegin="NETSDK1171: "}</note>
      </trans-unit>
      <trans-unit id="MultipleFilesResolved">
        <source>NETSDK1021: More than one file found for {0}</source>
        <target state="new">NETSDK1021: More than one file found for {0}</target>
        <note>{StrBegin="NETSDK1021: "}</note>
      </trans-unit>
      <trans-unit id="NETFrameworkToNonBuiltInNETStandard">
        <source>NETSDK1069: This project uses a library that targets .NET Standard 1.5 or higher, and the project targets a version of .NET Framework that doesn't have built-in support for that version of .NET Standard. Visit https://aka.ms/net-standard-known-issues for a set of known issues. Consider retargeting to .NET Framework 4.7.2.</source>
        <target state="new">NETSDK1069: This project uses a library that targets .NET Standard 1.5 or higher, and the project targets a version of .NET Framework that doesn't have built-in support for that version of .NET Standard. Visit https://aka.ms/net-standard-known-issues for a set of known issues. Consider retargeting to .NET Framework 4.7.2.</target>
        <note>{StrBegin="NETSDK1069: "}</note>
      </trans-unit>
      <trans-unit id="NETFrameworkWithoutUsingNETSdkDefaults">
        <source>NETSDK1115: The current .NET SDK does not support .NET Framework without using .NET SDK Defaults. It is likely due to a mismatch between C++/CLI project CLRSupport property and TargetFramework.</source>
        <target state="new">NETSDK1115: The current .NET SDK does not support .NET Framework without using .NET SDK Defaults. It is likely due to a mismatch between C++/CLI project CLRSupport property and TargetFramework.</target>
        <note>{StrBegin="NETSDK1115: "}</note>
      </trans-unit>
      <trans-unit id="Net6NotCompatibleWithDev16">
        <source>NETSDK1182: Targeting .NET 6.0 or higher in Visual Studio 2019 is not supported.</source>
        <target state="new">NETSDK1182: Targeting .NET 6.0 or higher in Visual Studio 2019 is not supported.</target>
        <note>{StrBegin="NETSDK1182: "}</note>
      </trans-unit>
      <trans-unit id="Net7NotCompatibleWithDev173">
        <source>NETSDK1192: Targeting .NET 7.0 or higher in Visual Studio 2022 17.3 is not supported.</source>
        <target state="new">NETSDK1192: Targeting .NET 7.0 or higher in Visual Studio 2022 17.3 is not supported.</target>
        <note>{StrBegin="NETSDK1192: "}</note>
      </trans-unit>
      <trans-unit id="NoAppHostAvailable">
        <source>NETSDK1084: There is no application host available for the specified RuntimeIdentifier '{0}'.</source>
        <target state="new">NETSDK1084: There is no application host available for the specified RuntimeIdentifier '{0}'.</target>
        <note>{StrBegin="NETSDK1084: "}</note>
      </trans-unit>
      <trans-unit id="NoBuildRequested">
        <source>NETSDK1085: The 'NoBuild' property was set to true but the 'Build' target was invoked.</source>
        <target state="new">NETSDK1085: The 'NoBuild' property was set to true but the 'Build' target was invoked.</target>
        <note>{StrBegin="NETSDK1085: "}</note>
      </trans-unit>
      <trans-unit id="NoCompatibleTargetFramework">
        <source>NETSDK1002: Project '{0}' targets '{2}'. It cannot be referenced by a project that targets '{1}'.</source>
        <target state="new">NETSDK1002: Project '{0}' targets '{2}'. It cannot be referenced by a project that targets '{1}'.</target>
        <note>{StrBegin="NETSDK1002: "}</note>
      </trans-unit>
      <trans-unit id="NoRuntimePackAvailable">
        <source>NETSDK1082: There was no runtime pack for {0} available for the specified RuntimeIdentifier '{1}'.</source>
        <target state="new">NETSDK1082: There was no runtime pack for {0} available for the specified RuntimeIdentifier '{1}'.</target>
        <note>{StrBegin="NETSDK1082: "}</note>
      </trans-unit>
      <trans-unit id="NoRuntimePackInformation">
        <source>NETSDK1132: No runtime pack information was available for {0}.</source>
        <target state="new">NETSDK1132: No runtime pack information was available for {0}.</target>
        <note>{StrBegin="NETSDK1132: "}</note>
      </trans-unit>
      <trans-unit id="NoSupportComSelfContained">
        <source>NETSDK1128: COM hosting does not support self-contained deployments.</source>
        <target state="new">NETSDK1128: COM hosting does not support self-contained deployments.</target>
        <note>{StrBegin="NETSDK1128: "}</note>
      </trans-unit>
      <trans-unit id="NoSupportCppEnableComHosting">
        <source>NETSDK1119: C++/CLI projects targeting .NET Core cannot use EnableComHosting=true.</source>
        <target state="new">NETSDK1119: C++/CLI projects targeting .NET Core cannot use EnableComHosting=true.</target>
        <note>{StrBegin="NETSDK1119: "}</note>
      </trans-unit>
      <trans-unit id="NoSupportCppNonDynamicLibraryDotnetCore">
        <source>NETSDK1116: C++/CLI projects targeting .NET Core must be dynamic libraries.</source>
        <target state="new">NETSDK1116: C++/CLI projects targeting .NET Core must be dynamic libraries.</target>
        <note>{StrBegin="NETSDK1116: "}</note>
      </trans-unit>
      <trans-unit id="NoSupportCppPackDotnetCore">
        <source>NETSDK1118: C++/CLI projects targeting .NET Core cannot be packed.</source>
        <target state="new">NETSDK1118: C++/CLI projects targeting .NET Core cannot be packed.</target>
        <note>{StrBegin="NETSDK1118: "}</note>
      </trans-unit>
      <trans-unit id="NoSupportCppPublishDotnetCore">
        <source>NETSDK1117: Does not support publish of C++/CLI project targeting dotnet core.</source>
        <target state="new">NETSDK1117: Does not support publish of C++/CLI project targeting dotnet core.</target>
        <note>{StrBegin="NETSDK1117: "}</note>
      </trans-unit>
      <trans-unit id="NoSupportCppSelfContained">
        <source>NETSDK1121: C++/CLI projects targeting .NET Core cannot use SelfContained=true.</source>
        <target state="new">NETSDK1121: C++/CLI projects targeting .NET Core cannot use SelfContained=true.</target>
        <note>{StrBegin="NETSDK1121: "}</note>
      </trans-unit>
      <trans-unit id="NonSelfContainedExeCannotReferenceSelfContained">
        <source>NETSDK1151: The referenced project '{0}' is a self-contained executable.  A self-contained executable cannot be referenced by a non self-contained executable.  For more information, see https://aka.ms/netsdk1151</source>
        <target state="new">NETSDK1151: The referenced project '{0}' is a self-contained executable.  A self-contained executable cannot be referenced by a non self-contained executable.  For more information, see https://aka.ms/netsdk1151</target>
        <note>{StrBegin="NETSDK1151: "}</note>
      </trans-unit>
      <trans-unit id="PDBGeneratorInputExecutableNotFound">
        <source>NETSDK1162: PDB generation: R2R executable '{0}' not found.</source>
        <target state="new">NETSDK1162: PDB generation: R2R executable '{0}' not found.</target>
        <note>{StrBegin="NETSDK1162: "}</note>
      </trans-unit>
      <trans-unit id="PackAsToolCannotSupportSelfContained">
        <source>NETSDK1053: Pack as tool does not support self contained.</source>
        <target state="new">NETSDK1053: Pack as tool does not support self contained.</target>
        <note>{StrBegin="NETSDK1053: "}</note>
      </trans-unit>
      <trans-unit id="PackAsToolCannotSupportTargetPlatformIdentifier">
        <source>NETSDK1146: PackAsTool does not support TargetPlatformIdentifier being set. For example, TargetFramework cannot be net5.0-windows, only net5.0. PackAsTool also does not support UseWPF or UseWindowsForms when targeting .NET 5 and higher.</source>
        <target state="new">NETSDK1146: PackAsTool does not support TargetPlatformIdentifier being set. For example, TargetFramework cannot be net5.0-windows, only net5.0. PackAsTool also does not support UseWPF or UseWindowsForms when targeting .NET 5 and higher.</target>
        <note>{StrBegin="NETSDK1146: "}</note>
      </trans-unit>
      <trans-unit id="PackageContainsIncorrectlyCasedLocale">
        <source>NETSDK1187: Package {0} {1} has a resource with the locale '{2}'. This locale has been normalized to the standard format '{3}' to prevent casing issues in the build. Consider notifying the package author about this casing issue.</source>
        <target state="new">NETSDK1187: Package {0} {1} has a resource with the locale '{2}'. This locale has been normalized to the standard format '{3}' to prevent casing issues in the build. Consider notifying the package author about this casing issue.</target>
        <note>Error code is NETSDK1187. 0 is a package name, 1 is a package version, 2 is the incorrect locale string, and 3 is the correct locale string.</note>
      </trans-unit>
      <trans-unit id="PackageContainsUnknownLocale">
        <source>NETSDK1188: Package {0} {1} has a resource with the locale '{2}'. This locale is not recognized by .NET. Consider notifying the package author that it appears to be using an invalid locale.</source>
        <target state="new">NETSDK1188: Package {0} {1} has a resource with the locale '{2}'. This locale is not recognized by .NET. Consider notifying the package author that it appears to be using an invalid locale.</target>
        <note>Error code is NETSDK1188. 0 is a package name, 1 is a package version, and 2 is the incorrect locale string</note>
      </trans-unit>
      <trans-unit id="PackageNotFound">
        <source>NETSDK1064: Package {0}, version {1} was not found. It might have been deleted since NuGet restore. Otherwise, NuGet restore might have only partially completed, which might have been due to maximum path length restrictions.</source>
        <target state="new">NETSDK1064: Package {0}, version {1} was not found. It might have been deleted since NuGet restore. Otherwise, NuGet restore might have only partially completed, which might have been due to maximum path length restrictions.</target>
        <note>{StrBegin="NETSDK1064: "}</note>
      </trans-unit>
      <trans-unit id="PackageReferenceOverrideWarning">
        <source>NETSDK1023: A PackageReference for '{0}' was included in your project. This package is implicitly referenced by the .NET SDK and you do not typically need to reference it from your project. For more information, see {1}</source>
        <target state="new">NETSDK1023: A PackageReference for '{0}' was included in your project. This package is implicitly referenced by the .NET SDK and you do not typically need to reference it from your project. For more information, see {1}</target>
        <note>{StrBegin="NETSDK1023: "}</note>
      </trans-unit>
      <trans-unit id="PackageReferenceVersionNotRecommended">
        <source>NETSDK1071: A PackageReference to '{0}' specified a Version of `{1}`. Specifying the version of this package is not recommended. For more information, see https://aka.ms/sdkimplicitrefs</source>
        <target state="new">NETSDK1071: A PackageReference to '{0}' specified a Version of `{1}`. Specifying the version of this package is not recommended. For more information, see https://aka.ms/sdkimplicitrefs</target>
        <note>{StrBegin="NETSDK1071: "}</note>
      </trans-unit>
      <trans-unit id="PlaceholderRunCommandProjectAbbreviationDeprecated">
        <source>NETSDK1174: Placeholder</source>
        <target state="new">NETSDK1174: Placeholder</target>
        <note>{StrBegin="NETSDK1174: "} - This string is not used here, but is a placeholder for the error code, which is used by the "dotnet run" command.</note>
      </trans-unit>
      <trans-unit id="Prefer32BitIgnoredForNetCoreApp">
        <source>NETSDK1189: Prefer32Bit is not supported and has no effect for netcoreapp target.</source>
        <target state="new">NETSDK1189: Prefer32Bit is not supported and has no effect for netcoreapp target.</target>
        <note>{StrBegin="NETSDK1189: "}</note>
      </trans-unit>
      <trans-unit id="ProjectAssetsConsumedWithoutMSBuildProjectPath">
        <source>NETSDK1011: Assets are consumed from project '{0}', but no corresponding MSBuild project path was  found in '{1}'.</source>
        <target state="new">NETSDK1011: Assets are consumed from project '{0}', but no corresponding MSBuild project path was  found in '{1}'.</target>
        <note>{StrBegin="NETSDK1011: "}</note>
      </trans-unit>
      <trans-unit id="ProjectContainsObsoleteDotNetCliTool">
        <source>NETSDK1059: The tool '{0}' is now included in the .NET SDK. Information on resolving this warning is available at (https://aka.ms/dotnetclitools-in-box).</source>
        <target state="new">NETSDK1059: The tool '{0}' is now included in the .NET SDK. Information on resolving this warning is available at (https://aka.ms/dotnetclitools-in-box).</target>
        <note>{StrBegin="NETSDK1059: "}</note>
      </trans-unit>
      <trans-unit id="ProjectToolOnlySupportTFMLowerThanNetcoreapp22">
        <source>NETSDK1093: Project tools (DotnetCliTool) only support targeting .NET Core 2.2 and lower.</source>
        <target state="new">NETSDK1093: Project tools (DotnetCliTool) only support targeting .NET Core 2.2 and lower.</target>
        <note>{StrBegin="NETSDK1093: "}</note>
      </trans-unit>
      <trans-unit id="PublishProfileNotPresent">
        <source>NETSDK1198: A publish profile with the name '{0}' was not found in the project. Set the PublishProfile property to a valid file name.</source>
        <target state="translated">NETSDK1198: 이름이 '{0}'인 게시 프로필을 프로젝트에서 찾을 수 없습니다. PublishProfile 속성을 유효한 파일 이름으로 설정합니다.</target>
        <note>{StrBegin="NETSDK1198: "}</note>
      </trans-unit>
      <trans-unit id="PublishReadyToRunRequiresVersion30">
        <source>NETSDK1122: ReadyToRun compilation will be skipped because it is only supported for .NET Core 3.0 or higher.</source>
        <target state="new">NETSDK1122: ReadyToRun compilation will be skipped because it is only supported for .NET Core 3.0 or higher.</target>
        <note>{StrBegin="NETSDK1122: "}</note>
      </trans-unit>
      <trans-unit id="PublishSelfContainedMustBeBool">
        <source>NETSDK1193: If PublishSelfContained is set, it must be either true or false. The value given was '{0}'.</source>
        <target state="new">NETSDK1193: If PublishSelfContained is set, it must be either true or false. The value given was '{0}'.</target>
        <note>{StrBegin="NETSDK1193: "}</note>
      </trans-unit>
      <trans-unit id="PublishSingleFileRequiresVersion30">
        <source>NETSDK1123: Publishing an application to a single-file requires .NET Core 3.0 or higher.</source>
        <target state="new">NETSDK1123: Publishing an application to a single-file requires .NET Core 3.0 or higher.</target>
        <note>{StrBegin="NETSDK1123: "}</note>
      </trans-unit>
      <trans-unit id="PublishTrimmedRequiresVersion30">
        <source>NETSDK1124: Trimming assemblies requires .NET Core 3.0 or higher.</source>
        <target state="new">NETSDK1124: Trimming assemblies requires .NET Core 3.0 or higher.</target>
        <note>{StrBegin="NETSDK1124: "}</note>
      </trans-unit>
      <trans-unit id="PublishUnsupportedWithoutTargetFramework">
        <source>NETSDK1129: The 'Publish' target is not supported without specifying a target framework. The current project targets multiple frameworks, you must specify the framework for the published application.</source>
        <target state="new">NETSDK1129: The 'Publish' target is not supported without specifying a target framework. The current project targets multiple frameworks, you must specify the framework for the published application.</target>
        <note>{StrBegin="NETSDK1129: "}</note>
      </trans-unit>
      <trans-unit id="ReadyToRunCompilationFailed">
        <source>NETSDK1096: Optimizing assemblies for performance failed. You can either exclude the failing assemblies from being optimized, or set the PublishReadyToRun property to false.</source>
        <target state="new">NETSDK1096: Optimizing assemblies for performance failed. You can either exclude the failing assemblies from being optimized, or set the PublishReadyToRun property to false.</target>
        <note>{StrBegin="NETSDK1096: "}</note>
      </trans-unit>
      <trans-unit id="ReadyToRunCompilationHasWarnings_Info">
        <source>Some ReadyToRun compilations emitted warnings, indicating potential missing dependencies. Missing dependencies could potentially cause runtime failures. To show the warnings, set the PublishReadyToRunShowWarnings property to true.</source>
        <target state="new">Some ReadyToRun compilations emitted warnings, indicating potential missing dependencies. Missing dependencies could potentially cause runtime failures. To show the warnings, set the PublishReadyToRunShowWarnings property to true.</target>
        <note />
      </trans-unit>
      <trans-unit id="ReadyToRunNoValidRuntimePackageError">
        <source>NETSDK1094: Unable to optimize assemblies for performance: a valid runtime package was not found. Either set the PublishReadyToRun property to false, or use a supported runtime identifier when publishing and make sure to restore packages with the PublishReadyToRun property set to true.</source>
        <target state="new">NETSDK1094: Unable to optimize assemblies for performance: a valid runtime package was not found. Either set the PublishReadyToRun property to false, or use a supported runtime identifier when publishing and make sure to restore packages with the PublishReadyToRun property set to true.</target>
        <note>{StrBegin="NETSDK1094: "}</note>
      </trans-unit>
      <trans-unit id="ReadyToRunTargetNotSupportedError">
        <source>NETSDK1095: Optimizing assemblies for performance is not supported for the selected target platform or architecture. Please verify you are using a supported runtime identifier, or set the PublishReadyToRun property to false.</source>
        <target state="new">NETSDK1095: Optimizing assemblies for performance is not supported for the selected target platform or architecture. Please verify you are using a supported runtime identifier, or set the PublishReadyToRun property to false.</target>
        <note>{StrBegin="NETSDK1095: "}</note>
      </trans-unit>
      <trans-unit id="RollForwardRequiresVersion30">
        <source>NETSDK1103: RollForward setting is only supported on .NET Core 3.0 or higher.</source>
        <target state="new">NETSDK1103: RollForward setting is only supported on .NET Core 3.0 or higher.</target>
        <note>{StrBegin="NETSDK1103: "}</note>
      </trans-unit>
      <trans-unit id="RuntimeIdentifierNotRecognized">
        <source>NETSDK1083: The specified RuntimeIdentifier '{0}' is not recognized.</source>
        <target state="new">NETSDK1083: The specified RuntimeIdentifier '{0}' is not recognized.</target>
        <note>{StrBegin="NETSDK1083: "}</note>
      </trans-unit>
      <trans-unit id="RuntimeIdentifierWasNotSpecified">
        <source>NETSDK1028: Specify a RuntimeIdentifier</source>
        <target state="new">NETSDK1028: Specify a RuntimeIdentifier</target>
        <note>{StrBegin="NETSDK1028: "}</note>
      </trans-unit>
      <trans-unit id="RuntimeListNotFound">
        <source>NETSDK1109: Runtime list file '{0}' was not found. Report this error to the .NET team here: https://aka.ms/dotnet-sdk-issue.</source>
        <target state="new">NETSDK1109: Runtime list file '{0}' was not found. Report this error to the .NET team here: https://aka.ms/dotnet-sdk-issue.</target>
        <note>{StrBegin="NETSDK1109: "}</note>
      </trans-unit>
      <trans-unit id="RuntimePackNotDownloaded">
        <source>NETSDK1112: The runtime pack for {0} was not downloaded. Try running a NuGet restore with the RuntimeIdentifier '{1}'.</source>
        <target state="new">NETSDK1112: The runtime pack for {0} was not downloaded. Try running a NuGet restore with the RuntimeIdentifier '{1}'.</target>
        <note>{StrBegin="NETSDK1112: "}</note>
      </trans-unit>
      <trans-unit id="RuntimePackNotRestored_TransitiveDisabled">
        <source>NETSDK1185: The Runtime Pack for FrameworkReference '{0}' was not available. This may be because DisableTransitiveFrameworkReferenceDownloads was set to true.</source>
        <target state="new">NETSDK1185: The Runtime Pack for FrameworkReference '{0}' was not available. This may be because DisableTransitiveFrameworkReferenceDownloads was set to true.</target>
        <note>{StrBegin="NETSDK1185: "}</note>
      </trans-unit>
      <trans-unit id="SelfContainedExeCannotReferenceNonSelfContained">
        <source>NETSDK1150: The referenced project '{0}' is a non self-contained executable.  A non self-contained executable cannot be referenced by a self-contained executable.  For more information, see https://aka.ms/netsdk1150</source>
        <target state="new">NETSDK1150: The referenced project '{0}' is a non self-contained executable.  A non self-contained executable cannot be referenced by a self-contained executable.  For more information, see https://aka.ms/netsdk1150</target>
        <note>{StrBegin="NETSDK1150: "}</note>
      </trans-unit>
      <trans-unit id="SelfContainedOptionShouldBeUsedWithRuntime">
        <source>NETSDK1179: One of '--self-contained' or '--no-self-contained' options are required when '--runtime' is used.</source>
        <target state="new">NETSDK1179: One of '--self-contained' or '--no-self-contained' options are required when '--runtime' is used.</target>
        <note>{StrBegin="NETSDK1179: "}</note>
      </trans-unit>
      <trans-unit id="SkippingAdditionalProbingPaths">
        <source>NETSDK1048: 'AdditionalProbingPaths' were specified for GenerateRuntimeConfigurationFiles, but are being skipped because 'RuntimeConfigDevPath' is empty.</source>
        <target state="new">NETSDK1048: 'AdditionalProbingPaths' were specified for GenerateRuntimeConfigurationFiles, but are being skipped because 'RuntimeConfigDevPath' is empty.</target>
        <note>{StrBegin="NETSDK1048: "}</note>
      </trans-unit>
      <trans-unit id="SolutionProjectConfigurationsConflict">
        <source>NETSDK1197: Multiple solution project(s) contain conflicting '{0}' values; ensure the values match. Consider using a Directory.build.props file to set the property for all projects. Conflicting projects:
{1}</source>
        <target state="new">NETSDK1197: Multiple solution project(s) contain conflicting '{0}' values; ensure the values match. Consider using a Directory.build.props file to set the property for all projects. Conflicting projects:
{1}</target>
        <note>{StrBegin="NETSDK1197: "}</note>
      </trans-unit>
      <trans-unit id="TargetFrameworkIsEol">
        <source>NETSDK1138: The target framework '{0}' is out of support and will not receive security updates in the future. Please refer to {1} for more information about the support policy.</source>
        <target state="new">NETSDK1138: The target framework '{0}' is out of support and will not receive security updates in the future. Please refer to {1} for more information about the support policy.</target>
        <note>{StrBegin="NETSDK1138: "}</note>
      </trans-unit>
      <trans-unit id="TargetFrameworkWithSemicolon">
        <source>NETSDK1046: The TargetFramework value '{0}' is not valid. To multi-target, use the 'TargetFrameworks' property instead.</source>
        <target state="new">NETSDK1046: The TargetFramework value '{0}' is not valid. To multi-target, use the 'TargetFrameworks' property instead.</target>
        <note>{StrBegin="NETSDK1046: "}</note>
      </trans-unit>
      <trans-unit id="TargetingApphostPackMissingCannotRestore">
        <source>NETSDK1145: The {0} pack is not installed and NuGet package restore is not supported. Upgrade Visual Studio, remove global.json if it specifies a certain SDK version, and uninstall the newer SDK. For more options visit   https://aka.ms/targeting-apphost-pack-missing  Pack Type:{0}, Pack directory: {1}, targetframework: {2}, Pack PackageId: {3}, Pack Package Version: {4}</source>
        <target state="new">NETSDK1145: The {0} pack is not installed and NuGet package restore is not supported. Upgrade Visual Studio, remove global.json if it specifies a certain SDK version, and uninstall the newer SDK. For more options visit   https://aka.ms/targeting-apphost-pack-missing  Pack Type:{0}, Pack directory: {1}, targetframework: {2}, Pack PackageId: {3}, Pack Package Version: {4}</target>
        <note>{StrBegin="NETSDK1145: "}</note>
      </trans-unit>
      <trans-unit id="TargetingPackNeedsRestore">
        <source>NETSDK1127: The targeting pack {0} is not installed. Please restore and try again.</source>
        <target state="new">NETSDK1127: The targeting pack {0} is not installed. Please restore and try again.</target>
        <note>{StrBegin="NETSDK1127: "}</note>
      </trans-unit>
      <trans-unit id="TargetingPackNotRestored_TransitiveDisabled">
        <source>NETSDK1184: The Targeting Pack for FrameworkReference '{0}' was not available. This may be because DisableTransitiveFrameworkReferenceDownloads was set to true.</source>
        <target state="new">NETSDK1184: The Targeting Pack for FrameworkReference '{0}' was not available. This may be because DisableTransitiveFrameworkReferenceDownloads was set to true.</target>
        <note>{StrBegin="NETSDK1184: "}</note>
      </trans-unit>
      <trans-unit id="TrimmingWindowsFormsIsNotSupported">
        <source>NETSDK1175: Windows Forms is not supported or recommended with trimming enabled. Please go to https://aka.ms/dotnet-illink/windows-forms for more details.</source>
        <target state="new">NETSDK1175: Windows Forms is not supported or recommended with trimming enabled. Please go to https://aka.ms/dotnet-illink/windows-forms for more details.</target>
        <note>{StrBegin="NETSDK1175: "}</note>
      </trans-unit>
      <trans-unit id="TrimmingWpfIsNotSupported">
        <source>NETSDK1168: WPF is not supported or recommended with trimming enabled. Please go to https://aka.ms/dotnet-illink/wpf for more details.</source>
        <target state="new">NETSDK1168: WPF is not supported or recommended with trimming enabled. Please go to https://aka.ms/dotnet-illink/wpf for more details.</target>
        <note>{StrBegin="NETSDK1168: "}</note>
      </trans-unit>
      <trans-unit id="TypeLibraryDoesNotExist">
        <source>NETSDK1172: The provided type library '{0}' does not exist.</source>
        <target state="new">NETSDK1172: The provided type library '{0}' does not exist.</target>
        <note>{StrBegin="NETSDK1172: "}</note>
      </trans-unit>
      <trans-unit id="UnableToFindResolvedPath">
        <source>NETSDK1016: Unable to find resolved path for '{0}'.</source>
        <target state="new">NETSDK1016: Unable to find resolved path for '{0}'.</target>
        <note>{StrBegin="NETSDK1016: "}</note>
      </trans-unit>
      <trans-unit id="UnableToUsePackageAssetsCache_Info">
        <source>Unable to use package assets cache due to I/O error. This can occur when the same project is built more than once in parallel. Performance may be degraded, but the build result will not be impacted.</source>
        <target state="new">Unable to use package assets cache due to I/O error. This can occur when the same project is built more than once in parallel. Performance may be degraded, but the build result will not be impacted.</target>
        <note />
      </trans-unit>
      <trans-unit id="UnexpectedFileType">
        <source>NETSDK1012: Unexpected file type for '{0}'. Type is both '{1}' and '{2}'.</source>
        <target state="new">NETSDK1012: Unexpected file type for '{0}'. Type is both '{1}' and '{2}'.</target>
        <note>{StrBegin="NETSDK1012: "}</note>
      </trans-unit>
      <trans-unit id="UnknownFrameworkReference">
        <source>NETSDK1073: The FrameworkReference '{0}' was not recognized</source>
        <target state="new">NETSDK1073: The FrameworkReference '{0}' was not recognized</target>
        <note>{StrBegin="NETSDK1073: "}</note>
      </trans-unit>
      <trans-unit id="UnknownFrameworkReference_MauiEssentials">
        <source>NETSDK1186: This project depends on Maui Essentials through a project or NuGet package reference, but doesn't declare that dependency explicitly. To build this project, you must set the UseMauiEssentials property to true (and install the Maui workload if necessary).</source>
        <target state="new">NETSDK1186: This project depends on Maui Essentials through a project or NuGet package reference, but doesn't declare that dependency explicitly. To build this project, you must set the UseMauiEssentials property to true (and install the Maui workload if necessary).</target>
        <note>{StrBegin="NETSDK1186: "}</note>
      </trans-unit>
      <trans-unit id="UnnecessaryWindowsDesktopSDK">
        <source>NETSDK1137: It is no longer necessary to use the Microsoft.NET.Sdk.WindowsDesktop SDK. Consider changing the Sdk attribute of the root Project element to 'Microsoft.NET.Sdk'.</source>
        <target state="new">NETSDK1137: It is no longer necessary to use the Microsoft.NET.Sdk.WindowsDesktop SDK. Consider changing the Sdk attribute of the root Project element to 'Microsoft.NET.Sdk'.</target>
        <note>{StrBegin="NETSDK1137: "}</note>
      </trans-unit>
      <trans-unit id="UnrecognizedPreprocessorToken">
        <source>NETSDK1009: Unrecognized preprocessor token '{0}' in '{1}'.</source>
        <target state="new">NETSDK1009: Unrecognized preprocessor token '{0}' in '{1}'.</target>
        <note>{StrBegin="NETSDK1009: "}</note>
      </trans-unit>
      <trans-unit id="UnresolvedTargetingPack">
        <source>NETSDK1081: The targeting pack for {0} was not found. You may be able to resolve this by running a NuGet restore on the project.</source>
        <target state="new">NETSDK1081: The targeting pack for {0} was not found. You may be able to resolve this by running a NuGet restore on the project.</target>
        <note>{StrBegin="NETSDK1081: "}</note>
      </trans-unit>
      <trans-unit id="UnsupportedFramework">
        <source>NETSDK1019: {0} is an unsupported framework.</source>
        <target state="new">NETSDK1019: {0} is an unsupported framework.</target>
        <note>{StrBegin="NETSDK1019: "}</note>
      </trans-unit>
      <trans-unit id="UnsupportedRuntimeIdentifier">
        <source>NETSDK1056: Project is targeting runtime '{0}' but did not resolve any runtime-specific packages. This runtime may not be supported by the target framework.</source>
        <target state="new">NETSDK1056: Project is targeting runtime '{0}' but did not resolve any runtime-specific packages. This runtime may not be supported by the target framework.</target>
        <note>{StrBegin="NETSDK1056: "}</note>
      </trans-unit>
      <trans-unit id="UnsupportedSDKVersionForNetStandard20">
        <source>NETSDK1050: The version of Microsoft.NET.Sdk used by this project is insufficient to support references to libraries targeting .NET Standard 1.5 or higher.  Please install version 2.0 or higher of the .NET Core SDK.</source>
        <target state="new">NETSDK1050: The version of Microsoft.NET.Sdk used by this project is insufficient to support references to libraries targeting .NET Standard 1.5 or higher.  Please install version 2.0 or higher of the .NET Core SDK.</target>
        <note>{StrBegin="NETSDK1050: "}</note>
      </trans-unit>
      <trans-unit id="UnsupportedTargetFrameworkVersion">
        <source>NETSDK1045: The current .NET SDK does not support targeting {0} {1}.  Either target {0} {2} or lower, or use a version of the .NET SDK that supports {0} {1}.</source>
        <target state="new">NETSDK1045: The current .NET SDK does not support targeting {0} {1}.  Either target {0} {2} or lower, or use a version of the .NET SDK that supports {0} {1}.</target>
        <note>{StrBegin="NETSDK1045: "}</note>
      </trans-unit>
      <trans-unit id="UnsupportedTargetPlatformIdentifier">
        <source>NETSDK1139: The target platform identifier {0} was not recognized.</source>
        <target state="new">NETSDK1139: The target platform identifier {0} was not recognized.</target>
        <note>{StrBegin="NETSDK1139: "}</note>
      </trans-unit>
      <trans-unit id="UseWpfOrUseWindowsFormsRequiresWindowsDesktopFramework">
        <source>NETSDK1107: Microsoft.NET.Sdk.WindowsDesktop is required to build Windows desktop applications. 'UseWpf' and 'UseWindowsForms' are not supported by the current SDK.</source>
        <target state="new">NETSDK1107: Microsoft.NET.Sdk.WindowsDesktop is required to build Windows desktop applications. 'UseWpf' and 'UseWindowsForms' are not supported by the current SDK.</target>
        <note>{StrBegin="NETSDK1107: "}</note>
      </trans-unit>
      <trans-unit id="UsingPreviewSdk_Info">
        <source>NETSDK1057: You are using a preview version of .NET. See: https://aka.ms/dotnet-support-policy</source>
        <target state="new">NETSDK1057: You are using a preview version of .NET. See: https://aka.ms/dotnet-support-policy</target>
        <note />
      </trans-unit>
      <trans-unit id="WinMDObjNotSupportedOnTargetFramework">
        <source>NETSDK1131: Producing a managed Windows Metadata component with WinMDExp is not supported when targeting {0}.</source>
        <target state="new">NETSDK1131: Producing a managed Windows Metadata component with WinMDExp is not supported when targeting {0}.</target>
        <note>{StrBegin="NETSDK1131: "}</note>
      </trans-unit>
      <trans-unit id="WinMDReferenceNotSupportedOnTargetFramework">
        <source>NETSDK1130: {1} cannot be referenced. Referencing a Windows Metadata component directly when targeting .NET 5 or higher is not supported. For more information, see https://aka.ms/netsdk1130</source>
        <target state="new">NETSDK1130: {1} cannot be referenced. Referencing a Windows Metadata component directly when targeting .NET 5 or higher is not supported. For more information, see https://aka.ms/netsdk1130</target>
        <note>{StrBegin="NETSDK1130: "}</note>
      </trans-unit>
      <trans-unit id="WinMDTransitiveReferenceNotSupported">
        <source>NETSDK1149: {0} cannot be referenced because it uses built-in support for WinRT, which is no longer supported in .NET 5 and higher.  An updated version of the component supporting .NET 5 is needed. For more information, see https://aka.ms/netsdk1149</source>
        <target state="new">NETSDK1149: {0} cannot be referenced because it uses built-in support for WinRT, which is no longer supported in .NET 5 and higher.  An updated version of the component supporting .NET 5 is needed. For more information, see https://aka.ms/netsdk1149</target>
        <note>{StrBegin="NETSDK1149: "}</note>
      </trans-unit>
      <trans-unit id="WindowsDesktopFrameworkRequiresUseWpfOrUseWindowsForms">
        <source>NETSDK1106: Microsoft.NET.Sdk.WindowsDesktop requires 'UseWpf' or 'UseWindowsForms' to be set to 'true'</source>
        <target state="new">NETSDK1106: Microsoft.NET.Sdk.WindowsDesktop requires 'UseWpf' or 'UseWindowsForms' to be set to 'true'</target>
        <note>{StrBegin="NETSDK1106: "}</note>
      </trans-unit>
      <trans-unit id="WindowsDesktopFrameworkRequiresVersion30">
        <source>NETSDK1105: Windows desktop applications are only supported on .NET Core 3.0 or higher.</source>
        <target state="new">NETSDK1105: Windows desktop applications are only supported on .NET Core 3.0 or higher.</target>
        <note>{StrBegin="NETSDK1105: "}</note>
      </trans-unit>
      <trans-unit id="WindowsDesktopFrameworkRequiresWindows">
        <source>NETSDK1100: To build a project targeting Windows on this operating system, set the EnableWindowsTargeting property to true.</source>
        <target state="new">NETSDK1100: To build a project targeting Windows on this operating system, set the EnableWindowsTargeting property to true.</target>
        <note>{StrBegin="NETSDK1100: "}</note>
      </trans-unit>
      <trans-unit id="WindowsDesktopTargetPlatformMustBeWindows">
        <source>NETSDK1136: The target platform must be set to Windows (usually by including '-windows' in the TargetFramework property) when using Windows Forms or WPF, or referencing projects or packages that do so.</source>
        <target state="new">NETSDK1136: The target platform must be set to Windows (usually by including '-windows' in the TargetFramework property) when using Windows Forms or WPF, or referencing projects or packages that do so.</target>
        <note>{StrBegin="NETSDK1136: "}</note>
      </trans-unit>
      <trans-unit id="WindowsSDKVersionConflicts">
        <source>NETSDK1148: A referenced assembly was compiled using a newer version of Microsoft.Windows.SDK.NET.dll. Please update to a newer .NET SDK in order to reference this assembly.</source>
        <target state="new">NETSDK1148: A referenced assembly was compiled using a newer version of Microsoft.Windows.SDK.NET.dll. Please update to a newer .NET SDK in order to reference this assembly.</target>
        <note>{StrBegin="NETSDK1148: "}</note>
      </trans-unit>
      <trans-unit id="WorkloadNotAvailable">
        <source>NETSDK1178: The project depends on the following workload packs that do not exist in any of the workloads available in this installation: {0}
You may need to build the project on another operating system or architecture, or update the .NET SDK.</source>
        <target state="new">NETSDK1178: The project depends on the following workload packs that do not exist in any of the workloads available in this installation: {0}
You may need to build the project on another operating system or architecture, or update the .NET SDK.</target>
        <note>{StrBegin="NETSDK1178: "}</note>
      </trans-unit>
      <trans-unit id="WorkloadNotInstalled">
        <source>NETSDK1147: To build this project, the following workloads must be installed: {0}
To install these workloads, run the following command: dotnet workload restore</source>
        <target state="new">NETSDK1147: To build this project, the following workloads must be installed: {0}
To install these workloads, run the following command: dotnet workload restore</target>
        <note>{StrBegin="NETSDK1147: "} LOCALIZATION: Do not localize "dotnet workload restore"</note>
      </trans-unit>
    </body>
  </file>
</xliff><|MERGE_RESOLUTION|>--- conflicted
+++ resolved
@@ -158,13 +158,8 @@
         <note>{StrBegin="NETSDK1194: "}</note>
       </trans-unit>
       <trans-unit id="CannotHaveSolutionLevelRuntimeIdentifier">
-<<<<<<< HEAD
-        <source>NETSDK1134: Building a solution with a specific RuntimeIdentifier is not supported. If you would like to publish for a single RID, specifiy the RID at the individual project level instead.</source>
-        <target state="new">NETSDK1134: Building a solution with a specific RuntimeIdentifier is not supported. If you would like to publish for a single RID, specifiy the RID at the individual project level instead.</target>
-=======
         <source>NETSDK1134: Building a solution with a specific RuntimeIdentifier is not supported. If you would like to publish for a single RID, specify the RID at the individual project level instead.</source>
         <target state="needs-review-translation">NETSDK1134: 특정 RuntimeIdentifier를 사용한 솔루션 빌드는 지원되지 않습니다. 단일 RID에 대해 게시하려면 대신 개별 프로젝트 수준에서 RID를 지정하세요.</target>
->>>>>>> 68079cde
         <note>{StrBegin="NETSDK1134: "}</note>
       </trans-unit>
       <trans-unit id="CannotHaveSupportedOSPlatformVersionHigherThanTargetPlatformVersion">
