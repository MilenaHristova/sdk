--- conflicted
+++ resolved
@@ -887,15 +887,13 @@
     <value>NETSDK1196: The SDK does not support ahead-of-time compilation. Set the PublishAot property to false.</value>
     <comment>{StrBegin="NETSDK1196: "}</comment>
   </data>
-<<<<<<< HEAD
-  <data name="RuntimeIdentifierWillNoLongerImplySelfContained" xml:space="preserve">
-    <value>NETSDK1198: For projects with TargetFramework >= 8.0, specifying a RuntimeIdentifier no longer produces a self contained app by default. To continue building self-contained apps, set the SelfContained property to true or use --self-contained argument.</value>
-    <comment>{StrBegin="NETSDK1198: "}</comment>
-=======
   <data name="SolutionProjectConfigurationsConflict" xml:space="preserve">
     <value>NETSDK1197: Multiple solution project(s) contain conflicting '{0}' values; ensure the values match. Consider using a Directory.build.props file to set the property for all projects. Conflicting projects:
 {1}</value>
   <comment>{StrBegin="NETSDK1197: "}</comment>
->>>>>>> b566d371
+  </data>
+  <data name="RuntimeIdentifierWillNoLongerImplySelfContained" xml:space="preserve">
+    <value>NETSDK1198: For projects with TargetFramework >= 8.0, specifying a RuntimeIdentifier no longer produces a self contained app by default. To continue building self-contained apps, set the SelfContained property to true or use --self-contained argument.</value>
+    <comment>{StrBegin="NETSDK1198: "}</comment>
   </data>
 </root>