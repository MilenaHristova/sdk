<!--
***********************************************************************************************
Microsoft.NET.Build.Extensions.NETFramework.targets

WARNING:  DO NOT MODIFY this file unless you are knowledgeable about MSBuild and have
          created a backup copy.  Incorrect changes to this file will make it
          impossible to load or build your projects from the command-line or the IDE.

Copyright (c) .NET Foundation. All rights reserved. 
***********************************************************************************************
-->
<Project xmlns="http://schemas.microsoft.com/developer/msbuild/2003">

  <PropertyGroup>
    <MSBuildAllProjects>$(MSBuildAllProjects);$(MSBuildThisFileFullPath)</MSBuildAllProjects>

    <!-- Add NETStandard references if targetframeworkversion supports netstandard2.0 (net461 or later) -->
    <ImplicitlyExpandNETStandardFacades Condition="'$(ImplicitlyExpandNETStandardFacades)' == '' AND '$(_TargetFrameworkVersionWithoutV)' &gt;= '4.6.1'">true</ImplicitlyExpandNETStandardFacades>
  </PropertyGroup>

  <UsingTask TaskName="GetDependsOnNETStandard" AssemblyFile="$(MicrosoftNETBuildExtensionsTasksAssembly)" />
  <UsingTask TaskName="NETBuildExtensionsError" AssemblyFile="$(MicrosoftNETBuildExtensionsTasksAssembly)" />
  <Target Name="ImplicitlyExpandNETStandardFacades"
          Condition="'$(ImplicitlyExpandNETStandardFacades)' == 'true'"
          BeforeTargets="_HandlePackageFileConflicts;ResolveAssemblyReferences">

    <ItemGroup>
      <_CandidateNETStandardReferences Include="@(Reference);@(_ResolvedProjectReferencePaths)" />
      <_InboxNETStandardFolders Include="$(TargetFrameworkDirectory)" />
    </ItemGroup>

    <!-- determine if NETStandard.dll is supported inbox for this TargetFramework -->
    <PropertyGroup Condition="'$(NETStandardInbox)' == ''">
      <NETStandardInbox Condition="Exists('%(_InboxNETStandardFolders.Identity)\netstandard.dll')">true</NETStandardInbox>
    </PropertyGroup>

    <!-- determine if any references depend on NETStandard -->

    <!-- Check metadata of _ResolvedProjectReferencePaths items.  This handles the case where we are doing a design-time build and a referenced project
         hasn't been built yet, so there is no corresponding assembly on disk for the GetDependsOnNETStandard task to examine.
         
         More context: https://github.com/dotnet/sdk/issues/1403
         -->
    <PropertyGroup Condition="'$(DependsOnNETStandard)' == '' AND '$(NETStandardInbox)' != 'true'">
      <DependsOnNETStandard Condition="('%(_ResolvedProjectReferencePaths.TargetFrameworkIdentifier)' == '.NETStandard') And ('%(_ResolvedProjectReferencePaths.TargetFrameworkVersion)' >= '1.5')">true</DependsOnNETStandard>
    </PropertyGroup>
    
    <GetDependsOnNETStandard Condition="'$(DependsOnNETStandard)' == '' AND '$(NETStandardInbox)' != 'true' AND '@(_CandidateNETStandardReferences)' != ''" 
                             References="@(_CandidateNETStandardReferences)">
      <Output TaskParameter="DependsOnNETStandard" PropertyName="DependsOnNETStandard" />
    </GetDependsOnNETStandard>

    <!-- prevent using an older SDK version with NETStandard2.0 references -->
    <PropertyGroup>
      <_UsingOldSDK Condition="'$(UsingMicrosoftNETSdk)' != 'true' AND ('$(TargetFramework)' != '' OR '$(TargetFrameworks)' != '')">true</_UsingOldSDK>
    </PropertyGroup>
    <NETBuildExtensionsError Condition="'$(DependsOnNETStandard)' == 'true' AND '$(NETStandardInbox)' != 'true' AND '$(_UsingOldSDK)' == 'true'"
                             ResourceName="UnsupportedSDKVersionForNetStandard20"/>
    
    <!-- if any reference depends on netstandard and it is not inbox, add references and implementation assemblies for netstandard2.0  -->
    <ItemGroup Condition="'$(DependsOnNETStandard)' == 'true' AND '$(NETStandardInbox)' != 'true'">
      <_NETStandardLibraryNETFrameworkReference Condition="'$(_TargetFrameworkVersionWithoutV)' &gt;= '4.7'"
                                                Include="$(MSBuildThisFileDirectory)\net47\ref\*.dll" />
      <_NETStandardLibraryNETFrameworkReference Condition="'$(_TargetFrameworkVersionWithoutV)' &gt;= '4.6.2'"
                                                Include="$(MSBuildThisFileDirectory)\net462\ref\*.dll"
                                                Exclude="@(_NETStandardLibraryNETFrameworkReference->'$(MSBuildThisFileDirectory)\net462\ref\%(FileName).dll')" />
      <_NETStandardLibraryNETFrameworkReference Condition="'$(_TargetFrameworkVersionWithoutV)' &gt;= '4.6.1'"
                                                Include="$(MSBuildThisFileDirectory)\net461\ref\*.dll"
                                                Exclude="@(_NETStandardLibraryNETFrameworkReference->'$(MSBuildThisFileDirectory)\net461\ref\%(FileName).dll')" />

      <_NETStandardLibraryNETFrameworkLib Condition="'$(_TargetFrameworkVersionWithoutV)' &gt;= '4.7'"
                                          Include="$(MSBuildThisFileDirectory)net47\lib\*.dll" />
      <_NETStandardLibraryNETFrameworkLib Condition="'$(_TargetFrameworkVersionWithoutV)' &gt;= '4.6.2'"
                                          Include="$(MSBuildThisFileDirectory)net462\lib\*.dll"
                                          Exclude="@(_NETStandardLibraryNETFrameworkLib->'$(MSBuildThisFileDirectory)net462\lib\%(FileName).dll')" />
      <_NETStandardLibraryNETFrameworkLib Condition="'$(_TargetFrameworkVersionWithoutV)' &gt;= '4.6.1'"
                                          Include="$(MSBuildThisFileDirectory)net461\lib\*.dll"
                                          Exclude="@(_NETStandardLibraryNETFrameworkLib->'$(MSBuildThisFileDirectory)net461\lib\%(FileName).dll')" />

      <!-- Remove simple name references if we're directly providing a reference assembly to the compiler. For example,
           consider a project with a Reference Include="System.Net.Http" or "System.IO.Compression", which are both in 
           _NETStandardLibraryNETFrameworkReference.
           Simple references can also come from NuGet framework assemblies, hence this statement should occur after
           including all computed references, thus this target is scheduled after references have been raised by NuGet
           targets. -->
      <Reference Remove="%(_NETStandardLibraryNETFrameworkReference.FileName)" />

<<<<<<< HEAD
      <Reference Include="@(_NETStandardLibraryNETFrameworkReference)">
        <Private>false</Private>
      </Reference>

      <ReferenceCopyLocalPaths Include="@(_NETStandardLibraryNETFrameworkLib)">
=======
      <!-- Put each facade assembly in two separate items: Reference with Private set to false, which means it won't be
           copied locally, and ReferenceCopyLocalPaths, which will be copied locally.  The reason for this split is to
           workaround https://github.com/dotnet/core-setup/issues/2981 by ensuring that the facades are written
           to the deps.json with a type of "referenceassembly" instead of "reference".
           
           The exception is netfx.force.conflicts.dll, which shouldn't be copied local.  So it isn't included in
           ReferenceCopyLocalPaths.
           
           When we add the Reference items, we use the simple name as the ItemSpec, and refer to the full path
           to the DLL via the HintPath metadata.  This is so that if we're replacing a simple Reference,
           the OriginalItemSpec of the resolved reference will match to the Reference that was replaced,
           and VS won't show a warning icon on the reference.  See https://github.com/dotnet/sdk/issues/1499
           -->
      
      <Reference Include="%(_NETStandardLibraryNETFrameworkLib.FileName)">
        <HintPath>%(_NETStandardLibraryNETFrameworkLib.Identity)</HintPath>
        <Private>false</Private>
      </Reference>
      
      <ReferenceCopyLocalPaths Include="@(_NETStandardLibraryNETFrameworkLib)" Condition="'%(FileName)' != 'netfx.force.conflicts'">
>>>>>>> 4e87b7c7
        <Private>false</Private>
      </ReferenceCopyLocalPaths>
    </ItemGroup>
  </Target>
</Project><|MERGE_RESOLUTION|>--- conflicted
+++ resolved
@@ -85,13 +85,6 @@
            targets. -->
       <Reference Remove="%(_NETStandardLibraryNETFrameworkReference.FileName)" />
 
-<<<<<<< HEAD
-      <Reference Include="@(_NETStandardLibraryNETFrameworkReference)">
-        <Private>false</Private>
-      </Reference>
-
-      <ReferenceCopyLocalPaths Include="@(_NETStandardLibraryNETFrameworkLib)">
-=======
       <!-- Put each facade assembly in two separate items: Reference with Private set to false, which means it won't be
            copied locally, and ReferenceCopyLocalPaths, which will be copied locally.  The reason for this split is to
            workaround https://github.com/dotnet/core-setup/issues/2981 by ensuring that the facades are written
@@ -112,7 +105,6 @@
       </Reference>
       
       <ReferenceCopyLocalPaths Include="@(_NETStandardLibraryNETFrameworkLib)" Condition="'%(FileName)' != 'netfx.force.conflicts'">
->>>>>>> 4e87b7c7
         <Private>false</Private>
       </ReferenceCopyLocalPaths>
     </ItemGroup>
