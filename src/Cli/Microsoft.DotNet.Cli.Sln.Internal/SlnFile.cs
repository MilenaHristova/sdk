--- conflicted
+++ resolved
@@ -105,17 +105,11 @@
 
         public static SlnFile Read(string file)
         {
-<<<<<<< HEAD
-            SlnFile slnFile = new();
-            slnFile.FullPath = Path.GetFullPath(file);
-            slnFile._format = FileUtil.GetTextFormatInfo(file);
-=======
-            SlnFile slnFile = new SlnFile
+            SlnFile slnFile = new()
             {
                 FullPath = Path.GetFullPath(file),
                 _format = FileUtil.GetTextFormatInfo(file)
             };
->>>>>>> 0aa624d0
 
             using (var sr = new StreamReader(new FileStream(file, FileMode.Open, FileAccess.Read)))
             {
