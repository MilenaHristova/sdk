﻿<?xml version="1.0" encoding="utf-8"?>
<xliff xmlns="urn:oasis:names:tc:xliff:document:1.2" xmlns:xsi="http://www.w3.org/2001/XMLSchema-instance" version="1.2" xsi:schemaLocation="urn:oasis:names:tc:xliff:document:1.2 xliff-core-1.2-transitional.xsd">
  <file datatype="xml" source-language="en" target-language="pt-BR" original="../LocalizableStrings.resx">
    <body>
      <trans-unit id="CommandDescription">
        <source>List workloads available.</source>
        <target state="translated">Listar as cargas de trabalho disponíveis.</target>
        <note />
      </trans-unit>
      <trans-unit id="WorkloadListFooter">
        <source>Use `dotnet workload search` to find additional workloads to install.</source>
        <target state="translated">Use 'pesquisa de carga de trabalho do dotnet' para encontrar cargas de trabalho adicionais a serem instaladas.</target>
        <note />
      </trans-unit>
<<<<<<< HEAD
      <trans-unit id="WorkloadUpdatesAvailable">
        <source>Updates are available for the following workload(s): {0}. Run `dotnet workload update` to get the latest.</source>
        <target state="translated">As atualizações estão disponíveis para as seguintes cargas de trabalho: {0}. Execute 'atualização de carga de trabalho do dotnet' para obter a mais recente.</target>
=======
      <trans-unit id="WorkloadManfiestVersionColumn">
        <source>Manifest Version</source>
        <target state="translated">Versão do Manifesto</target>
        <note />
      </trans-unit>
      <trans-unit id="WorkloadSourceColumn">
        <source>Installation Source</source>
        <target state="translated">Origem da Instalação</target>
        <note />
      </trans-unit>
      <trans-unit id="WorkloadUpdatesAvailable">
        <source>Updates are avaliable for the following workload(s): {0}. Run `dotnet workload update` to get the latest.</source>
        <target state="new">Updates are avaliable for the following workload(s): {0}. Run `dotnet workload update` to get the latest.</target>
>>>>>>> 091beeec
        <note />
      </trans-unit>
    </body>
  </file>
</xliff><|MERGE_RESOLUTION|>--- conflicted
+++ resolved
@@ -12,11 +12,6 @@
         <target state="translated">Use 'pesquisa de carga de trabalho do dotnet' para encontrar cargas de trabalho adicionais a serem instaladas.</target>
         <note />
       </trans-unit>
-<<<<<<< HEAD
-      <trans-unit id="WorkloadUpdatesAvailable">
-        <source>Updates are available for the following workload(s): {0}. Run `dotnet workload update` to get the latest.</source>
-        <target state="translated">As atualizações estão disponíveis para as seguintes cargas de trabalho: {0}. Execute 'atualização de carga de trabalho do dotnet' para obter a mais recente.</target>
-=======
       <trans-unit id="WorkloadManfiestVersionColumn">
         <source>Manifest Version</source>
         <target state="translated">Versão do Manifesto</target>
@@ -28,9 +23,8 @@
         <note />
       </trans-unit>
       <trans-unit id="WorkloadUpdatesAvailable">
-        <source>Updates are avaliable for the following workload(s): {0}. Run `dotnet workload update` to get the latest.</source>
-        <target state="new">Updates are avaliable for the following workload(s): {0}. Run `dotnet workload update` to get the latest.</target>
->>>>>>> 091beeec
+        <source>Updates are available for the following workload(s): {0}. Run `dotnet workload update` to get the latest.</source>
+        <target state="new">Updates are available for the following workload(s): {0}. Run `dotnet workload update` to get the latest.</target>
         <note />
       </trans-unit>
     </body>
