--- conflicted
+++ resolved
@@ -55,13 +55,8 @@
             _includePreviews = parseResult.GetValue(WorkloadListCommandParser.IncludePreviewsOption);
             string userProfileDir1 = userProfileDir ?? CliFolderPathCalculator.DotnetUserProfileFolderPath;
 
-<<<<<<< HEAD
             _workloadManifestUpdater = workloadManifestUpdater ?? new WorkloadManifestUpdater(resolvedReporter,
-                _workloadListHelper.WorkloadResolver, PackageDownloader, userProfileDir1, TempDirectoryPath, _workloadListHelper.WorkloadRecordRepo, _workloadListHelper.Installer);
-=======
-            _workloadManifestUpdater = workloadManifestUpdater ?? new WorkloadManifestUpdater(Reporter,
                 _workloadListHelper.WorkloadResolver, PackageDownloader, userProfileDir1, _workloadListHelper.WorkloadRecordRepo, _workloadListHelper.Installer);
->>>>>>> 229d5306
         }
 
         public override int Execute()
