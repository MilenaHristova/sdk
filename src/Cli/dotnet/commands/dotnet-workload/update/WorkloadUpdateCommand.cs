// Copyright (c) .NET Foundation and contributors. All rights reserved.
// Licensed under the MIT license. See LICENSE file in the project root for full license information.

using System;
using System.Collections.Generic;
using System.CommandLine;
using System.CommandLine.Parsing;
using System.IO;
using System.Linq;
using System.Text.Json;
using System.Threading.Tasks;
using Microsoft.Deployment.DotNet.Releases;
using Microsoft.DotNet.Cli;
using Microsoft.DotNet.Cli.NuGetPackageDownloader;
using Microsoft.DotNet.Cli.Utils;
using Microsoft.DotNet.Configurer;
using Microsoft.DotNet.ToolPackage;
using Microsoft.DotNet.Workloads.Workload.Install;
using Microsoft.DotNet.Workloads.Workload.Install.InstallRecord;
using Microsoft.Extensions.EnvironmentAbstractions;
using Microsoft.NET.Sdk.WorkloadManifestReader;
using NuGet.Common;
using NuGet.Versioning;
using static Microsoft.NET.Sdk.WorkloadManifestReader.WorkloadResolver;

namespace Microsoft.DotNet.Workloads.Workload.Update
{
    internal class WorkloadUpdateCommand : CommandBase
    {
        private readonly bool _printDownloadLinkOnly;
        private readonly string _fromCacheOption;
        private readonly string _downloadToCacheOption;
        private readonly PackageSourceLocation _packageSourceLocation;
        private readonly IReporter _reporter;
        private readonly bool _includePreviews;
        private readonly bool _fromPreviousSdk;
        private readonly VerbosityOptions _verbosity;
        private readonly IInstaller _workloadInstaller;
        private IWorkloadResolver _workloadResolver;
        private IWorkloadManifestProvider _workloadManifestProvider;
        private readonly INuGetPackageDownloader _nugetPackageDownloader;
        private readonly IWorkloadManifestUpdater _workloadManifestUpdater;
        private readonly ReleaseVersion _sdkVersion;
        private readonly string _userHome;
        private readonly string _dotnetPath;
        private readonly string _tempDirPath;

        public WorkloadUpdateCommand(
            ParseResult parseResult,
            IReporter reporter = null,
            IWorkloadResolver workloadResolver = null,
            IInstaller workloadInstaller = null,
            INuGetPackageDownloader nugetPackageDownloader = null,
            IWorkloadManifestUpdater workloadManifestUpdater = null,
            string dotnetDir = null,
            string userHome = null,
            string tempDirPath = null,
            string version = null)
            : base(parseResult)
        {
            _printDownloadLinkOnly =
                parseResult.ValueForOption<bool>(WorkloadUpdateCommandParser.PrintDownloadLinkOnlyOption);
            _fromCacheOption = parseResult.ValueForOption<string>(WorkloadUpdateCommandParser.FromCacheOption);
            _reporter = reporter ?? Reporter.Output;
            _includePreviews = parseResult.ValueForOption<bool>(WorkloadUpdateCommandParser.IncludePreviewsOption);
            _fromPreviousSdk = parseResult.ValueForOption<bool>(WorkloadUpdateCommandParser.FromPreviousSdkOption);
            _downloadToCacheOption = parseResult.ValueForOption<string>(WorkloadUpdateCommandParser.DownloadToCacheOption);
            _verbosity = parseResult.ValueForOption<VerbosityOptions>(WorkloadUpdateCommandParser.VerbosityOption);
            _dotnetPath = dotnetDir ?? Path.GetDirectoryName(Environment.ProcessPath);
            _sdkVersion = WorkloadInstallCommand.GetValidatedSdkVersion(parseResult.ValueForOption<string>(WorkloadUpdateCommandParser.VersionOption), version, _dotnetPath);
            _tempDirPath = tempDirPath ?? (string.IsNullOrWhiteSpace(parseResult.ValueForOption<string>(WorkloadUpdateCommandParser.TempDirOption)) ?
                Path.GetTempPath() :
                parseResult.ValueForOption<string>(WorkloadUpdateCommandParser.TempDirOption));

            var configOption = parseResult.ValueForOption<string>(WorkloadUpdateCommandParser.ConfigOption);
            var addSourceOption = parseResult.ValueForOption<string[]>(WorkloadUpdateCommandParser.AddSourceOption);
            _packageSourceLocation = string.IsNullOrEmpty(configOption) && (addSourceOption == null || !addSourceOption.Any()) ? null :
                new PackageSourceLocation(string.IsNullOrEmpty(configOption) ? null : new FilePath(configOption), sourceFeedOverrides:  addSourceOption);

            _workloadManifestProvider = new SdkDirectoryWorkloadManifestProvider(_dotnetPath, _sdkVersion.ToString());
            _workloadResolver = workloadResolver ?? WorkloadResolver.Create(_workloadManifestProvider, _dotnetPath, _sdkVersion.ToString());
            var sdkFeatureBand = new SdkFeatureBand(_sdkVersion);
            _workloadInstaller = workloadInstaller ?? WorkloadInstallerFactory.GetWorkloadInstaller(_reporter, sdkFeatureBand, _workloadResolver, _verbosity, nugetPackageDownloader,
                dotnetDir, packageSourceLocation: _packageSourceLocation);
            _userHome = userHome ?? CliFolderPathCalculator.DotnetHomePath;
            var tempPackagesDir = new DirectoryPath(Path.Combine(_tempDirPath, "dotnet-sdk-advertising-temp"));
            _nugetPackageDownloader = nugetPackageDownloader ?? new NuGetPackageDownloader(tempPackagesDir, filePermissionSetter: null, new NullLogger());
            _workloadManifestUpdater = workloadManifestUpdater ?? new WorkloadManifestUpdater(_reporter, _workloadManifestProvider, _nugetPackageDownloader, _userHome, _tempDirPath, _packageSourceLocation);
        }

        public override int Execute()
        {
            if (!string.IsNullOrWhiteSpace(_downloadToCacheOption))
            {
                try
                {
                    DownloadToOfflineCacheAsync(new DirectoryPath(_downloadToCacheOption), _includePreviews).Wait();
                }
                catch (Exception e)
                {
                    throw new GracefulException(string.Format(LocalizableStrings.WorkloadCacheDownloadFailed, e.Message), e);
                }
            }
            else if (_printDownloadLinkOnly)
            {
                var packageUrls = GetUpdatablePackageUrlsAsync(_includePreviews).Result;

                _reporter.WriteLine("==allPackageLinksJsonOutputStart==");
                _reporter.WriteLine(JsonSerializer.Serialize(packageUrls));
                _reporter.WriteLine("==allPackageLinksJsonOutputEnd==");
            }
            else
            {
                try
                {
                    UpdateWorkloads(_includePreviews, string.IsNullOrWhiteSpace(_fromCacheOption) ? null : new DirectoryPath(_fromCacheOption));
                }
                    catch (Exception e)
                {
                    // Don't show entire stack trace
                    throw new GracefulException(string.Format(LocalizableStrings.WorkloadUpdateFailed, e.Message), e);
                }
            }

            return 0;
        }

        public void UpdateWorkloads(bool includePreviews = false, DirectoryPath? offlineCache = null)
        {
            _reporter.WriteLine();
            var featureBand =
                new SdkFeatureBand(string.Join('.', _sdkVersion.Major, _sdkVersion.Minor, _sdkVersion.SdkFeatureBand));

<<<<<<< HEAD
            var workloadIds = GetUpdatableWorkloads();
=======
            var workloadIds = _workloadInstaller.GetWorkloadInstallationRecordRepository()
                .GetInstalledWorkloads(featureBand);
>>>>>>> 203c2ac3
            _workloadManifestUpdater.UpdateAdvertisingManifestsAsync(includePreviews, offlineCache).Wait();
            var manifestsToUpdate = _workloadManifestUpdater.CalculateManifestUpdates()
                .Select(m => (m.manifestId, m.existingVersion, m.newVersion));

            UpdateWorkloadsWithInstallRecord(workloadIds, featureBand, manifestsToUpdate, offlineCache);

            if (_workloadInstaller.GetInstallationUnit().Equals(InstallationUnit.Packs))
            {
                _workloadInstaller.GetPackInstaller().GarbageCollectInstalledWorkloadPacks();
            }

            _reporter.WriteLine();
            _reporter.WriteLine(string.Format(LocalizableStrings.UpdateSucceeded, string.Join(" ", workloadIds)));
            _reporter.WriteLine();
        }

        private void UpdateWorkloadsWithInstallRecord(
            IEnumerable<WorkloadId> workloadIds,
            SdkFeatureBand sdkFeatureBand,
            IEnumerable<(ManifestId manifestId, ManifestVersion existingVersion, ManifestVersion newVersion)> manifestsToUpdate,
            DirectoryPath? offlineCache = null)
        {
            if (_workloadInstaller.GetInstallationUnit().Equals(InstallationUnit.Packs))
            {
                var installer = _workloadInstaller.GetPackInstaller();
                IEnumerable<PackInfo> workloadPackToUpdate = new List<PackInfo>();

                TransactionalAction.Run(
                    action: () =>
                    {
                        foreach (var manifest in manifestsToUpdate)
                        {
                            _workloadInstaller.InstallWorkloadManifest(manifest.manifestId, manifest.newVersion, sdkFeatureBand, offlineCache);
                        }

                        _workloadResolver.RefreshWorkloadManifests();

                        workloadPackToUpdate = GetUpdatablePacks(installer);

                        foreach (var packId in workloadPackToUpdate)
                        {
                            installer.InstallWorkloadPack(packId, sdkFeatureBand, offlineCache);
                        }

                        foreach (var workloadId in workloadIds)
                        {
                            _workloadInstaller.GetWorkloadInstallationRecordRepository()
                                .WriteWorkloadInstallationRecord(workloadId, sdkFeatureBand);
                        }
                    },
                    rollback: () => {
                        try
                        {
                            _reporter.WriteLine(LocalizableStrings.RollingBackInstall);

                            foreach (var manifest in manifestsToUpdate)
                            {
                                _workloadInstaller.InstallWorkloadManifest(manifest.manifestId, manifest.existingVersion, sdkFeatureBand);
                            }

                            foreach (var packId in workloadPackToUpdate)
                            {
                                installer.RollBackWorkloadPackInstall(packId, sdkFeatureBand);
                            }

                            foreach (var workloadId in workloadIds)
                            {
                                _workloadInstaller.GetWorkloadInstallationRecordRepository()
                                    .DeleteWorkloadInstallationRecord(workloadId, sdkFeatureBand);
                            }
                        }
                        catch (Exception e)
                        {
                            // Don't hide the original error if roll back fails
                            _reporter.WriteLine(string.Format(LocalizableStrings.RollBackFailedMessage, e.Message));
                        }
                    });
            }
            else
            {
                var installer = _workloadInstaller.GetWorkloadInstaller();
                foreach (var workloadId in workloadIds)
                {
                    installer.InstallWorkload(workloadId);
                }
            }
        }

        private async Task DownloadToOfflineCacheAsync(DirectoryPath offlineCache, bool includePreviews)
        {
            var manifestPackagePaths = await _workloadManifestUpdater.DownloadManifestPackagesAsync(includePreviews, offlineCache);
            var tempManifestDir = Path.Combine(offlineCache.Value, "temp-manifests");
            try
            {
                await _workloadManifestUpdater.ExtractManifestPackagesToTempDirAsync(manifestPackagePaths, new DirectoryPath(tempManifestDir));
                _workloadManifestProvider = new TempDirectoryWorkloadManifestProvider(tempManifestDir, _sdkVersion.ToString());
                _workloadResolver = WorkloadResolver.Create(_workloadManifestProvider, _dotnetPath, _sdkVersion.ToString());

                if (_workloadInstaller.GetInstallationUnit().Equals(InstallationUnit.Packs))
                {
                    var installer = _workloadInstaller.GetPackInstaller();
                    var packsToUpdate = GetUpdatablePacks(installer);
                    foreach (var pack in packsToUpdate)
                    {
                        installer.DownloadToOfflineCache(pack, new DirectoryPath(_downloadToCacheOption), _includePreviews);
                    }
                }
                else
                {
                    throw new NotImplementedException();
                }
            }
            finally
            {
                if (!string.IsNullOrWhiteSpace(tempManifestDir) && Directory.Exists(tempManifestDir))
                {
                   Directory.Delete(tempManifestDir, true);
                }
            }
        }

        private async Task<IEnumerable<string>> GetUpdatablePackageUrlsAsync(bool includePreview)
        {
            IEnumerable<string> packageUrls = new List<string>();
            DirectoryPath? tempPath = null;

            try
            {
                var manifestPackageUrls = _workloadManifestUpdater.GetManifestPackageUrls(includePreview);
                packageUrls = packageUrls.Concat(manifestPackageUrls);

                tempPath = new DirectoryPath(Path.Combine(_tempDirPath, "dotnet-manifest-extraction"));
                await UseTempManifestsToResolvePacksAsync(tempPath.Value, includePreview);

                if (_workloadInstaller.GetInstallationUnit().Equals(InstallationUnit.Packs))
                {
                    var installer = _workloadInstaller.GetPackInstaller();
                    var packsToUpdate = GetUpdatablePacks(installer)
                        .Select(packInfo => _nugetPackageDownloader.GetPackageUrl(new PackageId(packInfo.ResolvedPackageId), new NuGetVersion(packInfo.Version), _packageSourceLocation).Result);
                    packageUrls = packageUrls.Concat(packsToUpdate);
                    return packageUrls;
                }
                else
                {
                    throw new NotImplementedException();
                }
            }
            finally
            {
                if (tempPath != null && tempPath.HasValue && Directory.Exists(tempPath.Value.Value))
                {
                    Directory.Delete(tempPath.Value.Value, true);
                }
            }
        }

        private async Task UseTempManifestsToResolvePacksAsync(DirectoryPath tempPath, bool includePreview)
        {
            var manifestPackagePaths = await _workloadManifestUpdater.DownloadManifestPackagesAsync(includePreview, tempPath);
            await _workloadManifestUpdater.ExtractManifestPackagesToTempDirAsync(manifestPackagePaths, tempPath);
            _workloadManifestProvider = new TempDirectoryWorkloadManifestProvider(tempPath.Value, _sdkVersion.ToString());
            _workloadResolver = WorkloadResolver.Create(_workloadManifestProvider, _dotnetPath, _sdkVersion.ToString());
        }

        private IEnumerable<WorkloadId> GetUpdatableWorkloads()
        {
            var currentFeatureBand = new SdkFeatureBand(_sdkVersion);
            if (_fromPreviousSdk)
            {
                var priorFeatureBands = _workloadInstaller.GetWorkloadInstallationRecordRepository().GetFeatureBandsWithInstallationRecords()
                    .Where(featureBand => featureBand.CompareTo(currentFeatureBand) < 0);
                if (priorFeatureBands.Any())
                {
                    var maxPriorFeatureBand = priorFeatureBands.Max();
                    return _workloadInstaller.GetWorkloadInstallationRecordRepository().GetInstalledWorkloads(maxPriorFeatureBand);
                }
                return new List<WorkloadId>();
            }
            else
            {
                var workloads = _workloadInstaller.GetWorkloadInstallationRecordRepository().GetInstalledWorkloads(currentFeatureBand);
                if (workloads == null || !workloads.Any())
                {
                    _reporter.WriteLine(LocalizableStrings.NoWorkloadsToUpdate);
                }

                return workloads;
            }
        }

        private IEnumerable<PackInfo> GetUpdatablePacks(IWorkloadPackInstaller installer)
        {
            var currentFeatureBand = new SdkFeatureBand(_sdkVersion);
            var workloads = GetUpdatableWorkloads();
            var updatedPacks = workloads.SelectMany(workloadId => _workloadResolver.GetPacksInWorkload(workloadId.ToString()))
                .Distinct()
                .Select(packId => _workloadResolver.TryGetPackInfo(packId))
                .Where(pack => pack != null);
            var installedPacks = installer.GetInstalledPacks(currentFeatureBand);

            var packsToUpdate = new List<PackInfo>();
            foreach (var updatedPack in updatedPacks)
            {
                var installedPackIds = installedPacks.Select(pack => pack.Id);
                if (installedPackIds.Contains(updatedPack.Id))
                {
                    var installedPack = installedPacks.First(pack => pack.Id.Equals(updatedPack.Id));
                    var installedVersion = new ReleaseVersion(installedPack.Version);
                    var updatedVersion = new ReleaseVersion(updatedPack.Version);
                    if (installedVersion != null && updatedVersion != null && installedVersion < updatedVersion)
                    {
                        packsToUpdate.Add(updatedPack);
                    }
                }
                else
                {
                    // New pack required for this workload, include it
                    packsToUpdate.Add(updatedPack);
                }
            }

            return packsToUpdate;
        }
    }
}<|MERGE_RESOLUTION|>--- conflicted
+++ resolved
@@ -131,12 +131,7 @@
             var featureBand =
                 new SdkFeatureBand(string.Join('.', _sdkVersion.Major, _sdkVersion.Minor, _sdkVersion.SdkFeatureBand));
 
-<<<<<<< HEAD
             var workloadIds = GetUpdatableWorkloads();
-=======
-            var workloadIds = _workloadInstaller.GetWorkloadInstallationRecordRepository()
-                .GetInstalledWorkloads(featureBand);
->>>>>>> 203c2ac3
             _workloadManifestUpdater.UpdateAdvertisingManifestsAsync(includePreviews, offlineCache).Wait();
             var manifestsToUpdate = _workloadManifestUpdater.CalculateManifestUpdates()
                 .Select(m => (m.manifestId, m.existingVersion, m.newVersion));
