// Copyright (c) .NET Foundation and contributors. All rights reserved.
// Licensed under the MIT license. See LICENSE file in the project root for full license information.

using System;
using System.Collections.Generic;
using System.CommandLine.Parsing;
using System.IO;
using System.Linq;
using System.Text.Json;
using System.Threading.Tasks;
using Microsoft.Deployment.DotNet.Releases;
using Microsoft.DotNet.Cli;
using Microsoft.DotNet.Cli.NuGetPackageDownloader;
using Microsoft.DotNet.Cli.Utils;
using Microsoft.DotNet.Configurer;
using Microsoft.DotNet.ToolPackage;
using Microsoft.DotNet.Workloads.Workload.Install;
using Microsoft.DotNet.Workloads.Workload.Install.InstallRecord;
using Microsoft.Extensions.EnvironmentAbstractions;
using Microsoft.NET.Sdk.WorkloadManifestReader;
using NuGet.Versioning;
using static Microsoft.NET.Sdk.WorkloadManifestReader.WorkloadResolver;

namespace Microsoft.DotNet.Workloads.Workload.Update
{
    internal class WorkloadUpdateCommand : WorkloadCommandBase
    {
        private readonly bool _printDownloadLinkOnly;
        private readonly string _fromCacheOption;
        private readonly string _downloadToCacheOption;
        private readonly bool _adManifestOnlyOption;
        private readonly bool _printRollbackDefinitionOnly;
        private readonly string _fromRollbackDefinition;
        private readonly PackageSourceLocation _packageSourceLocation;
        private readonly bool _includePreviews;
        private readonly bool _fromPreviousSdk;
        private readonly IInstaller _workloadInstaller;
        private IWorkloadResolver _workloadResolver;
        private readonly IWorkloadManifestUpdater _workloadManifestUpdater;
        private readonly ReleaseVersion _sdkVersion;
        private readonly string _userProfileDir;
        private readonly string _dotnetPath;

        public WorkloadUpdateCommand(
            ParseResult parseResult,
            IReporter reporter = null,
            IWorkloadResolver workloadResolver = null,
            IInstaller workloadInstaller = null,
            INuGetPackageDownloader nugetPackageDownloader = null,
            IWorkloadManifestUpdater workloadManifestUpdater = null,
            string dotnetDir = null,
            string userProfileDir = null,
            string tempDirPath = null,
            string version = null)
            : base(parseResult, reporter: reporter, tempDirPath: tempDirPath, nugetPackageDownloader: nugetPackageDownloader)
        {
            _printDownloadLinkOnly =
                parseResult.GetValueForOption(WorkloadUpdateCommandParser.PrintDownloadLinkOnlyOption);
            _fromCacheOption = parseResult.GetValueForOption(WorkloadUpdateCommandParser.FromCacheOption);
            _includePreviews = parseResult.GetValueForOption(WorkloadUpdateCommandParser.IncludePreviewsOption);
            _fromPreviousSdk = parseResult.GetValueForOption(WorkloadUpdateCommandParser.FromPreviousSdkOption);
            _adManifestOnlyOption = parseResult.GetValueForOption(WorkloadUpdateCommandParser.AdManifestOnlyOption);
            _downloadToCacheOption = parseResult.GetValueForOption(WorkloadUpdateCommandParser.DownloadToCacheOption);
            _dotnetPath = dotnetDir ?? Path.GetDirectoryName(Environment.ProcessPath);
            _userProfileDir = userProfileDir ?? CliFolderPathCalculator.DotnetUserProfileFolderPath;
            _sdkVersion = WorkloadOptionsExtensions.GetValidatedSdkVersion(parseResult.GetValueForOption(WorkloadUpdateCommandParser.VersionOption), version, _dotnetPath, _userProfileDir, false);
            _printRollbackDefinitionOnly = parseResult.GetValueForOption(WorkloadUpdateCommandParser.PrintRollbackOption);
            _fromRollbackDefinition = parseResult.GetValueForOption(WorkloadUpdateCommandParser.FromRollbackFileOption);

            var configOption = parseResult.GetValueForOption(WorkloadUpdateCommandParser.ConfigOption);
            var sourceOption = parseResult.GetValueForOption<string[]>(WorkloadUpdateCommandParser.SourceOption);
            _packageSourceLocation = string.IsNullOrEmpty(configOption) && (sourceOption == null || !sourceOption.Any()) ? null :
                new PackageSourceLocation(string.IsNullOrEmpty(configOption) ? null : new FilePath(configOption), sourceFeedOverrides: sourceOption);

            var workloadManifestProvider = new SdkDirectoryWorkloadManifestProvider(_dotnetPath, _sdkVersion.ToString(), _userProfileDir);
            _workloadResolver = workloadResolver ?? WorkloadResolver.Create(workloadManifestProvider, _dotnetPath, _sdkVersion.ToString(), _userProfileDir);
            var sdkFeatureBand = new SdkFeatureBand(_sdkVersion);

            _workloadInstaller = workloadInstaller ?? WorkloadInstallerFactory.GetWorkloadInstaller(Reporter,
                sdkFeatureBand, _workloadResolver, Verbosity, _userProfileDir, VerifySignatures, PackageDownloader,
                dotnetDir, TempDirectoryPath, packageSourceLocation: _packageSourceLocation, RestoreActionConfiguration,
                elevationRequired: !_printDownloadLinkOnly && !_printRollbackDefinitionOnly && string.IsNullOrWhiteSpace(_downloadToCacheOption));
            _workloadManifestUpdater = workloadManifestUpdater ?? new WorkloadManifestUpdater(Reporter, _workloadResolver, PackageDownloader, _userProfileDir, TempDirectoryPath,
                _workloadInstaller.GetWorkloadInstallationRecordRepository(), _packageSourceLocation);
        }

        public override int Execute()
        {
            if (!string.IsNullOrWhiteSpace(_downloadToCacheOption))
            {
                try
                {
                    DownloadToOfflineCacheAsync(new DirectoryPath(_downloadToCacheOption), _includePreviews).Wait();
                }
                catch (Exception e)
                {
                    throw new GracefulException(string.Format(LocalizableStrings.WorkloadCacheDownloadFailed, e.Message), e, isUserError: false);
                }
            }
            else if (_printDownloadLinkOnly)
            {
                var packageUrls = GetUpdatablePackageUrlsAsync(_includePreviews).GetAwaiter().GetResult();      // this is where it checks what packages can be updated (first)

                Reporter.WriteLine("==allPackageLinksJsonOutputStart==");
                Reporter.WriteLine(JsonSerializer.Serialize(packageUrls));
                Reporter.WriteLine("==allPackageLinksJsonOutputEnd==");
            }
            else if (_adManifestOnlyOption)
            {
                _workloadManifestUpdater.UpdateAdvertisingManifestsAsync(_includePreviews, string.IsNullOrWhiteSpace(_fromCacheOption) ? null : new DirectoryPath(_fromCacheOption)).Wait();
                Reporter.WriteLine();
                Reporter.WriteLine(LocalizableStrings.WorkloadUpdateAdManifestsSucceeded);
            }
            else if (_printRollbackDefinitionOnly)
            {
                var manifests = _workloadResolver.GetInstalledManifests().ToDictionary(m => m.Id, m => m.Version + "/" + m.ManifestFeatureBand, StringComparer.OrdinalIgnoreCase);

                Reporter.WriteLine("==workloadRollbackDefinitionJsonOutputStart==");
                Reporter.WriteLine(JsonSerializer.Serialize(manifests, new JsonSerializerOptions() { WriteIndented = true }));
                Reporter.WriteLine("==workloadRollbackDefinitionJsonOutputEnd==");
            }
            else
            {
                try
                {
                    UpdateWorkloads(_includePreviews, string.IsNullOrWhiteSpace(_fromCacheOption) ? null : new DirectoryPath(_fromCacheOption));
                }
                catch (Exception e)
                {
                    // Don't show entire stack trace
                    throw new GracefulException(string.Format(LocalizableStrings.WorkloadUpdateFailed, e.Message), e, isUserError: false);
                }
            }

            return 0;
        }

        public void UpdateWorkloads(bool includePreviews = false, DirectoryPath? offlineCache = null)
        {
            Reporter.WriteLine();
            var featureBand =
                new SdkFeatureBand(string.Join('.', _sdkVersion.Major, _sdkVersion.Minor, _sdkVersion.SdkFeatureBand));

            var workloadIds = GetUpdatableWorkloads();
            _workloadManifestUpdater.UpdateAdvertisingManifestsAsync(includePreviews, offlineCache).Wait();

            var manifestsToUpdate = string.IsNullOrWhiteSpace(_fromRollbackDefinition) ?
                _workloadManifestUpdater.CalculateManifestUpdates().Select(m => m.manifestUpdate) :
                _workloadManifestUpdater.CalculateManifestRollbacks(_fromRollbackDefinition);

            UpdateWorkloadsWithInstallRecord(workloadIds, featureBand, manifestsToUpdate, offlineCache);

            WorkloadInstallCommand.TryRunGarbageCollection(_workloadInstaller, Reporter, Verbosity, offlineCache);

            _workloadManifestUpdater.DeleteUpdatableWorkloadsFile();

            Reporter.WriteLine();
            Reporter.WriteLine(string.Format(LocalizableStrings.UpdateSucceeded, string.Join(" ", workloadIds)));
            Reporter.WriteLine();
        }

        private void UpdateWorkloadsWithInstallRecord(
            IEnumerable<WorkloadId> workloadIds,
            SdkFeatureBand sdkFeatureBand,
            IEnumerable<ManifestVersionUpdate> manifestsToUpdate,
            DirectoryPath? offlineCache = null)
        {
            if (_workloadInstaller.GetInstallationUnit().Equals(InstallationUnit.Packs))
            {
                var installer = _workloadInstaller.GetPackInstaller();
                IEnumerable<PackInfo> workloadPackToUpdate = new List<PackInfo>();

                var transaction = new CliTransaction();

                transaction.RollbackStarted = () =>
                {
                    Reporter.WriteLine(LocalizableStrings.RollingBackInstall);
                };
                // Don't hide the original error if roll back fails, but do log the rollback failure
                transaction.RollbackFailed = ex =>
                {
                    Reporter.WriteLine(string.Format(LocalizableStrings.RollBackFailedMessage, ex.Message));
                };

                transaction.Run(
                    action: context =>
                    {
                        bool rollback = !string.IsNullOrWhiteSpace(_fromRollbackDefinition);

                        foreach (var manifestUpdate in manifestsToUpdate)
                        {
                            _workloadInstaller.InstallWorkloadManifest(manifestUpdate, context, offlineCache, rollback);
                        }

                        _workloadResolver.RefreshWorkloadManifests();

                        workloadPackToUpdate = GetUpdatablePacks(installer);

                        installer.InstallWorkloadPacks(workloadPackToUpdate, sdkFeatureBand, context, offlineCache);
                    },
                    rollback: () =>
                    {
                        //  Nothing to roll back at this level, InstallWorkloadManifest and InstallWorkloadPacks handle the transaction rollback
                    });
            }
            else
            {
                var installer = _workloadInstaller.GetWorkloadInstaller();
                foreach (var workloadId in workloadIds)
                {
                    installer.InstallWorkload(workloadId);
                }
            }
        }

        private async Task DownloadToOfflineCacheAsync(DirectoryPath offlineCache, bool includePreviews)
        {
            var manifestPackagePaths = await _workloadManifestUpdater.DownloadManifestPackagesAsync(includePreviews, offlineCache);
            var tempManifestDir = Path.Combine(offlineCache.Value, "temp-manifests");
            try
            {
                await _workloadManifestUpdater.ExtractManifestPackagesToTempDirAsync(manifestPackagePaths, new DirectoryPath(tempManifestDir));
                var overlayManifestProvider = new TempDirectoryWorkloadManifestProvider(tempManifestDir, _sdkVersion.ToString());
                _workloadResolver = WorkloadResolver.Create(overlayManifestProvider, _dotnetPath, _sdkVersion.ToString(), _userProfileDir);

                if (_workloadInstaller.GetInstallationUnit().Equals(InstallationUnit.Packs))
                {
                    var installer = _workloadInstaller.GetPackInstaller();
                    var packsToUpdate = GetUpdatablePacks(installer);
                    foreach (var pack in packsToUpdate)
                    {
                        installer.DownloadToOfflineCache(pack, new DirectoryPath(_downloadToCacheOption), _includePreviews);
                    }
                }
                else
                {
                    throw new NotImplementedException();
                }
            }
            finally
            {
                if (!string.IsNullOrWhiteSpace(tempManifestDir) && Directory.Exists(tempManifestDir))
                {
                    Directory.Delete(tempManifestDir, true);
                }
            }
        }

        private async Task<IEnumerable<string>> GetUpdatablePackageUrlsAsync(bool includePreview)
        {
            IEnumerable<string> packageUrls = new List<string>();
            DirectoryPath? tempPath = null;

            try
            {
<<<<<<< HEAD
                // first update the advertising manifests and then get the package urls for the advertised manifests
                // then use the advertising manifests for the workload installer / resolver (or both)
                // get an updated resolver and then have the installer use that
                // then use the installer to get the package urls 

                _workloadManifestUpdater.UpdateAdvertisingManifestsAsync(false).Wait();
                var manifestPackageUrls = _workloadManifestUpdater.GetManifestPackageUrls(includePreview);      

=======
                var manifestPackageUrls = _workloadManifestUpdater.GetManifestPackageUrls(includePreview);      // where it calls for the URLs to display... returns count=0 (second)
>>>>>>> ba22ae7e
                packageUrls = packageUrls.Concat(manifestPackageUrls);

                tempPath = new DirectoryPath(Path.Combine(TempDirectoryPath, "dotnet-manifest-extraction"));
                await UseTempManifestsToResolvePacksAsync(tempPath.Value, includePreview);

                if (_workloadInstaller.GetInstallationUnit().Equals(InstallationUnit.Packs))
                {
                    var installer = _workloadInstaller.GetPackInstaller();
                    var packsToUpdate = GetUpdatablePacks(installer)
                        .Select(packInfo => PackageDownloader.GetPackageUrl(new PackageId(packInfo.ResolvedPackageId), new NuGetVersion(packInfo.Version), _packageSourceLocation).GetAwaiter().GetResult());
                    packageUrls = packageUrls.Concat(packsToUpdate);
                    return packageUrls;
                }
                else
                {
                    throw new NotImplementedException();
                }
            }
            finally
            {
                if (tempPath != null && tempPath.HasValue && Directory.Exists(tempPath.Value.Value))
                {
                    Directory.Delete(tempPath.Value.Value, true);
                }
            }
        }

        private async Task UseTempManifestsToResolvePacksAsync(DirectoryPath tempPath, bool includePreview)
        {
            // instead: figure out paths to advertsing manifests and use those paths for the overlay manifest provider

            var manifestPackagePaths = await _workloadManifestUpdater.DownloadManifestPackagesAsync(includePreview, tempPath);
            await _workloadManifestUpdater.ExtractManifestPackagesToTempDirAsync(manifestPackagePaths, tempPath);
                
            // update the advertising manifests and then pass to the temp directory workload manifest provider
            var overlayManifestProvider = new TempDirectoryWorkloadManifestProvider(tempPath.Value, _sdkVersion.ToString());
            _workloadResolver = WorkloadResolver.Create(overlayManifestProvider, _dotnetPath, _sdkVersion.ToString(), _userProfileDir);
        }

        private IEnumerable<WorkloadId> GetUpdatableWorkloads()
        {
            var currentFeatureBand = new SdkFeatureBand(_sdkVersion);
            if (_fromPreviousSdk)
             {
                var priorFeatureBands = _workloadInstaller.GetWorkloadInstallationRecordRepository().GetFeatureBandsWithInstallationRecords()
                    .Where(featureBand => featureBand.CompareTo(currentFeatureBand) < 0);
                if (priorFeatureBands.Any())
                {
                    var maxPriorFeatureBand = priorFeatureBands.Max();
                    return _workloadInstaller.GetWorkloadInstallationRecordRepository().GetInstalledWorkloads(maxPriorFeatureBand);
                }
                return new List<WorkloadId>();
            }
            else
            {
                // check if there are any workloads available to install????
                var workloads = _workloadInstaller.GetWorkloadInstallationRecordRepository().GetInstalledWorkloads(currentFeatureBand);
                if (workloads == null || !workloads.Any())
                {
                    Reporter.WriteLine(LocalizableStrings.NoWorkloadsToUpdate);     // throwing this message
                }

                return workloads;
            }
        }

        private IEnumerable<PackInfo> GetUpdatablePacks(IWorkloadPackInstaller installer)
        {
            var currentFeatureBand = new SdkFeatureBand(_sdkVersion);
            var workloads = GetUpdatableWorkloads();
            var updatedPacks = workloads.SelectMany(workloadId => _workloadResolver.GetPacksInWorkload(workloadId))
                .Distinct()
                .Select(packId => _workloadResolver.TryGetPackInfo(packId))
                .Where(pack => pack != null);
            var installedPacks = installer.GetInstalledPacks(currentFeatureBand);

            var packsToUpdate = new List<PackInfo>();
            foreach (var updatedPack in updatedPacks)
            {
                var installedPackIds = installedPacks.Select(pack => pack.Id);
                if (installedPackIds.Contains(updatedPack.Id))
                {
                    var installedPack = installedPacks.First(pack => pack.Id.Equals(updatedPack.Id));
                    var installedVersion = new ReleaseVersion(installedPack.Version);
                    var updatedVersion = new ReleaseVersion(updatedPack.Version);
                    if (installedVersion != null && updatedVersion != null && installedVersion < updatedVersion)
                    {
                        packsToUpdate.Add(updatedPack);
                    }
                }
                else
                {
                    // New pack required for this workload, include it
                    packsToUpdate.Add(updatedPack);
                }
            }

            return packsToUpdate;
        }
    }
}<|MERGE_RESOLUTION|>--- conflicted
+++ resolved
@@ -253,7 +253,6 @@
 
             try
             {
-<<<<<<< HEAD
                 // first update the advertising manifests and then get the package urls for the advertised manifests
                 // then use the advertising manifests for the workload installer / resolver (or both)
                 // get an updated resolver and then have the installer use that
@@ -262,9 +261,6 @@
                 _workloadManifestUpdater.UpdateAdvertisingManifestsAsync(false).Wait();
                 var manifestPackageUrls = _workloadManifestUpdater.GetManifestPackageUrls(includePreview);      
 
-=======
-                var manifestPackageUrls = _workloadManifestUpdater.GetManifestPackageUrls(includePreview);      // where it calls for the URLs to display... returns count=0 (second)
->>>>>>> ba22ae7e
                 packageUrls = packageUrls.Concat(manifestPackageUrls);
 
                 tempPath = new DirectoryPath(Path.Combine(TempDirectoryPath, "dotnet-manifest-extraction"));
