--- conflicted
+++ resolved
@@ -27,11 +27,6 @@
         <target state="translated">目錄</target>
         <note />
       </trans-unit>
-      <trans-unit id="DownloadToCacheOptionArgumentName">
-        <source>DIRECTORY</source>
-        <target state="new">DIRECTORY</target>
-        <note />
-      </trans-unit>
       <trans-unit id="DownloadToCacheOptionDescription">
         <source>Download packages needed to install a workload to a folder that can be used for offline installation.</source>
         <target state="translated">必須下載套件，以將工作負載安裝置至可用於離線安裝的資料夾中。</target>
@@ -67,11 +62,6 @@
         <target state="translated">目錄</target>
         <note />
       </trans-unit>
-      <trans-unit id="FromCacheOptionArgumentName">
-        <source>DIRECTORY</source>
-        <target state="new">DIRECTORY</target>
-        <note />
-      </trans-unit>
       <trans-unit id="FromCacheOptionDescription">
         <source>Complete the operation from cache (offline).</source>
         <target state="translated">從快取完成作業 (離線)。</target>
@@ -193,13 +183,8 @@
         <note />
       </trans-unit>
       <trans-unit id="RollbackDefinitionContainsExtraneousManifestIds">
-<<<<<<< HEAD
-        <source>Invalid rollback definition. The manifest IDs in rollback definition {0} do not match installed manifest IDs.</source>
-        <target state="translated">不正確的復原定義。復原定義中的資訊清單識別碼 {0} 不符合已安裝的資訊清單識別碼。</target>
-=======
         <source>Invalid rollback definition. The manifest IDs in rollback definition {0} do not match installed manifest IDs {1}.</source>
         <target state="new">Invalid rollback definition. The manifest IDs in rollback definition {0} do not match installed manifest IDs {1}.</target>
->>>>>>> 32c173b7
         <note />
       </trans-unit>
       <trans-unit id="RollbackDefinitionFileDoesNotExist">
