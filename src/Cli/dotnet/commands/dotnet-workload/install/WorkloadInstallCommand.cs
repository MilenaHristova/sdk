// Copyright (c) .NET Foundation and contributors. All rights reserved.
// Licensed under the MIT license. See LICENSE file in the project root for full license information.

using System;
using System.Collections.Generic;
using System.CommandLine;
using System.CommandLine.Parsing;
using Microsoft.Deployment.DotNet.Releases;
using Microsoft.DotNet.Cli;
using Microsoft.DotNet.Cli.Utils;
using Microsoft.NET.Sdk.WorkloadManifestReader;
using Product = Microsoft.DotNet.Cli.Utils.Product;
using System.IO;
using System.Linq;
using System.Text.Json;
using Microsoft.DotNet.Configurer;
using Microsoft.DotNet.Workloads.Workload.Install.InstallRecord;
using Microsoft.DotNet.ToolPackage;
using NuGet.Versioning;
using Microsoft.DotNet.Cli.NuGetPackageDownloader;
using Microsoft.Extensions.EnvironmentAbstractions;
using NuGet.Common;
using static Microsoft.NET.Sdk.WorkloadManifestReader.WorkloadResolver;
using System.Threading.Tasks;

namespace Microsoft.DotNet.Workloads.Workload.Install
{
    internal class WorkloadInstallCommand : WorkloadCommandBase
    {
        private readonly bool _skipManifestUpdate;
        private readonly string _fromCacheOption;
        private readonly string _downloadToCacheOption;
        private readonly PackageSourceLocation _packageSourceLocation;
        private readonly bool _printDownloadLinkOnly;
        private readonly bool _includePreviews;
        private readonly IReadOnlyCollection<string> _workloadIds;
        private readonly IInstaller _workloadInstaller;
        private IWorkloadResolver _workloadResolver;        
        private readonly IWorkloadManifestUpdater _workloadManifestUpdater;
        private readonly ReleaseVersion _sdkVersion;
        private readonly SdkFeatureBand _sdkFeatureBand;
        private readonly string _userProfileDir;
        private readonly string _dotnetPath;
        private readonly string _fromRollbackDefinition;

        public WorkloadInstallCommand(
            ParseResult parseResult,
            IReporter reporter = null,
            IWorkloadResolver workloadResolver = null,
            IInstaller workloadInstaller = null,
            INuGetPackageDownloader nugetPackageDownloader = null,
            IWorkloadManifestUpdater workloadManifestUpdater = null,
            string dotnetDir = null,
            string userProfileDir = null,
            string tempDirPath = null,
            string version = null,
            IReadOnlyCollection<string> workloadIds = null)
            : base(parseResult, reporter: reporter, tempDirPath: tempDirPath, nugetPackageDownloader: nugetPackageDownloader)
        {
            _skipManifestUpdate = parseResult.GetValueForOption(WorkloadInstallCommandParser.SkipManifestUpdateOption);
            _includePreviews = parseResult.GetValueForOption(WorkloadInstallCommandParser.IncludePreviewOption);
            _printDownloadLinkOnly = parseResult.GetValueForOption(WorkloadInstallCommandParser.PrintDownloadLinkOnlyOption);
            _fromCacheOption = parseResult.GetValueForOption(WorkloadInstallCommandParser.FromCacheOption);
            _downloadToCacheOption = parseResult.GetValueForOption(WorkloadInstallCommandParser.DownloadToCacheOption);
            _workloadIds = workloadIds ?? parseResult.GetValueForArgument(WorkloadInstallCommandParser.WorkloadIdArgument).ToList().AsReadOnly();
            _dotnetPath = dotnetDir ?? Path.GetDirectoryName(Environment.ProcessPath);
            _userProfileDir = userProfileDir ?? CliFolderPathCalculator.DotnetUserProfileFolderPath;
            _sdkVersion = WorkloadOptionsExtensions.GetValidatedSdkVersion(parseResult.GetValueForOption(WorkloadInstallCommandParser.VersionOption), version, _dotnetPath, _userProfileDir);
<<<<<<< HEAD
            _sdkFeatureBand = new SdkFeatureBand(_sdkVersion);
            _tempDirPath = tempDirPath ?? (string.IsNullOrWhiteSpace(parseResult.GetValueForOption(WorkloadInstallCommandParser.TempDirOption)) ?
                Path.GetTempPath() :
                parseResult.GetValueForOption(WorkloadInstallCommandParser.TempDirOption));
=======
            _sdkFeatureBand = new SdkFeatureBand(string.Join('.', _sdkVersion.Major, _sdkVersion.Minor, _sdkVersion.SdkFeatureBand));
>>>>>>> 384cb3c6
            _fromRollbackDefinition = parseResult.GetValueForOption(WorkloadInstallCommandParser.FromRollbackFileOption);

            var configOption = parseResult.GetValueForOption(WorkloadInstallCommandParser.ConfigOption);
            var sourceOption = parseResult.GetValueForOption(WorkloadInstallCommandParser.SourceOption);
            _packageSourceLocation = string.IsNullOrEmpty(configOption) && (sourceOption == null || !sourceOption.Any()) ? null :
                new PackageSourceLocation(string.IsNullOrEmpty(configOption) ? null : new FilePath(configOption), sourceFeedOverrides: sourceOption);

            var sdkWorkloadManifestProvider = new SdkDirectoryWorkloadManifestProvider(_dotnetPath, _sdkVersion.ToString(), userProfileDir);
            _workloadResolver = workloadResolver ?? WorkloadResolver.Create(sdkWorkloadManifestProvider, _dotnetPath, _sdkVersion.ToString(), _userProfileDir);
            var sdkFeatureBand = new SdkFeatureBand(_sdkVersion);
            var tempPackagesDir = new DirectoryPath(Path.Combine(TempDirectoryPath, "dotnet-sdk-advertising-temp"));
            
            _workloadInstaller = workloadInstaller ??
                                 WorkloadInstallerFactory.GetWorkloadInstaller(Reporter, sdkFeatureBand,
                                     _workloadResolver, Verbosity, _userProfileDir, VerifySignatures, PackageDownloader, _dotnetPath, TempDirectoryPath,
                                     _packageSourceLocation, RestoreActionConfiguration, elevationRequired: !_printDownloadLinkOnly && string.IsNullOrWhiteSpace(_downloadToCacheOption));
            bool displayManifestUpdates = false;
            if (Verbosity.VerbosityIsDetailedOrDiagnostic())
            {
                displayManifestUpdates = true;
            }
            _workloadManifestUpdater = workloadManifestUpdater ?? new WorkloadManifestUpdater(Reporter, _workloadResolver, PackageDownloader, _userProfileDir, TempDirectoryPath, 
                _workloadInstaller.GetWorkloadInstallationRecordRepository(), _packageSourceLocation, displayManifestUpdates: displayManifestUpdates);

            ValidateWorkloadIdsInput();
        }

        private void ValidateWorkloadIdsInput()
        {
            var availableWorkloads = _workloadResolver.GetAvailableWorkloads();
            foreach (var workloadId in _workloadIds)
            {
                if (!availableWorkloads.Select(workload => workload.Id.ToString()).Contains(workloadId))
                {
                    if (_workloadResolver.IsPlatformIncompatibleWorkload(new WorkloadId(workloadId)))
                    {
                        throw new GracefulException(string.Format(LocalizableStrings.WorkloadNotSupportedOnPlatform, workloadId), isUserError: false);
                    }
                    else
                    {
                        throw new GracefulException(string.Format(LocalizableStrings.WorkloadNotRecognized, workloadId), isUserError: false);
                    }
                }
            }
        }

        public override int Execute()
        {
            bool usedRollback = !string.IsNullOrWhiteSpace(_fromRollbackDefinition);
            if (_printDownloadLinkOnly)
            {
                Reporter.WriteLine(string.Format(LocalizableStrings.ResolvingPackageUrls, string.Join(", ", _workloadIds)));
                var packageUrls = GetPackageDownloadUrlsAsync(_workloadIds.Select(id => new WorkloadId(id)), _skipManifestUpdate, _includePreviews).GetAwaiter().GetResult();

                Reporter.WriteLine("==allPackageLinksJsonOutputStart==");
                Reporter.WriteLine(JsonSerializer.Serialize(packageUrls));
                Reporter.WriteLine("==allPackageLinksJsonOutputEnd==");
            }
            else if (!string.IsNullOrWhiteSpace(_downloadToCacheOption))
            {
                try
                {
                    DownloadToOfflineCacheAsync(_workloadIds.Select(id => new WorkloadId(id)), new DirectoryPath(_downloadToCacheOption), _skipManifestUpdate, _includePreviews).Wait();
                }
                catch (Exception e)
                {
                    _workloadInstaller.Shutdown();
                    throw new GracefulException(string.Format(LocalizableStrings.WorkloadCacheDownloadFailed, e.Message), e, isUserError: false);
                }
            }
            else if (_skipManifestUpdate && usedRollback)
            {
                throw new GracefulException(string.Format(LocalizableStrings.CannotCombineSkipManifestAndRollback, 
                    WorkloadInstallCommandParser.SkipManifestUpdateOption.Name, WorkloadInstallCommandParser.FromRollbackFileOption.Name,
                    WorkloadInstallCommandParser.SkipManifestUpdateOption.Name, WorkloadInstallCommandParser.FromRollbackFileOption.Name), isUserError: true);
            }
            else
            {
                try
                {
                    InstallWorkloads(
                        _workloadIds.Select(id => new WorkloadId(id)),
                        _skipManifestUpdate,
                        _includePreviews,
                        string.IsNullOrWhiteSpace(_fromCacheOption) ? null : new DirectoryPath(_fromCacheOption));
                }
                catch (Exception e)
                {
                    _workloadInstaller.Shutdown();
                    // Don't show entire stack trace
                    throw new GracefulException(string.Format(LocalizableStrings.WorkloadInstallationFailed, e.Message), e, isUserError: false);
                }
            }

            return _workloadInstaller.ExitCode;
        }

        public void InstallWorkloads(IEnumerable<WorkloadId> workloadIds, bool skipManifestUpdate = false, bool includePreviews = false, DirectoryPath? offlineCache = null)
        {
            Reporter.WriteLine();

            var manifestsToUpdate = Enumerable.Empty<ManifestVersionUpdate> ();
            if (!skipManifestUpdate)
            {
                if (Verbosity != VerbosityOptions.quiet && Verbosity != VerbosityOptions.q)
                {
                    Reporter.WriteLine(LocalizableStrings.CheckForUpdatedWorkloadManifests);
                }
                // Update currently installed workloads
                var installedWorkloads = _workloadInstaller.GetWorkloadInstallationRecordRepository().GetInstalledWorkloads(_sdkFeatureBand);
                var previouslyInstalledWorkloads = installedWorkloads.Intersect(workloadIds);
                if (previouslyInstalledWorkloads.Any())
                {
                    Reporter.WriteLine(string.Format(LocalizableStrings.WorkloadAlreadyInstalled, string.Join(" ", previouslyInstalledWorkloads)).Yellow());
                }
                workloadIds = workloadIds.Concat(installedWorkloads).Distinct();

                _workloadManifestUpdater.UpdateAdvertisingManifestsAsync(includePreviews, offlineCache).Wait();
                manifestsToUpdate = string.IsNullOrWhiteSpace(_fromRollbackDefinition) ?
                    _workloadManifestUpdater.CalculateManifestUpdates().Select(m => m.manifestUpdate) :
                    _workloadManifestUpdater.CalculateManifestRollbacks(_fromRollbackDefinition);
            }

            InstallWorkloadsWithInstallRecord(workloadIds, _sdkFeatureBand, manifestsToUpdate, offlineCache);

            TryRunGarbageCollection(_workloadInstaller, Reporter, Verbosity, offlineCache);

            Reporter.WriteLine();
            Reporter.WriteLine(string.Format(LocalizableStrings.InstallationSucceeded, string.Join(" ", workloadIds)));
            Reporter.WriteLine();
        }

        internal static void TryRunGarbageCollection(IInstaller workloadInstaller, IReporter reporter, VerbosityOptions verbosity, DirectoryPath? offlineCache = null)
        {
            try
            {
                if (workloadInstaller.GetInstallationUnit().Equals(InstallationUnit.Packs))
                {
                    workloadInstaller.GetPackInstaller().GarbageCollectInstalledWorkloadPacks(offlineCache);
                }
            }
            catch (Exception e)
            {
                // Garbage collection failed, warn user
                reporter.WriteLine(string.Format(LocalizableStrings.GarbageCollectionFailed,
                    verbosity.VerbosityIsDetailedOrDiagnostic() ? e.StackTrace.ToString() : e.Message).Yellow());
            }
        }

        private void InstallWorkloadsWithInstallRecord(
            IEnumerable<WorkloadId> workloadIds,
            SdkFeatureBand sdkFeatureBand,
            IEnumerable<ManifestVersionUpdate> manifestsToUpdate,
            DirectoryPath? offlineCache)
        {
            if (_workloadInstaller.GetInstallationUnit().Equals(InstallationUnit.Packs))
            {
                var installer = _workloadInstaller.GetPackInstaller();
                IEnumerable<PackInfo> workloadPackToInstall = new List<PackInfo>();
                IEnumerable<WorkloadId> newWorkloadInstallRecords = new List<WorkloadId>();

                var transaction = new CliTransaction();

                transaction.RollbackStarted = () =>
                {
                    Reporter.WriteLine(LocalizableStrings.RollingBackInstall);
                };
                // Don't hide the original error if roll back fails, but do log the rollback failure
                transaction.RollbackFailed = ex =>
                {
                    Reporter.WriteLine(string.Format(LocalizableStrings.RollBackFailedMessage, ex.Message));
                };

                transaction.Run(
                    action: context =>
                    {
                        bool rollback = !string.IsNullOrWhiteSpace(_fromRollbackDefinition);

                        foreach (var manifestUpdate in manifestsToUpdate)
                        {
                            _workloadInstaller.InstallWorkloadManifest(manifestUpdate, context, offlineCache, rollback);
                        }

                        _workloadResolver.RefreshWorkloadManifests();

                        workloadPackToInstall = GetPacksToInstall(workloadIds);

                        installer.InstallWorkloadPacks(workloadPackToInstall, sdkFeatureBand, context, offlineCache);

                        var recordRepo = _workloadInstaller.GetWorkloadInstallationRecordRepository();
                        newWorkloadInstallRecords = workloadIds.Except(recordRepo.GetInstalledWorkloads(sdkFeatureBand));
                        foreach (var workloadId in newWorkloadInstallRecords)
                        {
                            recordRepo.WriteWorkloadInstallationRecord(workloadId, sdkFeatureBand);
                        }
                    },
                    rollback: () =>
                    {
                        //  InstallWorkloadManifest and InstallWorkloadPacks already handle rolling back their actions, so here we only
                        //  need to delete the installation records

                        foreach (var workloadId in newWorkloadInstallRecords)
                        {
                            _workloadInstaller.GetWorkloadInstallationRecordRepository()
                                .DeleteWorkloadInstallationRecord(workloadId, sdkFeatureBand);
                        }
                    });
            }
            else
            {
                var installer = _workloadInstaller.GetWorkloadInstaller();
                foreach (var workloadId in workloadIds)
                {
                    installer.InstallWorkload(workloadId);
                }
            }
        }

        private async Task<IEnumerable<string>> GetPackageDownloadUrlsAsync(IEnumerable<WorkloadId> workloadIds, bool skipManifestUpdate, bool includePreview)
        {
            var packageUrls = new List<string>();
            DirectoryPath? tempPath = null;

            try
            {
                if (!skipManifestUpdate)
                {
                    var manifestPackageUrls = _workloadManifestUpdater.GetManifestPackageUrls(includePreview);
                    packageUrls.AddRange(manifestPackageUrls);

                    tempPath = new DirectoryPath(Path.Combine(TempDirectoryPath, "dotnet-manifest-extraction"));
                    await UseTempManifestsToResolvePacksAsync(tempPath.Value, includePreview);

                    var installedWorkloads = _workloadInstaller.GetWorkloadInstallationRecordRepository().GetInstalledWorkloads(new SdkFeatureBand(_sdkVersion));
                    workloadIds = workloadIds.Concat(installedWorkloads).Distinct();
                }

                if (_workloadInstaller.GetInstallationUnit().Equals(InstallationUnit.Packs))
                {
                    var installer = _workloadInstaller.GetPackInstaller();

                    var packUrls = GetPacksToInstall(workloadIds)
                        .Select(pack => PackageDownloader.GetPackageUrl(new PackageId(pack.ResolvedPackageId), new NuGetVersion(pack.Version),
                            packageSourceLocation: _packageSourceLocation, includePreview: includePreview).GetAwaiter().GetResult());
                    packageUrls.AddRange(packUrls);
                }
                else
                {
                    throw new NotImplementedException();
                }

                return packageUrls;
            }
            finally
            {
                if (tempPath != null && tempPath.HasValue && Directory.Exists(tempPath.Value.Value))
                {
                    Directory.Delete(tempPath.Value.Value, true);
                }
            }
        }

        private async Task UseTempManifestsToResolvePacksAsync(DirectoryPath tempPath, bool includePreview)
        {
            var manifestPackagePaths = await _workloadManifestUpdater.DownloadManifestPackagesAsync(includePreview, tempPath);
            if (manifestPackagePaths == null || !manifestPackagePaths.Any())
            {
                Reporter.WriteLine(LocalizableStrings.SkippingManifestUpdate);
                return;
            }
            await _workloadManifestUpdater.ExtractManifestPackagesToTempDirAsync(manifestPackagePaths, tempPath);
            var overlayProvider = new TempDirectoryWorkloadManifestProvider(tempPath.Value, _sdkVersion.ToString());
            _workloadResolver = _workloadResolver.CreateOverlayResolver(overlayProvider);
        }

        private async Task DownloadToOfflineCacheAsync(IEnumerable<WorkloadId> workloadIds, DirectoryPath offlineCache, bool skipManifestUpdate, bool includePreviews)
        {
            string tempManifestDir = null;
            if (!skipManifestUpdate)
            {
                var manifestPackagePaths = await _workloadManifestUpdater.DownloadManifestPackagesAsync(includePreviews, offlineCache);
                if (manifestPackagePaths != null && manifestPackagePaths.Any())
                {
                    tempManifestDir = Path.Combine(offlineCache.Value, "temp-manifests");
                    await _workloadManifestUpdater.ExtractManifestPackagesToTempDirAsync(manifestPackagePaths, new DirectoryPath(tempManifestDir));
                    var overlayProvider = new TempDirectoryWorkloadManifestProvider(tempManifestDir, _sdkVersion.ToString());
                    _workloadResolver = _workloadResolver.CreateOverlayResolver(overlayProvider);
                }
                else
                {
                    Reporter.WriteLine(LocalizableStrings.SkippingManifestUpdate);
                }

                var installedWorkloads = _workloadInstaller.GetWorkloadInstallationRecordRepository().GetInstalledWorkloads(new SdkFeatureBand(_sdkVersion));
                workloadIds = workloadIds.Concat(installedWorkloads).Distinct();
            }

            if (_workloadInstaller.GetInstallationUnit().Equals(InstallationUnit.Packs))
            {
                var installer = _workloadInstaller.GetPackInstaller();

                var workloadPacks = GetPacksToInstall(workloadIds);

                foreach (var pack in workloadPacks)
                {
                    installer.DownloadToOfflineCache(pack, offlineCache, includePreviews);
                }
            }
            else
            {
                var installer = _workloadInstaller.GetWorkloadInstaller();
                foreach (var workloadId in workloadIds)
                {
                    installer.DownloadToOfflineCache(workloadId, offlineCache, includePreviews);
                }
            }

            if (!string.IsNullOrWhiteSpace(tempManifestDir) && Directory.Exists(tempManifestDir))
            {
                Directory.Delete(tempManifestDir, true);
            }
        }

        private IEnumerable<PackInfo> GetPacksToInstall(IEnumerable<WorkloadId> workloadIds)
        {
            var installedPacks = _workloadInstaller.GetPackInstaller().GetInstalledPacks(_sdkFeatureBand);
            return workloadIds
                .SelectMany(workloadId => _workloadResolver.GetPacksInWorkload(workloadId))
                .Distinct()
                .Select(packId => _workloadResolver.TryGetPackInfo(packId))
                .Where(pack => pack != null)
                .Where(pack => !installedPacks.Contains((pack.Id, pack.Version)));
        }
    }
}<|MERGE_RESOLUTION|>--- conflicted
+++ resolved
@@ -66,14 +66,7 @@
             _dotnetPath = dotnetDir ?? Path.GetDirectoryName(Environment.ProcessPath);
             _userProfileDir = userProfileDir ?? CliFolderPathCalculator.DotnetUserProfileFolderPath;
             _sdkVersion = WorkloadOptionsExtensions.GetValidatedSdkVersion(parseResult.GetValueForOption(WorkloadInstallCommandParser.VersionOption), version, _dotnetPath, _userProfileDir);
-<<<<<<< HEAD
             _sdkFeatureBand = new SdkFeatureBand(_sdkVersion);
-            _tempDirPath = tempDirPath ?? (string.IsNullOrWhiteSpace(parseResult.GetValueForOption(WorkloadInstallCommandParser.TempDirOption)) ?
-                Path.GetTempPath() :
-                parseResult.GetValueForOption(WorkloadInstallCommandParser.TempDirOption));
-=======
-            _sdkFeatureBand = new SdkFeatureBand(string.Join('.', _sdkVersion.Major, _sdkVersion.Minor, _sdkVersion.SdkFeatureBand));
->>>>>>> 384cb3c6
             _fromRollbackDefinition = parseResult.GetValueForOption(WorkloadInstallCommandParser.FromRollbackFileOption);
 
             var configOption = parseResult.GetValueForOption(WorkloadInstallCommandParser.ConfigOption);
