// Licensed to the .NET Foundation under one or more agreements.
// The .NET Foundation licenses this file to you under the MIT license.

using System.CommandLine;
using System.Text.Json;
using Microsoft.DotNet.Cli;
using Microsoft.DotNet.Cli.NuGetPackageDownloader;
using Microsoft.DotNet.Cli.Utils;
using Microsoft.DotNet.ToolPackage;
using Microsoft.Extensions.EnvironmentAbstractions;
using Microsoft.NET.Sdk.WorkloadManifestReader;
using NuGet.Common;
using NuGet.Versioning;
using static Microsoft.NET.Sdk.WorkloadManifestReader.WorkloadResolver;

namespace Microsoft.DotNet.Workloads.Workload.Install
{
    internal class WorkloadInstallCommand : InstallingWorkloadCommand
    {
        private readonly bool _skipManifestUpdate;
        private readonly IReadOnlyCollection<string> _workloadIds;

        public WorkloadInstallCommand(
            ParseResult parseResult,
            IReporter reporter = null,
            IWorkloadResolverFactory workloadResolverFactory = null,
            IInstaller workloadInstaller = null,
            INuGetPackageDownloader nugetPackageDownloader = null,
            IWorkloadManifestUpdater workloadManifestUpdater = null,
            string tempDirPath = null,
            IReadOnlyCollection<string> workloadIds = null)
            : base(parseResult, reporter: reporter, workloadResolverFactory: workloadResolverFactory, workloadInstaller: workloadInstaller,
                  nugetPackageDownloader: nugetPackageDownloader, workloadManifestUpdater: workloadManifestUpdater,
                  tempDirPath: tempDirPath)
        {
            _skipManifestUpdate = parseResult.GetValue(WorkloadInstallCommandParser.SkipManifestUpdateOption);
            _workloadIds = workloadIds ?? parseResult.GetValue(WorkloadInstallCommandParser.WorkloadIdArgument).ToList().AsReadOnly();
            var resolvedReporter = _printDownloadLinkOnly ? NullReporter.Instance : Reporter;

            _workloadInstaller = _workloadInstallerFromConstructor ??
<<<<<<< HEAD
                                 WorkloadInstallerFactory.GetWorkloadInstaller(resolvedReporter, _sdkFeatureBand,
                                     workloadResolver ?? _workloadResolver, Verbosity, _userProfileDir, VerifySignatures, PackageDownloader, _dotnetPath, TempDirectoryPath,
                                     _packageSourceLocation, RestoreActionConfiguration, elevationRequired: !_printDownloadLinkOnly && string.IsNullOrWhiteSpace(_downloadToCacheOption));

            _workloadManifestUpdater = _workloadManifestUpdaterFromConstructor ?? new WorkloadManifestUpdater(resolvedReporter, workloadResolver ?? _workloadResolver, PackageDownloader, _userProfileDir, TempDirectoryPath,
=======
                                 WorkloadInstallerFactory.GetWorkloadInstaller(Reporter, _sdkFeatureBand,
                                     _workloadResolver, Verbosity, _userProfileDir, VerifySignatures, PackageDownloader, _dotnetPath, TempDirectoryPath,
                                     _packageSourceLocation, RestoreActionConfiguration, elevationRequired: !_printDownloadLinkOnly && string.IsNullOrWhiteSpace(_downloadToCacheOption));

            _workloadManifestUpdater = _workloadManifestUpdaterFromConstructor ?? new WorkloadManifestUpdater(Reporter, _workloadResolver, PackageDownloader, _userProfileDir, TempDirectoryPath,
>>>>>>> 3d3f450a
                _workloadInstaller.GetWorkloadInstallationRecordRepository(), _workloadInstaller, _packageSourceLocation, displayManifestUpdates: Verbosity.IsDetailedOrDiagnostic());

            ValidateWorkloadIdsInput();
        }

        private void ValidateWorkloadIdsInput()
        {
            var availableWorkloads = _workloadResolver.GetAvailableWorkloads();
            foreach (var workloadId in _workloadIds)
            {
                if (!availableWorkloads.Select(workload => workload.Id.ToString()).Contains(workloadId))
                {
                    var exceptionMessage = _workloadResolver.IsPlatformIncompatibleWorkload(new WorkloadId(workloadId)) ?
                        LocalizableStrings.WorkloadNotSupportedOnPlatform : LocalizableStrings.WorkloadNotRecognized;

                    throw new GracefulException(string.Format(exceptionMessage, workloadId), isUserError: false);
                }
            }
        }

        public override int Execute()
        {
            bool usedRollback = !string.IsNullOrWhiteSpace(_fromRollbackDefinition);
            if (_printDownloadLinkOnly)
            {
                var packageDownloader = IsPackageDownloaderProvided ? PackageDownloader : new NuGetPackageDownloader(
                    TempPackagesDirectory,
                    filePermissionSetter: null,
                    new FirstPartyNuGetPackageSigningVerifier(),
                    new NullLogger(),
                    NullReporter.Instance,
                    restoreActionConfig: RestoreActionConfiguration,
                    verifySignatures: VerifySignatures);

                //  Take the union of the currently installed workloads and the ones that are being requested.  This is so that if there are updates to the manifests
                //  which require new packs for currently installed workloads, those packs will be downloaded.
                //  If the packs are already installed, they won't be included in the results
                var existingWorkloads = GetInstalledWorkloads(false);
                var workloadsToDownload = existingWorkloads.Union(_workloadIds.Select(id => new WorkloadId(id))).ToList();

                var packageUrls = GetPackageDownloadUrlsAsync(workloadsToDownload, _skipManifestUpdate, _includePreviews, NullReporter.Instance, packageDownloader).GetAwaiter().GetResult();

                Reporter.WriteLine(JsonSerializer.Serialize(packageUrls, new JsonSerializerOptions() { WriteIndented = true }));
            }
            else if (!string.IsNullOrWhiteSpace(_downloadToCacheOption))
            {
                try
                {
                    //  Take the union of the currently installed workloads and the ones that are being requested.  This is so that if there are updates to the manifests
                    //  which require new packs for currently installed workloads, those packs will be downloaded.
                    //  If the packs are already installed, they won't be included in the results
                    var existingWorkloads = GetInstalledWorkloads(false);
                    var workloadsToDownload = existingWorkloads.Union(_workloadIds.Select(id => new WorkloadId(id))).ToList();

                    DownloadToOfflineCacheAsync(workloadsToDownload, new DirectoryPath(_downloadToCacheOption), _skipManifestUpdate, _includePreviews).Wait();
                }
                catch (Exception e)
                {
                    throw new GracefulException(string.Format(LocalizableStrings.WorkloadCacheDownloadFailed, e.Message), e, isUserError: false);
                }
            }
            else if (_skipManifestUpdate && usedRollback)
            {
                throw new GracefulException(string.Format(LocalizableStrings.CannotCombineSkipManifestAndRollback,
                    WorkloadInstallCommandParser.SkipManifestUpdateOption.Name, InstallingWorkloadCommandParser.FromRollbackFileOption.Name,
                    WorkloadInstallCommandParser.SkipManifestUpdateOption.Name, InstallingWorkloadCommandParser.FromRollbackFileOption.Name), isUserError: true);
            }
            else
            {
                try
                {
                    InstallWorkloads(
                        _workloadIds.Select(id => new WorkloadId(id)),
                        _skipManifestUpdate,
                        _includePreviews,
                        string.IsNullOrWhiteSpace(_fromCacheOption) ? null : new DirectoryPath(_fromCacheOption));
                }
                catch (Exception e)
                {
                    // Don't show entire stack trace
                    throw new GracefulException(string.Format(LocalizableStrings.WorkloadInstallationFailed, e.Message), e, isUserError: false);
                }
            }

            _workloadInstaller.Shutdown();
            return _workloadInstaller.ExitCode;
        }

        public void InstallWorkloads(IEnumerable<WorkloadId> workloadIds, bool skipManifestUpdate = false, bool includePreviews = false, DirectoryPath? offlineCache = null)
        {
            Reporter.WriteLine();

<<<<<<< HEAD
            var manifestsToUpdate = Enumerable.Empty<ManifestVersionUpdate>();
=======
            var manifestsToUpdate = Enumerable.Empty<ManifestVersionUpdate> ();
            var useRollback = false;

            if (!skipManifestUpdate)
            {
                var installStateFilePath = Path.Combine(WorkloadInstallType.GetInstallStateFolder(_sdkFeatureBand, _dotnetPath), "default.json");
                if (File.Exists(installStateFilePath))
                {
                    //  If there is a rollback state file, then we don't want to automatically update workloads when a workload is installed
                    //  To update to a new version, the user would need to run "dotnet workload update"
                    skipManifestUpdate = true;
                }
            }

>>>>>>> 3d3f450a
            if (!skipManifestUpdate)
            {
                if (Verbosity != VerbosityOptions.quiet && Verbosity != VerbosityOptions.q)
                {
                    Reporter.WriteLine(LocalizableStrings.CheckForUpdatedWorkloadManifests);
                }
                // Update currently installed workloads
                var installedWorkloads = _workloadInstaller.GetWorkloadInstallationRecordRepository().GetInstalledWorkloads(_sdkFeatureBand);
                var previouslyInstalledWorkloads = installedWorkloads.Intersect(workloadIds);
                if (previouslyInstalledWorkloads.Any())
                {
                    Reporter.WriteLine(string.Format(LocalizableStrings.WorkloadAlreadyInstalled, string.Join(" ", previouslyInstalledWorkloads)).Yellow());
                }
                workloadIds = workloadIds.Concat(installedWorkloads).Distinct();

                useRollback = !string.IsNullOrWhiteSpace(_fromRollbackDefinition);

                _workloadManifestUpdater.UpdateAdvertisingManifestsAsync(includePreviews, offlineCache).Wait();
                manifestsToUpdate = useRollback ?
                    _workloadManifestUpdater.CalculateManifestRollbacks(_fromRollbackDefinition) :
                    _workloadManifestUpdater.CalculateManifestUpdates().Select(m => m.manifestUpdate);
            }

            InstallWorkloadsWithInstallRecord(_workloadInstaller, workloadIds, _sdkFeatureBand, manifestsToUpdate, offlineCache, useRollback);

            TryRunGarbageCollection(_workloadInstaller, Reporter, Verbosity, workloadSetVersion => _workloadResolverFactory.CreateForWorkloadSet(_dotnetPath, _sdkVersion.ToString(), _userProfileDir, workloadSetVersion), offlineCache);

            Reporter.WriteLine();
            Reporter.WriteLine(string.Format(LocalizableStrings.InstallationSucceeded, string.Join(" ", workloadIds)));
            Reporter.WriteLine();
        }

        internal static void TryRunGarbageCollection(IInstaller workloadInstaller, IReporter reporter, VerbosityOptions verbosity, Func<string, IWorkloadResolver> getResolverForWorkloadSet, DirectoryPath? offlineCache = null)
        {
            try
            {
                workloadInstaller.GarbageCollect(getResolverForWorkloadSet, offlineCache);
            }
            catch (Exception e)
            {
                // Garbage collection failed, warn user
                reporter.WriteLine(string.Format(LocalizableStrings.GarbageCollectionFailed,
                    verbosity.IsDetailedOrDiagnostic() ? e.ToString() : e.Message).Yellow());
            }
        }

        private void InstallWorkloadsWithInstallRecord(
            IInstaller installer,
            IEnumerable<WorkloadId> workloadIds,
            SdkFeatureBand sdkFeatureBand,
            IEnumerable<ManifestVersionUpdate> manifestsToUpdate,
            DirectoryPath? offlineCache,
            bool usingRollback)
        {
            IEnumerable<PackInfo> workloadPackToInstall = new List<PackInfo>();
            IEnumerable<WorkloadId> newWorkloadInstallRecords = new List<WorkloadId>();

            var transaction = new CliTransaction
            {
                RollbackStarted = () => Reporter.WriteLine(LocalizableStrings.RollingBackInstall),
                // Don't hide the original error if roll back fails, but do log the rollback failure
                RollbackFailed = ex => Reporter.WriteLine(string.Format(LocalizableStrings.RollBackFailedMessage, ex.Message))
            };

            transaction.Run(
                action: context =>
                {
                    bool rollback = !string.IsNullOrWhiteSpace(_fromRollbackDefinition);

                    foreach (var manifestUpdate in manifestsToUpdate)
                    {
                        installer.InstallWorkloadManifest(manifestUpdate, context, offlineCache, rollback);
                    }

                    _workloadResolver.RefreshWorkloadManifests();

                    installer.InstallWorkloads(workloadIds, sdkFeatureBand, context, offlineCache);

                    var recordRepo = installer.GetWorkloadInstallationRecordRepository();
                    newWorkloadInstallRecords = workloadIds.Except(recordRepo.GetInstalledWorkloads(sdkFeatureBand));
                    foreach (var workloadId in newWorkloadInstallRecords)
                    {
                        recordRepo.WriteWorkloadInstallationRecord(workloadId, sdkFeatureBand);
                    }

                    if (usingRollback)
                    {
                        UpdateInstallState(true, manifestsToUpdate);
                    }
                },
                rollback: () =>
                {
                    //  InstallWorkloadManifest and InstallWorkloadPacks already handle rolling back their actions, so here we only
                    //  need to delete the installation records

                    foreach (var workloadId in newWorkloadInstallRecords)
                    {
                        installer.GetWorkloadInstallationRecordRepository()
                            .DeleteWorkloadInstallationRecord(workloadId, sdkFeatureBand);
                    }
                });
        }

        private async Task<IEnumerable<string>> GetPackageDownloadUrlsAsync(IEnumerable<WorkloadId> workloadIds, bool skipManifestUpdate, bool includePreview,
            IReporter reporter = null, INuGetPackageDownloader packageDownloader = null)
        {
            reporter ??= Reporter;
            packageDownloader ??= PackageDownloader;
            var downloads = await GetDownloads(workloadIds, skipManifestUpdate, includePreview, reporter: reporter, packageDownloader: packageDownloader);

            var urls = new List<string>();
            foreach (var download in downloads)
            {
                urls.Add(await packageDownloader.GetPackageUrl(new PackageId(download.NuGetPackageId), new NuGetVersion(download.NuGetPackageVersion), _packageSourceLocation));
            }

            return urls;
        }

        private Task DownloadToOfflineCacheAsync(IEnumerable<WorkloadId> workloadIds, DirectoryPath offlineCache, bool skipManifestUpdate, bool includePreviews)
        {
            return GetDownloads(workloadIds, skipManifestUpdate, includePreviews, offlineCache.Value);
        }
    }
}<|MERGE_RESOLUTION|>--- conflicted
+++ resolved
@@ -38,19 +38,11 @@
             var resolvedReporter = _printDownloadLinkOnly ? NullReporter.Instance : Reporter;
 
             _workloadInstaller = _workloadInstallerFromConstructor ??
-<<<<<<< HEAD
                                  WorkloadInstallerFactory.GetWorkloadInstaller(resolvedReporter, _sdkFeatureBand,
-                                     workloadResolver ?? _workloadResolver, Verbosity, _userProfileDir, VerifySignatures, PackageDownloader, _dotnetPath, TempDirectoryPath,
-                                     _packageSourceLocation, RestoreActionConfiguration, elevationRequired: !_printDownloadLinkOnly && string.IsNullOrWhiteSpace(_downloadToCacheOption));
-
-            _workloadManifestUpdater = _workloadManifestUpdaterFromConstructor ?? new WorkloadManifestUpdater(resolvedReporter, workloadResolver ?? _workloadResolver, PackageDownloader, _userProfileDir, TempDirectoryPath,
-=======
-                                 WorkloadInstallerFactory.GetWorkloadInstaller(Reporter, _sdkFeatureBand,
                                      _workloadResolver, Verbosity, _userProfileDir, VerifySignatures, PackageDownloader, _dotnetPath, TempDirectoryPath,
                                      _packageSourceLocation, RestoreActionConfiguration, elevationRequired: !_printDownloadLinkOnly && string.IsNullOrWhiteSpace(_downloadToCacheOption));
 
-            _workloadManifestUpdater = _workloadManifestUpdaterFromConstructor ?? new WorkloadManifestUpdater(Reporter, _workloadResolver, PackageDownloader, _userProfileDir, TempDirectoryPath,
->>>>>>> 3d3f450a
+            _workloadManifestUpdater = _workloadManifestUpdaterFromConstructor ?? new WorkloadManifestUpdater(resolvedReporter, _workloadResolver, PackageDownloader, _userProfileDir, TempDirectoryPath,
                 _workloadInstaller.GetWorkloadInstallationRecordRepository(), _workloadInstaller, _packageSourceLocation, displayManifestUpdates: Verbosity.IsDetailedOrDiagnostic());
 
             ValidateWorkloadIdsInput();
@@ -143,9 +135,6 @@
         {
             Reporter.WriteLine();
 
-<<<<<<< HEAD
-            var manifestsToUpdate = Enumerable.Empty<ManifestVersionUpdate>();
-=======
             var manifestsToUpdate = Enumerable.Empty<ManifestVersionUpdate> ();
             var useRollback = false;
 
@@ -160,7 +149,6 @@
                 }
             }
 
->>>>>>> 3d3f450a
             if (!skipManifestUpdate)
             {
                 if (Verbosity != VerbosityOptions.quiet && Verbosity != VerbosityOptions.q)
