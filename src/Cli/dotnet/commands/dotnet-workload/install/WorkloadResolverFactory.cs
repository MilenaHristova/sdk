--- conflicted
+++ resolved
@@ -1,12 +1,6 @@
 ﻿// Copyright (c) .NET Foundation and contributors. All rights reserved.
 // Licensed under the MIT license. See LICENSE file in the project root for full license information.
 
-<<<<<<< HEAD
-using System;
-using System.IO;
-using System.Linq;
-=======
->>>>>>> 6efad81b
 using Microsoft.Deployment.DotNet.Releases;
 using Microsoft.DotNet.Cli.Utils;
 using Microsoft.DotNet.Configurer;
