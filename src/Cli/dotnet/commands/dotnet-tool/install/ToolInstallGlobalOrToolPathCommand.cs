--- conflicted
+++ resolved
@@ -133,7 +133,6 @@
                         versionRange: versionRange,
                         targetFramework: _framework, verbosity: _verbosity);
 
-<<<<<<< HEAD
                     NuGetFramework framework;
                     if (string.IsNullOrEmpty(_framework) && package.Frameworks.Count() > 0)
                     {
@@ -147,11 +146,6 @@
                             null :
                             NuGetFramework.Parse(_framework);
                     }
-=======
-                    var framework = string.IsNullOrEmpty(_framework) && package.Frameworks.Count() > 0 ?
-                        package.Frameworks.Where(f => f.Version < (new NuGetVersion(Product.Version)).Version).MaxBy(f => f.Version) :
-                        NuGetFramework.Parse(_framework);
->>>>>>> 70bd002a
 
                     string appHostSourceDirectory = _shellShimTemplateFinder.ResolveAppHostSourceDirectoryAsync(_architectureOption, framework, RuntimeInformation.ProcessArchitecture).Result;
                     IShellShimRepository shellShimRepository = _createShellShimRepository(appHostSourceDirectory, toolPath);
