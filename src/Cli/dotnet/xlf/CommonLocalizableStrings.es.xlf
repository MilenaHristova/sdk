﻿<?xml version="1.0" encoding="utf-8"?>
<xliff xmlns="urn:oasis:names:tc:xliff:document:1.2" xmlns:xsi="http://www.w3.org/2001/XMLSchema-instance" version="1.2" xsi:schemaLocation="urn:oasis:names:tc:xliff:document:1.2 xliff-core-1.2-transitional.xsd">
  <file datatype="xml" source-language="en" target-language="es" original="../CommonLocalizableStrings.resx">
    <body>
      <trans-unit id="ArchArgumentName">
        <source>ARCH</source>
        <target state="new">ARCH</target>
        <note />
      </trans-unit>
      <trans-unit id="ArchitectureOptionDescription">
        <source>The target architecture.</source>
        <target state="translated">La arquitectura de destino.</target>
        <note />
      </trans-unit>
      <trans-unit id="ArtifactsPathArgumentName">
        <source>ARTIFACTS_DIR</source>
        <target state="new">ARTIFACTS_DIR</target>
        <note />
      </trans-unit>
      <trans-unit id="ArtifactsPathOptionDescription">
        <source>The artifacts path. All output from the project, including build, publish, and pack output, will go in subfolders under the specified path.</source>
        <target state="new">The artifacts path. All output from the project, including build, publish, and pack output, will go in subfolders under the specified path.</target>
        <note />
      </trans-unit>
      <trans-unit id="CannotResolveRuntimeIdentifier">
        <source>Resolving the current runtime identifier failed.</source>
        <target state="translated">No se ha podido resolver el identificador en el tiempo de ejecución actual.</target>
        <note />
      </trans-unit>
      <trans-unit id="CannotSpecifyBothRuntimeAndArchOptions">
        <source>Specifying both the `-r|--runtime` and `-a|--arch` options is not supported.</source>
        <target state="translated">No se admite la especificación de las opciones '-r|--runtime' y '-a|--arch'.</target>
        <note />
      </trans-unit>
      <trans-unit id="CannotSpecifyBothRuntimeAndOsOptions">
        <source>Specifying both the `-r|--runtime` and `-os` options is not supported.</source>
        <target state="translated">No se admite la especificación de las opciones '-r|--runtime' y '-os'.</target>
        <note />
      </trans-unit>
      <trans-unit id="CommandInteractiveOptionDescription">
        <source>Allows the command to stop and wait for user input or action (for example to complete authentication).</source>
        <target state="translated">Permite que el comando se detenga y espere la entrada o acción del usuario (por ejemplo, para autenticarse).</target>
        <note />
      </trans-unit>
      <trans-unit id="CommandPrereleaseOptionDescription">
        <source>Allows prerelease packages to be installed.</source>
        <target state="translated">Permite que se instalen paquetes de versión preliminar.</target>
        <note />
      </trans-unit>
      <trans-unit id="CorruptSolutionProjectFolderStructure">
        <source>The solution file '{0}' is missing EndProject tags or has invalid child-parent project folder mappings around project GUID: '{1}'. Manually repair the solution or try to open and save it in Visual Studio."</source>
        <target state="translated">Al archivo de solución '{0}' le faltan etiquetas EndProject o tiene asignaciones de carpetas de proyecto primarias y secundarias no válidas alrededor del GUID del proyecto: '{1}'. Repare manualmente la solución o intente abrirla y guardarla en Visual Studio".</target>
        <note />
      </trans-unit>
      <trans-unit id="CouldNotFindAnyProjectInDirectory">
        <source>Could not find any project in `{0}`.</source>
        <target state="translated">No se encuentra ningún proyecto en "{0}".</target>
        <note />
      </trans-unit>
<<<<<<< HEAD
      <trans-unit id="DidYouMean">
        <source>Did you mean?</source>
        <target state="new">Did you mean?</target>
=======
      <trans-unit id="DisableBuildServersOptionDescription">
        <source>Force the command to ignore any persistent build servers.</source>
        <target state="translated">Fuerce el comando para omitir los servidores de compilación persistentes.</target>
>>>>>>> 1e9d9d86
        <note />
      </trans-unit>
      <trans-unit id="EnvironmentPathOSXBashManualInstructions">
        <source>Tools directory '{0}' is not currently on the PATH environment variable.
If you are using bash, you can add it to your profile by running the following command:

cat &lt;&lt; \EOF &gt;&gt; ~/.bash_profile
# Add .NET Core SDK tools
export PATH="$PATH:{0}"
EOF

You can add it to the current session by running the following command:

export PATH="$PATH:{0}"
</source>
        <target state="translated">El directorio de herramientas "{0}" no está en la variable de entorno PATH.
Si usa Bash, puede agregarlo a su perfil mediante la ejecución del comando siguiente:

cat &lt;&lt; \EOF &gt;&gt; ~/.bash_profile
# Add .NET Core SDK tools
export PATH="$PATH:{0}"
EOF

Agréguelo a la sesión actual mediante la ejecución del comando siguiente:

export PATH="$PATH:{0}"
</target>
        <note />
      </trans-unit>
      <trans-unit id="EnvironmentPathOSXZshManualInstructions">
        <source>Tools directory '{0}' is not currently on the PATH environment variable.
If you are using zsh, you can add it to your profile by running the following command:

cat &lt;&lt; \EOF &gt;&gt; ~/.zprofile
# Add .NET Core SDK tools
export PATH="$PATH:{0}"
EOF

And run `zsh -l` to make it available for current session.

You can only add it to the current session by running the following command:

export PATH="$PATH:{0}"
</source>
        <target state="translated">El directorio de herramientas "{0}" no está en la variable de entorno PATH.
Si usa zsh, puede agregarlo a su perfil mediante la ejecución del comando siguiente:

cat &lt;&lt; \EOF &gt;&gt; ~/.zprofile
# Agregue las herramientas del SDK de .NET Core
exporte PATH="$PATH:{0}"
EOF

Y ejecute "zsh -l" para que esté disponible para la sesión actual.

Solo puede agregarlo a la sesión actual ejecutando el comando siguiente:

export PATH="$PATH:{0}"
</target>
        <note />
      </trans-unit>
      <trans-unit id="FrameworkDependentOptionDescription">
        <source>Publish your application as a framework dependent application. A compatible .NET runtime must be installed on the target machine to run your application.</source>
        <target state="translated">Publique la aplicación como una aplicación dependiente del marco de trabajo. para ejecutar la aplicación debe instalarse un entorno de ejecución de .NET compatible en el equipo de destino.</target>
        <note />
      </trans-unit>
      <trans-unit id="MSBuildAdditionalOptionTitle">
        <source>.NET Cli Options:</source>
        <target state="new">.NET Cli Options:</target>
        <note />
      </trans-unit>
      <trans-unit id="MoreThanOneProjectInDirectory">
        <source>Found more than one project in `{0}`. Specify which one to use.</source>
        <target state="translated">Se han encontrado varios proyectos en "{0}". Especifique el que debe usarse.</target>
        <note />
      </trans-unit>
      <trans-unit id="OSArgumentName">
        <source>OS</source>
        <target state="new">OS</target>
        <note />
      </trans-unit>
      <trans-unit id="OperatingSystemOptionDescription">
        <source>The target operating system.</source>
        <target state="translated">El sistema operativo de destino.</target>
        <note />
      </trans-unit>
      <trans-unit id="ProjectAlreadyHasAreference">
        <source>Project already has a reference to `{0}`.</source>
        <target state="translated">El proyecto ya tiene una referencia a "{0}".</target>
        <note />
      </trans-unit>
      <trans-unit id="ProjectReferenceCouldNotBeFound">
        <source>Project reference `{0}` could not be found.</source>
        <target state="translated">No se encuentra la referencia de proyecto "{0}".</target>
        <note />
      </trans-unit>
      <trans-unit id="ProjectReferenceRemoved">
        <source>Project reference `{0}` removed.</source>
        <target state="translated">La referencia de proyecto "{0}" se ha quitado.</target>
        <note />
      </trans-unit>
      <trans-unit id="Project">
        <source>Project</source>
        <target state="translated">Proyecto</target>
        <note />
      </trans-unit>
      <trans-unit id="ProjectFile">
        <source>Project file</source>
        <target state="translated">Archivo de proyecto</target>
        <note />
      </trans-unit>
      <trans-unit id="Reference">
        <source>Reference</source>
        <target state="translated">Referencia</target>
        <note />
      </trans-unit>
      <trans-unit id="ProjectReference">
        <source>Project reference</source>
        <target state="translated">Referencia de proyecto</target>
        <note />
      </trans-unit>
      <trans-unit id="PackageReference">
        <source>Package reference</source>
        <target state="translated">Referencia de paquete</target>
        <note />
      </trans-unit>
      <trans-unit id="P2P">
        <source>Project to Project</source>
        <target state="translated">Proyecto a proyecto</target>
        <note />
      </trans-unit>
      <trans-unit id="P2PReference">
        <source>Project to Project reference</source>
        <target state="translated">Referencia de proyecto a proyecto</target>
        <note />
      </trans-unit>
      <trans-unit id="Package">
        <source>Package</source>
        <target state="translated">Paquete</target>
        <note />
      </trans-unit>
      <trans-unit id="ResponseFileNotFound">
        <source>Response file '{0}' does not exist.</source>
        <target state="translated">El archivo de respuesta '{0}' no existe.</target>
        <note />
      </trans-unit>
      <trans-unit id="SelfContainAndNoSelfContainedConflict">
        <source>The '--self-contained' and '--no-self-contained' options cannot be used together.</source>
        <target state="translated">Las opciones '--self-contained' y '--no-self-contained' no se pueden usar juntas.</target>
        <note />
      </trans-unit>
      <trans-unit id="SelfContainedOptionDescription">
        <source>Publish the .NET runtime with your application so the runtime doesn't need to be installed on the target machine.
The default is 'true' if a runtime identifier is specified.</source>
        <target state="translated">Publique el entorno de ejecución .NET con la aplicación para que no sea necesario instalar dicho entorno en la máquina de destino.
El valor predeterminado es "true" si se especifica un identificador de entorno de ejecución.</target>
        <note />
      </trans-unit>
      <trans-unit id="Solution">
        <source>Solution</source>
        <target state="translated">Solución</target>
        <note />
      </trans-unit>
      <trans-unit id="SolutionArgumentMisplaced">
        <source>Solution argument '{0}' is misplaced.</source>
        <target state="new">Solution argument '{0}' is misplaced.</target>
        <note />
      </trans-unit>
      <trans-unit id="SolutionFile">
        <source>Solution file</source>
        <target state="translated">Archivo de solución</target>
        <note />
      </trans-unit>
      <trans-unit id="Executable">
        <source>Executable</source>
        <target state="translated">Archivo ejecutable</target>
        <note />
      </trans-unit>
      <trans-unit id="Library">
        <source>Library</source>
        <target state="translated">Biblioteca</target>
        <note />
      </trans-unit>
      <trans-unit id="Program">
        <source>Program</source>
        <target state="translated">Programa</target>
        <note />
      </trans-unit>
      <trans-unit id="Application">
        <source>Application</source>
        <target state="translated">Aplicación</target>
        <note />
      </trans-unit>
      <trans-unit id="ReferenceAddedToTheProject">
        <source>Reference `{0}` added to the project.</source>
        <target state="translated">Se ha agregado la referencia "{0}" al proyecto.</target>
        <note />
      </trans-unit>
      <trans-unit id="Add">
        <source>Add</source>
        <target state="translated">Agregar</target>
        <note />
      </trans-unit>
      <trans-unit id="Remove">
        <source>Remove</source>
        <target state="translated">Quitar</target>
        <note />
      </trans-unit>
      <trans-unit id="Delete">
        <source>Delete</source>
        <target state="translated">Eliminar</target>
        <note />
      </trans-unit>
      <trans-unit id="Update">
        <source>Update</source>
        <target state="translated">Actualizar</target>
        <note />
      </trans-unit>
      <trans-unit id="New">
        <source>New</source>
        <target state="translated">Nuevo</target>
        <note />
      </trans-unit>
      <trans-unit id="List">
        <source>List</source>
        <target state="translated">Enumerar</target>
        <note />
      </trans-unit>
      <trans-unit id="Load">
        <source>Load</source>
        <target state="translated">Cargar</target>
        <note />
      </trans-unit>
      <trans-unit id="Save">
        <source>Save</source>
        <target state="translated">Guardar</target>
        <note />
      </trans-unit>
      <trans-unit id="Find">
        <source>Find</source>
        <target state="translated">Buscar</target>
        <note />
      </trans-unit>
      <trans-unit id="Error">
        <source>Error</source>
        <target state="translated">Error</target>
        <note />
      </trans-unit>
      <trans-unit id="Warning">
        <source>Warning</source>
        <target state="translated">Advertencia</target>
        <note />
      </trans-unit>
      <trans-unit id="File">
        <source>File</source>
        <target state="translated">archivo</target>
        <note />
      </trans-unit>
      <trans-unit id="Directory">
        <source>Directory</source>
        <target state="translated">Directorio</target>
        <note />
      </trans-unit>
      <trans-unit id="Type">
        <source>Type</source>
        <target state="translated">Tipo</target>
        <note />
      </trans-unit>
      <trans-unit id="Value">
        <source>Value</source>
        <target state="translated">Valor</target>
        <note />
      </trans-unit>
      <trans-unit id="Group">
        <source>Group</source>
        <target state="translated">Agrupar</target>
        <note />
      </trans-unit>
      <trans-unit id="XAddedToY">
        <source>{0} added to {1}.</source>
        <target state="translated">Se ha agregado {0} a {1}.</target>
        <note />
      </trans-unit>
      <trans-unit id="XRemovedFromY">
        <source>{0} removed from {1}.</source>
        <target state="translated">Se ha quitado {0} de {1}.</target>
        <note />
      </trans-unit>
      <trans-unit id="XDeletedFromY">
        <source>{0} deleted from {1}.</source>
        <target state="translated">Se ha eliminado {0} de {1}.</target>
        <note />
      </trans-unit>
      <trans-unit id="XSuccessfullyUpdated">
        <source>{0} successfully updated.</source>
        <target state="translated">{0} se ha actualizado correctamente.</target>
        <note />
      </trans-unit>
      <trans-unit id="XIsInvalid">
        <source>{0} is invalid.</source>
        <target state="translated">{0} no es válido.</target>
        <note />
      </trans-unit>
      <trans-unit id="XYFoundButInvalid">
        <source>{0} `{1}` found but is invalid.</source>
        <target state="translated">Se ha encontrado el {0} "{1}", pero no es válido.</target>
        <note />
      </trans-unit>
      <trans-unit id="XFoundButInvalid">
        <source>`{0}` found but is invalid.</source>
        <target state="translated">Se ha encontrado "{0}", pero no es válido.</target>
        <note />
      </trans-unit>
      <trans-unit id="OperationInvalid">
        <source>Operation is invalid.</source>
        <target state="translated">La operación no es válida.</target>
        <note />
      </trans-unit>
      <trans-unit id="OperationXInvalid">
        <source>Operation {0} is invalid.</source>
        <target state="translated">La operación {0} no es válida.</target>
        <note />
      </trans-unit>
      <trans-unit id="XNotFound">
        <source>{0} not found.</source>
        <target state="translated">No se encuentra {0}.</target>
        <note />
      </trans-unit>
      <trans-unit id="XOrYNotFound">
        <source>{0} or {1} not found.</source>
        <target state="translated">No se encuentran {0} ni {1}.</target>
        <note />
      </trans-unit>
      <trans-unit id="XOrYNotFoundInZ">
        <source>{0} or {1} not found in `{2}`.</source>
        <target state="translated">No se encuentran {0} ni {1} en "{2}".</target>
        <note />
      </trans-unit>
      <trans-unit id="FileNotFound">
        <source>File `{0}` not found.</source>
        <target state="translated">No se encuentra el archivo "{0}".</target>
        <note />
      </trans-unit>
      <trans-unit id="XDoesNotExist">
        <source>{0} does not exist.</source>
        <target state="translated">{0} no existe.</target>
        <note />
      </trans-unit>
      <trans-unit id="XYDoesNotExist">
        <source>{0} `{1}` does not exist.</source>
        <target state="translated">El {0} "{1}" no existe.</target>
        <note />
      </trans-unit>
      <trans-unit id="MoreThanOneXFound">
        <source>More than one {0} found.</source>
        <target state="translated">Se han encontrado varios {0}.</target>
        <note />
      </trans-unit>
      <trans-unit id="XAlreadyContainsY">
        <source>{0} already contains {1}.</source>
        <target state="translated">{0} ya contiene {1}.</target>
        <note />
      </trans-unit>
      <trans-unit id="XAlreadyContainsYZ">
        <source>{0} already contains {1} `{2}`.</source>
        <target state="translated">{0} ya contiene un {1} "{2}".</target>
        <note />
      </trans-unit>
      <trans-unit id="XAlreadyHasY">
        <source>{0} already has {1}.</source>
        <target state="translated">{0} ya tiene {1}.</target>
        <note />
      </trans-unit>
      <trans-unit id="XAlreadyHasYZ">
        <source>{0} already has {1} `{2}`.</source>
        <target state="translated">{0} ya tiene el {1} "{2}".</target>
        <note />
      </trans-unit>
      <trans-unit id="XWasNotExpected">
        <source>{0} was not expected.</source>
        <target state="translated">No se esperaba {0}.</target>
        <note />
      </trans-unit>
      <trans-unit id="XNotProvided">
        <source>{0} not provided.</source>
        <target state="translated">No se ha proporcionado {0}.</target>
        <note />
      </trans-unit>
      <trans-unit id="SpecifyAtLeastOne">
        <source>Specify at least one {0}.</source>
        <target state="translated">Especifique al menos un {0}.</target>
        <note />
      </trans-unit>
      <trans-unit id="CouldNotConnectWithTheServer">
        <source>Could not connect with the server.</source>
        <target state="translated">No se puede conectar al servidor.</target>
        <note />
      </trans-unit>
      <trans-unit id="RequiredArgumentIsInvalid">
        <source>Required argument {0} is invalid.</source>
        <target state="translated">El argumento necesario {0} no es válido.</target>
        <note />
      </trans-unit>
      <trans-unit id="OptionIsInvalid">
        <source>Option {0} is invalid.</source>
        <target state="translated">La opción {0} no es válida.</target>
        <note />
      </trans-unit>
      <trans-unit id="ArgumentIsInvalid">
        <source>Argument {0} is invalid.</source>
        <target state="translated">El argumento {0} no es válido.</target>
        <note />
      </trans-unit>
      <trans-unit id="RequiredArgumentNotPassed">
        <source>Required argument {0} was not provided.</source>
        <target state="translated">No se ha proporcionado el argumento necesario {0}.</target>
        <note />
      </trans-unit>
      <trans-unit id="CouldNotFindProjectOrDirectory">
        <source>Could not find project or directory `{0}`.</source>
        <target state="translated">No se encuentra el proyecto o directorio "{0}".</target>
        <note />
      </trans-unit>
      <trans-unit id="FoundInvalidProject">
        <source>Found a project `{0}` but it is invalid.</source>
        <target state="translated">Se ha encontrado el proyecto "{0}", pero no es válido.</target>
        <note />
      </trans-unit>
      <trans-unit id="InvalidProject">
        <source>Invalid project `{0}`.</source>
        <target state="translated">El proyecto "{0}" no es válido.</target>
        <note />
      </trans-unit>
      <trans-unit id="CouldNotFindSolutionIn">
        <source>Specified solution file {0} does not exist, or there is no solution file in the directory.</source>
        <target state="translated">El archivo de solución {0} especificado no existe, o bien no hay ningún archivo de solución en el directorio.</target>
        <note />
      </trans-unit>
      <trans-unit id="CouldNotFindSolutionOrDirectory">
        <source>Could not find solution or directory `{0}`.</source>
        <target state="translated">No se encuentra la solución o el directorio "{0}".</target>
        <note />
      </trans-unit>
      <trans-unit id="SolutionDoesNotExist">
        <source>Specified solution file {0} does not exist, or there is no solution file in the directory.</source>
        <target state="translated">El archivo de solución {0} especificado no existe, o bien no hay ningún archivo de solución en el directorio.</target>
        <note />
      </trans-unit>
      <trans-unit id="ReferenceIsInvalid">
        <source>Reference `{0}` is invalid.</source>
        <target state="translated">La referencia "{0}" no es válida.</target>
        <note />
      </trans-unit>
      <trans-unit id="SpecifyAtLeastOneReferenceToAdd">
        <source>You must specify at least one reference to add.</source>
        <target state="translated">Debe especificar al menos una referencia para agregarla.</target>
        <note />
      </trans-unit>
      <trans-unit id="PackageReferenceDoesNotExist">
        <source>Package reference `{0}` does not exist.</source>
        <target state="translated">La referencia de paquete "{0}" no existe.</target>
        <note />
      </trans-unit>
      <trans-unit id="PackageReferenceIsInvalid">
        <source>Package reference `{0}` is invalid.</source>
        <target state="translated">La referencia de paquete "{0}" no es válida.</target>
        <note />
      </trans-unit>
      <trans-unit id="SpecifyAtLeastOnePackageReferenceToAdd">
        <source>You must specify at least one package to add.</source>
        <target state="translated">Debe especificar al menos un paquete para agregarlo.</target>
        <note />
      </trans-unit>
      <trans-unit id="PackageReferenceAddedToTheProject">
        <source>Package reference `{0}` added to the project.</source>
        <target state="translated">Se ha agregado la referencia de paquete "{0}" al proyecto.</target>
        <note />
      </trans-unit>
      <trans-unit id="ProjectAlreadyHasAPackageReference">
        <source>Project {0} already has a reference `{1}`.</source>
        <target state="translated">El proyecto {0} ya tiene una referencia "{1}".</target>
        <note />
      </trans-unit>
      <trans-unit id="PleaseSpecifyVersion">
        <source>Specify a version of the package.</source>
        <target state="translated">Especifique una versión del paquete.</target>
        <note />
      </trans-unit>
      <trans-unit id="ProjectDoesNotExist">
        <source>Project `{0}` does not exist.</source>
        <target state="translated">El proyecto "{0}" no existe.</target>
        <note />
      </trans-unit>
      <trans-unit id="ProjectIsInvalid">
        <source>Project `{0}` is invalid.</source>
        <target state="translated">El proyecto "{0}" no es válido.</target>
        <note />
      </trans-unit>
      <trans-unit id="SpecifyAtLeastOneProjectToAdd">
        <source>You must specify at least one project to add.</source>
        <target state="translated">Debe especificar al menos un proyecto para agregarlo.</target>
        <note />
      </trans-unit>
      <trans-unit id="ProjectAddedToTheSolution">
        <source>Project `{0}` added to the solution.</source>
        <target state="translated">Se ha agregado el proyecto "{0}" a la solución.</target>
        <note />
      </trans-unit>
      <trans-unit id="ReferenceNotFoundInTheProject">
        <source>Specified reference {0} does not exist in project {1}.</source>
        <target state="translated">La referencia {0} especificada no existe en el proyecto {1}.</target>
        <note />
      </trans-unit>
      <trans-unit id="ReferenceRemoved">
        <source>Reference `{0}` deleted from the project.</source>
        <target state="translated">Se ha eliminado la referencia "{0}" del proyecto.</target>
        <note />
      </trans-unit>
      <trans-unit id="SpecifyAtLeastOneReferenceToRemove">
        <source>You must specify at least one reference to remove.</source>
        <target state="translated">Debe especificar al menos una referencia para quitarla.</target>
        <note />
      </trans-unit>
      <trans-unit id="ReferenceDeleted">
        <source>Reference `{0}` deleted.</source>
        <target state="translated">Se ha eliminado la referencia "{0}".</target>
        <note />
      </trans-unit>
      <trans-unit id="PackageReferenceNotFoundInTheProject">
        <source>Package reference `{0}` could not be found in the project.</source>
        <target state="translated">No se encuentra la referencia de paquete "{0}" en el proyecto.</target>
        <note />
      </trans-unit>
      <trans-unit id="PackageReferenceRemoved">
        <source>Reference `{0}` deleted from the project.</source>
        <target state="translated">Se ha eliminado la referencia "{0}" del proyecto.</target>
        <note />
      </trans-unit>
      <trans-unit id="SpecifyAtLeastOnePackageReferenceToRemove">
        <source>You must specify at least one package reference to remove.</source>
        <target state="translated">Debe especificar al menos una referencia de paquete para quitarla.</target>
        <note />
      </trans-unit>
      <trans-unit id="PackageReferenceDeleted">
        <source>Package reference `{0}` deleted.</source>
        <target state="translated">Se ha eliminado la referencia de paquete "{0}".</target>
        <note />
      </trans-unit>
      <trans-unit id="ProjectNotFoundInTheSolution">
        <source>Project `{0}` could not be found in the solution.</source>
        <target state="translated">No se encuentra el proyecto "{0}" en la solución.</target>
        <note />
      </trans-unit>
      <trans-unit id="ProjectRemoved">
        <source>Project `{0}` removed from solution.</source>
        <target state="translated">Se ha quitado el proyecto "{0}" de la solución.</target>
        <note />
      </trans-unit>
      <trans-unit id="SpecifyAtLeastOneProjectToRemove">
        <source>You must specify at least one project to remove.</source>
        <target state="translated">Debe especificar al menos un proyecto para quitarlo.</target>
        <note />
      </trans-unit>
      <trans-unit id="ProjectDeleted">
        <source>Project `{0}` deleted from solution.</source>
        <target state="translated">Se ha eliminado el proyecto "{0}" de la solución.</target>
        <note />
      </trans-unit>
      <trans-unit id="NoReferencesFound">
        <source>There are no {0} references in project {1}.</source>
        <target state="translated">No hay ninguna referencia {0} en el proyecto {1}.</target>
        <note />
      </trans-unit>
      <trans-unit id="NoProjectsFound">
        <source>No projects found in the solution.</source>
        <target state="translated">No se han encontrado proyectos en la solución.</target>
        <note />
      </trans-unit>
      <trans-unit id="PleaseSpecifyNewVersion">
        <source>Specify new version of the package.</source>
        <target state="translated">Especifique la nueva versión del paquete.</target>
        <note />
      </trans-unit>
      <trans-unit id="PleaseSpecifyWhichPackageToUpdate">
        <source>Specify which package to update.</source>
        <target state="translated">Especifique qué paquete debe actualizarse.</target>
        <note />
      </trans-unit>
      <trans-unit id="NothingToUpdate">
        <source>Nothing to update.</source>
        <target state="translated">No hay nada para actualizar.</target>
        <note />
      </trans-unit>
      <trans-unit id="EverythingUpToDate">
        <source>Everything is already up-to-date.</source>
        <target state="translated">Todo está actualizado.</target>
        <note />
      </trans-unit>
      <trans-unit id="PackageVersionUpdatedTo">
        <source>Version of package `{0}` updated to `{1}`.</source>
        <target state="translated">La versión del paquete "{0}" se ha actualizado a "{1}".</target>
        <note />
      </trans-unit>
      <trans-unit id="PackageVersionUpdated">
        <source>Version of package `{0}` updated.</source>
        <target state="translated">Se ha actualizado la versión del paquete "{0}".</target>
        <note />
      </trans-unit>
      <trans-unit id="CouldNotUpdateTheVersion">
        <source>Could not update the version of the package `{0}`.</source>
        <target state="translated">No se puede actualizar la versión del paquete "{0}".</target>
        <note />
      </trans-unit>
      <trans-unit id="TemplateCreatedSuccessfully">
        <source>The template {0} created successfully. run "dotnet restore" to get started!</source>
        <target state="translated">La plantilla {0} se ha creado correctamente. Ejecute "dotnet restore" para comenzar.</target>
        <note />
      </trans-unit>
      <trans-unit id="TemplateInstalledSuccesfully">
        <source>The template {0} installed successfully. You can use "dotnet new {0}" to get started with the new template.</source>
        <target state="translated">La plantilla {0} se ha instalado correctamente. Puede usar "dotnet new {0}" para comenzar con la nueva plantilla.</target>
        <note />
      </trans-unit>
      <trans-unit id="TemplateCreateError">
        <source>Template {0} could not be created. Error returned was: {1}.</source>
        <target state="translated">No se puede crear la plantilla {0}. El error devuelto es: {1}.</target>
        <note />
      </trans-unit>
      <trans-unit id="TemplateInstallError">
        <source>Template {0} could not be installed. Error returned was: {1}.</source>
        <target state="translated">No se puede instalar la plantilla {0}. El error devuelto es: {1}.</target>
        <note />
      </trans-unit>
      <trans-unit id="SpecifiedNameExists">
        <source>Specified name {0} already exists. Specify a different name.</source>
        <target state="translated">El nombre {0} especificado ya existe. Especifique otro nombre.</target>
        <note />
      </trans-unit>
      <trans-unit id="SpecifiedAliasExists">
        <source>Specified alias {0} already exists. Specify a different alias.</source>
        <target state="translated">El alias {0} especificado ya existe. Especifique otro alias.</target>
        <note />
      </trans-unit>
      <trans-unit id="MandatoryParameterMissing">
        <source>Mandatory parameter {0} missing for template {1}. </source>
        <target state="translated">Falta el parámetro obligatorio {0} para la plantilla {1}. </target>
        <note />
      </trans-unit>
      <trans-unit id="ProjectReferenceOneOrMore">
        <source>Project reference(s)</source>
        <target state="translated">Referencias de proyecto</target>
        <note />
      </trans-unit>
      <trans-unit id="RequiredCommandNotPassed">
        <source>Required command was not provided.</source>
        <target state="translated">No se proporcionó el comando requerido.</target>
        <note />
      </trans-unit>
      <trans-unit id="MoreThanOneSolutionInDirectory">
        <source>Found more than one solution file in {0}. Specify which one to use.</source>
        <target state="translated">Se han encontrado varios archivos de solución en {0}. Especifique el que debe usarse.</target>
        <note />
      </trans-unit>
      <trans-unit id="SolutionAlreadyContainsProject">
        <source>Solution {0} already contains project {1}.</source>
        <target state="translated">La solución {0} ya contiene el proyecto {1}.</target>
        <note />
      </trans-unit>
      <trans-unit id="ArgumentsProjectOrSolutionDescription">
        <source>The project or solution to operation on. If a file is not specified, the current directory is searched.</source>
        <target state="translated">El proyecto o la solución donde realizar la operación. Si no se especifica un archivo, se buscará en el directorio actual.</target>
        <note />
      </trans-unit>
      <trans-unit id="CmdFramework">
        <source>FRAMEWORK</source>
        <target state="translated">FRAMEWORK</target>
        <note />
      </trans-unit>
      <trans-unit id="ProjectNotCompatibleWithFrameworks">
        <source>Project `{0}` cannot be added due to incompatible targeted frameworks between the two projects. Review the project you are trying to add and verify that is compatible with the following targets:</source>
        <target state="translated">El proyecto "{0}" no se puede agregar debido a que hay plataformas de destino no compatibles entre los dos proyectos. Revise el proyecto que intenta agregar y compruebe que sea compatible con las plataformas siguientes:</target>
        <note />
      </trans-unit>
      <trans-unit id="ProjectDoesNotTargetFramework">
        <source>Project `{0}` does not target framework `{1}`.</source>
        <target state="translated">El proyecto "{0}" no tiene como destino la plataforma "{1}".</target>
        <note />
      </trans-unit>
      <trans-unit id="ProjectCouldNotBeEvaluated">
        <source>Project `{0}` could not be evaluated. Evaluation failed with following error:
{1}.</source>
        <target state="translated">El proyecto "{0}" no se puede evaluar. Se produjo el siguiente error en la evaluación:
{1}</target>
        <note />
      </trans-unit>
      <trans-unit id="UnsupportedProjectType">
        <source>Project '{0}' has an unknown project type and cannot be added to the solution file. Contact your SDK provider for support.</source>
        <target state="translated">El proyecto "{0}" tiene un tipo de proyecto desconocido y no se puede agregar al archivo de solución. Póngase en contacto con el proveedor de SDK para obtener asistencia</target>
        <note />
      </trans-unit>
      <trans-unit id="InvalidSolutionFormatString">
        <source>Invalid solution `{0}`. {1}.</source>
        <target state="translated">La solución "{0}" no es válida. {1}</target>
        <note />
      </trans-unit>
      <trans-unit id="InvalidProjectWithExceptionMessage">
        <source>Invalid project `{0}`. {1}.</source>
        <target state="translated">El proyecto "{0}" no es válido. {1}.</target>
        <note />
      </trans-unit>
      <trans-unit id="VerbosityOptionDescription">
        <source>Set the MSBuild verbosity level. Allowed values are q[uiet], m[inimal], n[ormal], d[etailed], and diag[nostic].</source>
        <target state="translated">Establece el nivel de detalle de MSBuild. Los valores permitidos son q[uiet], m[inimal], n[ormal], d[etailed] y diag[nostic].</target>
        <note />
      </trans-unit>
      <trans-unit id="CmdVersionSuffixDescription">
        <source>Set the value of the $(VersionSuffix) property to use when building the project.</source>
        <target state="translated">Establece el valor de la propiedad $(VersionSuffix) que se usará al compilar el proyecto.</target>
        <note />
      </trans-unit>
      <trans-unit id="ShowHelpDescription">
        <source>Show command line help.</source>
        <target state="translated">Muestra ayuda de la línea de comandos.</target>
        <note />
      </trans-unit>
      <trans-unit id="NoRestoreDescription">
        <source>Do not restore the project before building.</source>
        <target state="translated">No restaure el proyecto antes de la compilación.</target>
        <note />
      </trans-unit>
      <trans-unit id="ProjectRemovedFromTheSolution">
        <source>Project `{0}` removed from the solution.</source>
        <target state="translated">Se ha quitado el proyecto "{0}" de la solución.</target>
        <note />
      </trans-unit>
      <trans-unit id="ToolSettingsInvalidXml">
        <source>Invalid XML: {0}</source>
        <target state="translated">XML no válido: {0}</target>
        <note />
      </trans-unit>
      <trans-unit id="EnvironmentPathLinuxNeedLogout">
        <source>Since you just installed the .NET SDK, you will need to logout or restart your session before running the tool you installed.</source>
        <target state="translated">Dado que acaba de instalar el SDK de .NET, tendrá que cerrar la sesión o reiniciarla antes de ejecutar la herramienta instalada.</target>
        <note />
      </trans-unit>
      <trans-unit id="EnvironmentPathOSXNeedReopen">
        <source>Since you just installed the .NET SDK, you will need to reopen terminal before running the tool you installed.</source>
        <target state="translated">Dado que acaba de instalar el SDK de .NET, tendrá que volver a abrir el terminal antes de ejecutar la herramienta instalada.</target>
        <note />
      </trans-unit>
      <trans-unit id="EnvironmentPathWindowsNeedReopen">
        <source>Since you just installed the .NET SDK, you will need to reopen the Command Prompt window before running the tool you installed.</source>
        <target state="translated">Dado que acaba de instalar el SDK de .NET, tendrá que volver a abrir la ventana del símbolo del sistema antes de ejecutar la herramienta instalada.</target>
        <note />
      </trans-unit>
      <trans-unit id="ToolSettingsMissingCommandName">
        <source>Tool defines a command with a missing name setting.</source>
        <target state="translated">La herramienta define un comando en el que falta un valor de nombre.</target>
        <note />
      </trans-unit>
      <trans-unit id="ToolSettingsMissingEntryPoint">
        <source>Command '{0}' is missing an entry point setting.</source>
        <target state="translated">En el comando "{0}", falta un valor de punto de entrada.</target>
        <note />
      </trans-unit>
      <trans-unit id="ToolSettingsInvalidCommandName">
        <source>Command '{0}' contains one or more of the following invalid characters: {1}.</source>
        <target state="translated">El comando "{0}" contiene uno o varios de los siguientes caracteres no válidos: {1}.</target>
        <note />
      </trans-unit>
      <trans-unit id="ToolSettingsMoreThanOneCommand">
        <source>More than one command is defined for the tool.</source>
        <target state="translated">Se ha definido más de un comando para la herramienta.</target>
        <note />
      </trans-unit>
      <trans-unit id="ToolSettingsUnsupportedRunner">
        <source>Command '{0}' uses unsupported runner '{1}'."</source>
        <target state="translated">El comando "{0}" utiliza un ejecutor que no se admite: "{1}"."</target>
        <note />
      </trans-unit>
      <trans-unit id="ToolPackageConflictPackageId">
        <source>Tool '{0}' (version '{1}') is already installed.</source>
        <target state="translated">La herramienta "{0}" (versión "{1}") ya está instalada.</target>
        <note />
      </trans-unit>
      <trans-unit id="ShellShimConflict">
        <source>Command '{0}' conflicts with an existing command from another tool.</source>
        <target state="translated">El comando "{0}" está en conflicto con un comando existente de otra herramienta.</target>
        <note />
      </trans-unit>
      <trans-unit id="CannotCreateShimForEmptyExecutablePath">
        <source>Cannot create shell shim for an empty executable path.</source>
        <target state="translated">No se pueden crear las correcciones de compatibilidad (shim) de shell para una ruta ejecutable vacía.</target>
        <note />
      </trans-unit>
      <trans-unit id="CannotCreateShimForEmptyCommand">
        <source>Cannot create shell shim for an empty command.</source>
        <target state="translated">No se pueden crear las correcciones de compatibilidad (shim) de shell para un comando vacío.</target>
        <note />
      </trans-unit>
      <trans-unit id="FailedToRetrieveToolConfiguration">
        <source>Failed to retrieve tool configuration: {0}</source>
        <target state="translated">Error al recuperar la configuración de la herramienta: {0}</target>
        <note />
      </trans-unit>
      <trans-unit id="EnvironmentPathLinuxManualInstructions">
        <source>Tools directory '{0}' is not currently on the PATH environment variable.
If you are using bash, you can add it to your profile by running the following command:

cat &lt;&lt; \EOF &gt;&gt; ~/.bash_profile
# Add .NET Core SDK tools
export PATH="$PATH:{0}"
EOF

You can add it to the current session by running the following command:

export PATH="$PATH:{0}"
</source>
        <target state="translated">El directorio de herramientas "{0}" no está en la variable de entorno PATH.
Si usa Bash, puede agregarlo a su perfil mediante la ejecución del comando siguiente:

cat &lt;&lt; \EOF &gt;&gt; ~/.bash_profile
# Add .NET Core SDK tools
export PATH="$PATH:{0}"
EOF

Agréguelo a la sesión actual mediante la ejecución del comando siguiente:

export PATH="$PATH:{0}"
</target>
        <note />
      </trans-unit>
      <trans-unit id="EnvironmentPathWindowsManualInstructions">
        <source>Tools directory '{0}' is not currently on the PATH environment variable.

You can add the directory to the PATH by running the following command:

setx PATH "%PATH%;{0}"
</source>
        <target state="translated">El directorio de herramientas "{0}" no está actualmente en la variable de entorno PATH.

Puede agregar el directorio a PATH mediante la ejecución del comando siguiente:

setx PATH "%PATH%;{0}"
</target>
        <note />
      </trans-unit>
      <trans-unit id="FailedToCreateShellShim">
        <source>Failed to create tool shim for command '{0}': {1}</source>
        <target state="translated">No se pudieron crear correcciones de compatibilidad (shim) de herramientas para el comando "{0}": {1}</target>
        <note />
      </trans-unit>
      <trans-unit id="FailedToRemoveShellShim">
        <source>Failed to remove tool shim for command '{0}': {1}</source>
        <target state="translated">No se pudieron quitar correcciones de compatibilidad (shim) de herramientas para el comando "{0}": {1}</target>
        <note />
      </trans-unit>
      <trans-unit id="FailedSettingShimPermissions">
        <source>Failed to set user executable permissions for shell shim: {0}</source>
        <target state="translated">No se pudieron establecer los permisos ejecutables del usuario para las correcciones de compatibilidad (shim) de shell: {0}</target>
        <note />
      </trans-unit>
      <trans-unit id="FailedToInstallToolPackage">
        <source>Failed to install tool package '{0}': {1}</source>
        <target state="translated">No se pudo instalar el paquete de herramientas "{0}": {1}</target>
        <note />
      </trans-unit>
      <trans-unit id="FailedToUninstallToolPackage">
        <source>Failed to uninstall tool package '{0}': {1}</source>
        <target state="translated">No se pudo desinstalar el paquete de herramientas "{0}": {1}</target>
        <note />
      </trans-unit>
      <trans-unit id="ColumnMaxWidthMustBeGreaterThanZero">
        <source>Column maximum width must be greater than zero.</source>
        <target state="translated">El ancho máximo de la columna debe ser superior a cero.</target>
        <note />
      </trans-unit>
      <trans-unit id="MissingToolEntryPointFile">
        <source>Entry point file '{0}' for command '{1}' was not found in the package.</source>
        <target state="translated">El archivo de punto de entrada "{0}" para el comando "{1}" no se encontró en el paquete.</target>
        <note />
      </trans-unit>
      <trans-unit id="MissingToolSettingsFile">
        <source>Settings file 'DotnetToolSettings.xml' was not found in the package.</source>
        <target state="translated">El archivo de configuración "DotnetToolSettings.xml" no se encontró en el paquete.</target>
        <note />
      </trans-unit>
      <trans-unit id="FailedToFindStagedToolPackage">
        <source>Failed to find staged tool package '{0}'.</source>
        <target state="translated">No se pudo encontrar el paquete de herramientas almacenado provisionalmente "{0}".</target>
        <note />
      </trans-unit>
      <trans-unit id="ToolSettingsInvalidLeadingDotCommandName">
        <source>The command name '{0}' cannot begin with a leading dot (.).</source>
        <target state="translated">El nombre del comando "{0}" no puede estar precedido de un punto (.).</target>
        <note />
      </trans-unit>
      <trans-unit id="FormatVersionIsHigher">
        <source>Format version is higher than supported. This tool may not be supported in this SDK version. Update your SDK.</source>
        <target state="translated">La versión de formato es superior a la admitida. Puede que la herramienta no sea compatible con esta versión del SDK. Actualice el SDK.</target>
        <note />
      </trans-unit>
      <trans-unit id="FormatVersionIsMalformed">
        <source>Format version is malformed. This tool may not be supported in this SDK version. Contact the author of the tool.</source>
        <target state="translated">La versión de formato es incorrecta. Puede que la herramienta no sea compatible con esta versión del SDK. Póngase en contacto con el autor de la herramienta.</target>
        <note />
      </trans-unit>
      <trans-unit id="FormatVersionIsMissing">
        <source>Format version is missing. This tool may not be supported in this SDK version. Contact the author of the tool.</source>
        <target state="translated">Falta la versión de formato. Puede que la herramienta no sea compatible con esta versión del SDK. Póngase en contacto con el autor de la herramienta.</target>
        <note />
      </trans-unit>
      <trans-unit id="FailedToSetToolsPathEnvironmentVariable">
        <source>Failed to add '{0}' to the PATH environment variable. Add this directory to your PATH to use tools installed with 'dotnet tool install'.</source>
        <target state="translated">No se pudo agregar "{0}" a la variable de entorno PATH. Agregue este directorio a PATH para usar las herramientas instaladas con "dotnet tool install".</target>
        <note />
      </trans-unit>
      <trans-unit id="MoreThanOnePackagedShimAvailable">
        <source>More than one packaged shim is available: {0}.</source>
        <target state="translated">Hay más de una opción de correcciones de compatibilidad (shim) empaquetadas: {0}.</target>
        <note />
      </trans-unit>
      <trans-unit id="FailedToReadNuGetLockFile">
        <source>Failed to read NuGet LockFile for tool package '{0}': {1}</source>
        <target state="translated">No se pudo leer LockFile de NuGet para el paquete de herramientas "{0}": {1}</target>
        <note />
      </trans-unit>
      <trans-unit id="ProjectArgumentName">
        <source>PROJECT</source>
        <target state="translated">PROJECT</target>
        <note />
      </trans-unit>
      <trans-unit id="ProjectArgumentDescription">
        <source>The project file to operate on. If a file is not specified, the command will search the current directory for one.</source>
        <target state="translated">Archivo del proyecto sobre el que se va a operar. Si no se especifica un archivo, el comando buscará uno en el directorio actual.</target>
        <note />
      </trans-unit>
      <trans-unit id="LevelArgumentName">
        <source>LEVEL</source>
        <target state="translated">LEVEL</target>
        <note />
      </trans-unit>
      <trans-unit id="FrameworkArgumentName">
        <source>FRAMEWORK</source>
        <target state="translated">FRAMEWORK</target>
        <note />
      </trans-unit>
      <trans-unit id="RuntimeIdentifierArgumentName">
        <source>RUNTIME_IDENTIFIER</source>
        <target state="translated">RUNTIME_IDENTIFIER</target>
        <note />
      </trans-unit>
      <trans-unit id="ConfigurationArgumentName">
        <source>CONFIGURATION</source>
        <target state="translated">CONFIGURATION</target>
        <note />
      </trans-unit>
      <trans-unit id="VersionSuffixArgumentName">
        <source>VERSION_SUFFIX</source>
        <target state="translated">VERSION_SUFFIX</target>
        <note />
      </trans-unit>
      <trans-unit id="SolutionOrProjectArgumentDescription">
        <source>The project or solution file to operate on. If a file is not specified, the command will search the current directory for one.</source>
        <target state="translated">El archivo de proyecto o solución donde operar. Si no se especifica un archivo, el comando buscará uno en el directorio actual.</target>
        <note />
      </trans-unit>
      <trans-unit id="SolutionOrProjectArgumentName">
        <source>PROJECT | SOLUTION</source>
        <target state="translated">PROJECT | SOLUTION</target>
        <note />
      </trans-unit>
    </body>
  </file>
</xliff><|MERGE_RESOLUTION|>--- conflicted
+++ resolved
@@ -57,15 +57,14 @@
         <target state="translated">No se encuentra ningún proyecto en "{0}".</target>
         <note />
       </trans-unit>
-<<<<<<< HEAD
       <trans-unit id="DidYouMean">
         <source>Did you mean?</source>
         <target state="new">Did you mean?</target>
-=======
+        <note />
+      </trans-unit>
       <trans-unit id="DisableBuildServersOptionDescription">
         <source>Force the command to ignore any persistent build servers.</source>
         <target state="translated">Fuerce el comando para omitir los servidores de compilación persistentes.</target>
->>>>>>> 1e9d9d86
         <note />
       </trans-unit>
       <trans-unit id="EnvironmentPathOSXBashManualInstructions">
