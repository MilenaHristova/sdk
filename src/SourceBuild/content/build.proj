<Project Sdk="Microsoft.Build.Traversal" InitialTargets="PrintInfo">

<!-- Default targets and parallelization -->
 <ItemDefinitionGroup>
    <ProjectReference>
      <Test>false</Test>
      <Publish>false</Publish>
      <BuildInParallel>false</BuildInParallel>
    </ProjectReference>
  </ItemDefinitionGroup>

  <ItemGroup>
    <!-- Pre-build: Init tools-->
    <ProjectReference Include="$(RepositoryEngineeringDir)init-cross-build.proj"
                      Condition="'$(BuildOS)' != 'windows' and '$(CrossBuild)' == 'true' and '$(ROOTFS_DIR)' == ''"
                      BuildInParallel="true" />
    <ProjectReference Include="$(RepositoryEngineeringDir)init-poison.proj"
                      Condition="'$(EnablePoison)' == 'true'"
                      BuildInParallel="true" />
    <ProjectReference Include="$(ToolsDir)tools.proj" BuildInParallel="true" />

    <ProjectReference Include="$(RepoProjectsDir)$(RootRepo).proj" />

    <!-- Post-build: Source-only validation, packaging and publishing -->
    <ProjectReference Include="$(RepositoryEngineeringDir)merge-asset-manifests.proj" />
    <ProjectReference Include="$(RepositoryEngineeringDir)finish-source-only.proj" Condition="'$(DotNetBuildSourceOnly)' == 'true'" />
  </ItemGroup>

  <Target Name="PrintInfo">
    <PropertyGroup>
      <BuildModeInfoText Condition="'$(DotNetBuildSourceOnly)' == 'true'">source-build</BuildModeInfoText>
      <BuildModeInfoText Condition="'$(DotNetBuildSourceOnly)' != 'true'">non-source-build</BuildModeInfoText>
      <BuildPassInfoText Condition="'$(DotNetBuildPass)' == ''">1</BuildPassInfoText>
      <BuildPassInfoText Condition="'$(DotNetBuildPass)' != ''">$(DotNetBuildPass)</BuildPassInfoText>
    </PropertyGroup>

    <Message Text="Build Mode: $(BuildModeInfoText)" Importance="high" />
<<<<<<< HEAD
    <Message Text="Build Pass: $(BuildPassInfoText)" Importance="high" />
=======
    <Message Text="Build Pass: $(DotNetBuildPass)" Importance="high" Condition="'$(DotNetBuildPass)' != ''" />
>>>>>>> 7deb3623
    <Message Text="Build Environment: $(TargetArchitecture) $(Configuration) $(TargetOS) $(TargetRid)" Importance="high" />
    <Message Condition="'$(EnablePoison)' == 'true'" Text="Crossgen is disabled due to incompatibility with poison checks." Importance="high" />
  </Target>

  <Target Name="LogBuildOutputFolders"
          AfterTargets="Build">
    <Message Importance="high" Text="Shipping packages are located in '$(ArtifactsShippingPackagesDir)'." />
    <Message Importance="high" Text="Shipping assets are located in '$(ArtifactsAssetsDir)'." />
  </Target>

</Project><|MERGE_RESOLUTION|>--- conflicted
+++ resolved
@@ -30,16 +30,10 @@
     <PropertyGroup>
       <BuildModeInfoText Condition="'$(DotNetBuildSourceOnly)' == 'true'">source-build</BuildModeInfoText>
       <BuildModeInfoText Condition="'$(DotNetBuildSourceOnly)' != 'true'">non-source-build</BuildModeInfoText>
-      <BuildPassInfoText Condition="'$(DotNetBuildPass)' == ''">1</BuildPassInfoText>
-      <BuildPassInfoText Condition="'$(DotNetBuildPass)' != ''">$(DotNetBuildPass)</BuildPassInfoText>
     </PropertyGroup>
 
     <Message Text="Build Mode: $(BuildModeInfoText)" Importance="high" />
-<<<<<<< HEAD
-    <Message Text="Build Pass: $(BuildPassInfoText)" Importance="high" />
-=======
     <Message Text="Build Pass: $(DotNetBuildPass)" Importance="high" Condition="'$(DotNetBuildPass)' != ''" />
->>>>>>> 7deb3623
     <Message Text="Build Environment: $(TargetArchitecture) $(Configuration) $(TargetOS) $(TargetRid)" Importance="high" />
     <Message Condition="'$(EnablePoison)' == 'true'" Text="Crossgen is disabled due to incompatibility with poison checks." Importance="high" />
   </Target>
