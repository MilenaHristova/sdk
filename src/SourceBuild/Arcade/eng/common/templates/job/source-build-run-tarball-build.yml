--- conflicted
+++ resolved
@@ -49,22 +49,13 @@
         _ExcludeOmniSharpTests: true
         _OverrideDistroDisablingSha1: false
         _RunOnline: true
-<<<<<<< HEAD
-=======
-      CentOS7-Offline:
-        _BootstrapPrep: false
-        _Container: ${{ parameters.centOS7Container }}
-        _EnablePoison: false
-        _ExcludeOmniSharpTests: true
-        _OverrideDistroDisablingSha1: false
-        _RunOnline: false
->>>>>>> 5f7c4673
       ${{ if ne(variables['Build.Reason'], 'PullRequest') }}:
         CentOS7-Offline:
           _BootstrapPrep: false
           _Container: ${{ parameters.centOS7Container }}
           _EnablePoison: false
           _ExcludeOmniSharpTests: true
+          _OverrideDistroDisablingSha1: false
           _RunOnline: false
         CentOSStream9-Offline:
           _BootstrapPrep: false
