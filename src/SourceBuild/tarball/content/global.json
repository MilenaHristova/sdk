--- conflicted
+++ resolved
@@ -1,10 +1,6 @@
 {
   "tools": {
-<<<<<<< HEAD
-    "dotnet": "6.0.200"
-=======
     "dotnet": "7.0.100-alpha.1.21518.14"
->>>>>>> e7b34b7a
   },
   "msbuild-sdks": {
     "Microsoft.Build.CentralPackageVersions": "2.0.1",
