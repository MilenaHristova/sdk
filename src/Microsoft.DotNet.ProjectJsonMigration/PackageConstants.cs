--- conflicted
+++ resolved
@@ -9,14 +9,12 @@
     {
         public const string SdkPackageName = "Microsoft.NET.Sdk";
         public const string WebSdkPackageName = "Microsoft.NET.Sdk.Web";
-<<<<<<< HEAD
         public const string TestSdkPackageName = "Microsoft.NET.Test.Sdk";
         public const string TestSdkPackageVersion = "15.0.0-preview-20161024-02";
         public const string XUnitPackageName = "xunit";
         public const string XUnitPackageVersion = "2.2.0-beta3-build3402";
         public const string XUnitRunnerPackageName = "xunit.runner.visualstudio";
         public const string XUnitRunnerPackageVersion = "2.2.0-beta4-build1188";
-=======
 
         public static readonly IDictionary<string, string> AspProjectDependencyToolsPackages = new Dictionary<string, string> {
             {"Microsoft.EntityFrameworkCore.Tools", "Microsoft.EntityFrameworkCore.Tools"},
@@ -34,6 +32,5 @@
             {"Microsoft.Extensions.SecretManager.Tools", "Microsoft.Extensions.SecretManager.Tools"},
             {"Microsoft.AspNetCore.Server.IISIntegration.Tools", ""}
         };
->>>>>>> 313fc472
     }
 }