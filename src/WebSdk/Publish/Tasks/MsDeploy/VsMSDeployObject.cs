--- conflicted
+++ resolved
@@ -189,13 +189,8 @@
                 foreach (string linkExtObj in linkExtensions)
                 {
 
-<<<<<<< HEAD
-                    RegularExpressions.Regex match = new(linkExtObj, System.Text.RegularExpressions.RegexOptions.IgnoreCase);
+                    RegularExpressions.Regex match = new(linkExtObj, RegularExpressions.RegexOptions.IgnoreCase);
                     Generic.List<object> matchedList = new();
-=======
-                    RegularExpressions.Regex match = new RegularExpressions.Regex(linkExtObj, RegularExpressions.RegexOptions.IgnoreCase);
-                    Generic.List<object> matchedList = new Generic.List<object>();
->>>>>>> 84c1f2c8
 
                     foreach (/*Deployment.DeploymentLinkExtension*/dynamic linkExtension in baseOptions.LinkExtensions)
                     {
@@ -345,11 +340,7 @@
         Generic.IList<MsDeploy.ParameterInfoWithEntry> m_iListParameterWithEntry = new Generic.List<MsDeploy.ParameterInfoWithEntry>();
         Generic.IList<string> m_iListSetParametersFiles = new Generic.List<string>();
 
-<<<<<<< HEAD
-        private System.Collections.Generic.Dictionary<string, string> m_NameValueDictionary = new(10, System.StringComparer.OrdinalIgnoreCase);
-=======
-        private System.Collections.Generic.Dictionary<string, string> m_NameValueDictionary = new System.Collections.Generic.Dictionary<string, string>(10, StringComparer.OrdinalIgnoreCase);
->>>>>>> 84c1f2c8
+        private System.Collections.Generic.Dictionary<string, string> m_NameValueDictionary = new(10, StringComparer.OrdinalIgnoreCase);
 
         protected /*Deployment.DeploymentBaseOptions*/ dynamic m_deploymentBaseOptions = null;
 
