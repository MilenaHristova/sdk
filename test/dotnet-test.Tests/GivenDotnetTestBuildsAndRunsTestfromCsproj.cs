﻿// Copyright (c) .NET Foundation and contributors. All rights reserved.
// Licensed under the MIT license. See LICENSE file in the project root for full license information.

using Microsoft.DotNet.Tools.Test.Utilities;
using Xunit;
using FluentAssertions;
using Microsoft.DotNet.TestFramework;
using Microsoft.DotNet.Cli.Utils;
using System.IO;
using System;

namespace Microsoft.DotNet.Cli.Test.Tests
{
    public class GivenDotnettestBuildsAndRunsTestfromCsproj : TestBase
    {
        [Fact]
        public void MSTestSingleTFM()
        {
            // Copy VSTestDotNetCore project in output directory of project dotnet-vstest.Tests
            string testAppName = "VSTestDotNetCore";
            var testInstance = TestAssets.Get(testAppName)
                            .CreateInstance()
                            .WithSourceFiles();

            var testProjectDirectory = testInstance.Root.FullName;

            // Restore project VSTestDotNetCore
            new RestoreCommand()
                .WithWorkingDirectory(testProjectDirectory)
                .Execute()
                .Should()
                .Pass();

            // Call test
            CommandResult result = new DotnetTestCommand()
                                        .WithWorkingDirectory(testProjectDirectory)
                                        .ExecuteWithCapturedOutput(TestBase.ConsoleLoggerOutputNormal);

            // Verify
            result.StdOut.Should().Contain("Total tests: 2. Passed: 1. Failed: 1. Skipped: 0.");
            result.StdOut.Should().Contain("Passed   TestNamespace.VSTestTests.VSTestPassTest");
            result.StdOut.Should().Contain("Failed   TestNamespace.VSTestTests.VSTestFailTest");
            result.ExitCode.Should().Be(1);
        }

        [Fact]
        public void XunitSingleTFM()
        {
            // Copy VSTestXunitDotNetCore project in output directory of project dotnet-vstest.Tests
            string testAppName = "VSTestXunitDotNetCore";
            var testInstance = TestAssets.Get(testAppName)
                            .CreateInstance()
                            .WithSourceFiles();

            var testProjectDirectory = testInstance.Root.FullName;

            // Restore project VSTestXunitDotNetCore
            new RestoreCommand()
                .WithWorkingDirectory(testProjectDirectory)
                .Execute()
                .Should()
                .Pass();

            // Call test
            CommandResult result = new DotnetTestCommand()
                                        .WithWorkingDirectory(testProjectDirectory)
                                        .ExecuteWithCapturedOutput(TestBase.ConsoleLoggerOutputNormal);

            // Verify
            result.StdOut.Should().Contain("Total tests: 2. Passed: 1. Failed: 1. Skipped: 0.");
            result.StdOut.Should().Contain("Passed   TestNamespace.VSTestXunitTests.VSTestXunitPassTest");
            result.StdOut.Should().Contain("Failed   TestNamespace.VSTestXunitTests.VSTestXunitFailTest");
            result.ExitCode.Should().Be(1);
        }

        [Fact]
        public void TestWillNotBuildTheProjectIfNoBuildArgsIsGiven()
        {
            // Copy and restore VSTestDotNetCore project in output directory of project dotnet-vstest.Tests
            var testProjectDirectory = this.CopyAndRestoreVSTestDotNetCoreTestApp();
            string configuration = Environment.GetEnvironmentVariable("CONFIGURATION") ?? "Debug";
            string expectedError = Path.Combine(testProjectDirectory, "bin",
                                   configuration, "netcoreapp2.0", "VSTestDotNetCore.dll");
            expectedError = "The test source file " + "\"" + expectedError + "\"" + " provided was not found.";

            // Call test
            CommandResult result = new DotnetTestCommand()
                                       .WithWorkingDirectory(testProjectDirectory)
                                       .ExecuteWithCapturedOutput("--no-build");

            // Verify
            result.StdOut.Should().Contain(expectedError); 
        }

        [Fact]
        public void TestWillCreateTrxLoggerInTheSpecifiedResultsDirectoryBySwitch()
        {
            // Copy and restore VSTestDotNetCore project in output directory of project dotnet-vstest.Tests
            var testProjectDirectory = this.CopyAndRestoreVSTestDotNetCoreTestApp();

            string trxLoggerDirectory = Path.Combine(testProjectDirectory, "TestResults", "netcoreappx.y");

            // Delete trxLoggerDirectory if it exist
            if (Directory.Exists(trxLoggerDirectory))
            {
                Directory.Delete(trxLoggerDirectory, true);
            }

            // Call test with trx logger enabled and results directory explicitly specified.
            CommandResult result = new DotnetTestCommand()
                                       .WithWorkingDirectory(testProjectDirectory)
<<<<<<< HEAD
                                       .ExecuteWithCapturedOutput("--logger:trx -r \"" + trxLoggerDirectory + "\"");
=======
                                       .ExecuteWithCapturedOutput("--logger trx");
>>>>>>> a0c00843

            // Verify
            String[] trxFiles = Directory.GetFiles(trxLoggerDirectory, "*.trx");
            Assert.Equal(1, trxFiles.Length);
            result.StdOut.Should().Contain(trxFiles[0]);

            // Cleanup trxLoggerDirectory if it exist
            if(Directory.Exists(trxLoggerDirectory))
            {
                Directory.Delete(trxLoggerDirectory, true);
            }
        }

        [Fact]
        public void ItCreatesTrxReportInTheSpecifiedResultsDirectoryByArgs()
        {
            // Copy and restore VSTestDotNetCore project in output directory of project dotnet-vstest.Tests
            var testProjectDirectory = this.CopyAndRestoreVSTestDotNetCoreTestApp();

            string trxLoggerDirectory = Path.Combine(testProjectDirectory, "ResultsDirectory");

            // Delete trxLoggerDirectory if it exist
            if (Directory.Exists(trxLoggerDirectory))
            {
                Directory.Delete(trxLoggerDirectory, true);
            }

            // Call test with logger enable
            CommandResult result = new DotnetTestCommand()
                                       .WithWorkingDirectory(testProjectDirectory)
                                       .ExecuteWithCapturedOutput("--logger \"trx;logfilename=custom.trx\" -- RunConfiguration.ResultsDirectory=" + trxLoggerDirectory);

            // Verify
            var trxFilePath = Path.Combine(trxLoggerDirectory, "custom.trx");
            Assert.True(File.Exists(trxFilePath));
            result.StdOut.Should().Contain(trxFilePath);

            // Cleanup trxLoggerDirectory if it exist
            if (Directory.Exists(trxLoggerDirectory))
            {
                Directory.Delete(trxLoggerDirectory, true);
            }
        }

        [Fact(Skip = "https://github.com/dotnet/cli/issues/5035")]
        public void ItBuildsAndTestsAppWhenRestoringToSpecificDirectory()
        {
            var rootPath = TestAssets.Get("VSTestDotNetCore").CreateInstance().WithSourceFiles().Root.FullName;

            string dir = "pkgs";
            string fullPath = Path.GetFullPath(Path.Combine(rootPath, dir));

            string args = $"--packages \"{dir}\"";
            new RestoreCommand()
                .WithWorkingDirectory(rootPath)
                .Execute(args)
                .Should()
                .Pass();

            new BuildCommand()
                .WithWorkingDirectory(rootPath)
                .ExecuteWithCapturedOutput()
                .Should()
                .Pass()
                .And.NotHaveStdErr();

            CommandResult result = new DotnetTestCommand()
                                        .WithWorkingDirectory(rootPath)
                                        .ExecuteWithCapturedOutput(TestBase.ConsoleLoggerOutputNormal);

            result.StdOut.Should().Contain("Total tests: 2. Passed: 1. Failed: 1. Skipped: 0.");
            result.StdOut.Should().Contain("Passed   TestNamespace.VSTestTests.VSTestPassTest");
            result.StdOut.Should().Contain("Failed   TestNamespace.VSTestTests.VSTestFailTest");
        }

        private string CopyAndRestoreVSTestDotNetCoreTestApp(){
            // Copy VSTestDotNetCore project in output directory of project dotnet-vstest.Tests
            string testAppName = "VSTestDotNetCore";
            var testInstance = TestAssets.Get(testAppName)
                            .CreateInstance()
                            .WithSourceFiles();

            var testProjectDirectory = testInstance.Root.FullName;

            // Restore project VSTestDotNetCore
            new RestoreCommand()
                .WithWorkingDirectory(testProjectDirectory)
                .Execute()
                .Should()
                .Pass();
            return testProjectDirectory;
        }
    }
}<|MERGE_RESOLUTION|>--- conflicted
+++ resolved
@@ -109,11 +109,7 @@
             // Call test with trx logger enabled and results directory explicitly specified.
             CommandResult result = new DotnetTestCommand()
                                        .WithWorkingDirectory(testProjectDirectory)
-<<<<<<< HEAD
-                                       .ExecuteWithCapturedOutput("--logger:trx -r \"" + trxLoggerDirectory + "\"");
-=======
-                                       .ExecuteWithCapturedOutput("--logger trx");
->>>>>>> a0c00843
+                                       .ExecuteWithCapturedOutput("--logger trx -r \"" + trxLoggerDirectory + "\"");
 
             // Verify
             String[] trxFiles = Directory.GetFiles(trxLoggerDirectory, "*.trx");
