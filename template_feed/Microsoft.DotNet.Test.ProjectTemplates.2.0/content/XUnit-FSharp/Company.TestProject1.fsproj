--- conflicted
+++ resolved
@@ -14,11 +14,7 @@
   </ItemGroup>
 
   <ItemGroup>
-<<<<<<< HEAD
-    <PackageReference Include="Microsoft.NET.Test.Sdk" Version="15.3.0" />
-=======
     <PackageReference Include="Microsoft.NET.Test.Sdk" Version="15.5.0-preview-20170727-01" />
->>>>>>> 5867b8e9
     <PackageReference Include="xunit" Version="2.2.0" />
     <PackageReference Include="xunit.runner.visualstudio" Version="2.2.0" />
   </ItemGroup>
