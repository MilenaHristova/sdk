<<<<<<< HEAD
<Project Sdk="Microsoft.NET.Sdk">

  <PropertyGroup>
    <TargetFramework Condition="'$(TargetFrameworkOverride)' == ''">netcoreapp2.0</TargetFramework>
    <TargetFramework Condition="'$(TargetFrameworkOverride)' != ''">TargetFrameworkOverride</TargetFramework>

    <IsPackable Condition="'$(EnablePack)' == 'true'">true</IsPackable>
    <IsPackable Condition="'$(EnablePack)' != 'true'">false</IsPackable>
  </PropertyGroup>

  <ItemGroup>
    <PackageReference Include="Microsoft.NET.Test.Sdk" Version="15.3.0" />
    <PackageReference Include="MSTest.TestAdapter" Version="1.1.18" />
    <PackageReference Include="MSTest.TestFramework" Version="1.1.18" />
  </ItemGroup>

</Project>
=======
<Project Sdk="Microsoft.NET.Sdk">

  <PropertyGroup>
    <TargetFramework Condition="'$(TargetFrameworkOverride)' == ''">netcoreapp2.0</TargetFramework>
    <TargetFramework Condition="'$(TargetFrameworkOverride)' != ''">TargetFrameworkOverride</TargetFramework>

    <IsPackable Condition="'$(EnablePack)' == 'true'">true</IsPackable>
    <IsPackable Condition="'$(EnablePack)' != 'true'">false</IsPackable>
  </PropertyGroup>

  <ItemGroup>
    <PackageReference Include="Microsoft.NET.Test.Sdk" Version="15.5.0-preview-20170727-01" />
    <PackageReference Include="MSTest.TestAdapter" Version="1.1.18" />
    <PackageReference Include="MSTest.TestFramework" Version="1.1.18" />
  </ItemGroup>

</Project>
>>>>>>> 5867b8e9
<|MERGE_RESOLUTION|>--- conflicted
+++ resolved
@@ -1,37 +1,17 @@
-<<<<<<< HEAD
-<Project Sdk="Microsoft.NET.Sdk">
-
-  <PropertyGroup>
-    <TargetFramework Condition="'$(TargetFrameworkOverride)' == ''">netcoreapp2.0</TargetFramework>
-    <TargetFramework Condition="'$(TargetFrameworkOverride)' != ''">TargetFrameworkOverride</TargetFramework>
-
-    <IsPackable Condition="'$(EnablePack)' == 'true'">true</IsPackable>
-    <IsPackable Condition="'$(EnablePack)' != 'true'">false</IsPackable>
-  </PropertyGroup>
-
-  <ItemGroup>
-    <PackageReference Include="Microsoft.NET.Test.Sdk" Version="15.3.0" />
-    <PackageReference Include="MSTest.TestAdapter" Version="1.1.18" />
-    <PackageReference Include="MSTest.TestFramework" Version="1.1.18" />
-  </ItemGroup>
-
-</Project>
-=======
-<Project Sdk="Microsoft.NET.Sdk">
-
-  <PropertyGroup>
-    <TargetFramework Condition="'$(TargetFrameworkOverride)' == ''">netcoreapp2.0</TargetFramework>
-    <TargetFramework Condition="'$(TargetFrameworkOverride)' != ''">TargetFrameworkOverride</TargetFramework>
-
-    <IsPackable Condition="'$(EnablePack)' == 'true'">true</IsPackable>
-    <IsPackable Condition="'$(EnablePack)' != 'true'">false</IsPackable>
-  </PropertyGroup>
-
-  <ItemGroup>
-    <PackageReference Include="Microsoft.NET.Test.Sdk" Version="15.5.0-preview-20170727-01" />
-    <PackageReference Include="MSTest.TestAdapter" Version="1.1.18" />
-    <PackageReference Include="MSTest.TestFramework" Version="1.1.18" />
-  </ItemGroup>
-
-</Project>
->>>>>>> 5867b8e9
+<Project Sdk="Microsoft.NET.Sdk">
+
+  <PropertyGroup>
+    <TargetFramework Condition="'$(TargetFrameworkOverride)' == ''">netcoreapp2.0</TargetFramework>
+    <TargetFramework Condition="'$(TargetFrameworkOverride)' != ''">TargetFrameworkOverride</TargetFramework>
+
+    <IsPackable Condition="'$(EnablePack)' == 'true'">true</IsPackable>
+    <IsPackable Condition="'$(EnablePack)' != 'true'">false</IsPackable>
+  </PropertyGroup>
+
+  <ItemGroup>
+    <PackageReference Include="Microsoft.NET.Test.Sdk" Version="15.5.0-preview-20170727-01" />
+    <PackageReference Include="MSTest.TestAdapter" Version="1.1.18" />
+    <PackageReference Include="MSTest.TestFramework" Version="1.1.18" />
+  </ItemGroup>
+
+</Project>