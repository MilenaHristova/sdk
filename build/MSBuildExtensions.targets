<Project>

  <Target Name="GenerateMSBuildExtensions"
          DependsOnTargets="RestoreMSBuildExtensionsPackages">

    <ItemGroup>

      <!-- The MSBuildExtensionsContent item is for the files that will be laid out in the CLI install -->
      <MSBuildExtensionsContent Include="$(GeneratedMSBuildExtensionsDirectory)/**/*" />

      <!-- We want to include the tasks and targets from the Microsoft.NET.Build.Extensions package, but we don't want to include the DLLs
           from that package under the net461, net462, etc folders.  That is because they come from the NETStandard.Library.NETFramework
           package, and we want to insert them directly into the CLI from CoreFx instead of having to do a two-hop insertion (CoreFX -> SDK -> CLI)
           if we need to update them.

           https://github.com/dotnet/sdk/issues/1324 has been filed to exclude these from the Microsoft.NET.Build.Extensions package when
           we generate it.
           -->
      <MSBuildExtensionsContent Include="$(MSBuildExtensionsNuPkgPath)\msbuildExtensions\**\*.*"
                                Exclude="$(MSBuildExtensionsNuPkgPath)\msbuildExtensions\Microsoft\Microsoft.NET.Build.Extensions\net*\**" />

      <!-- Don't include .NET Framework MS.NET.Build.Extensions tasks in CLI layout -->
      <MSBuildExtensionsContent Remove="$(MSBuildExtensionsNuPkgPath)\msbuildExtensions\Microsoft\Microsoft.NET.Build.Extensions\tools\net46\**" />

      <MSBuildExtensionsContent Include="$(MSBuildExtensionsNuPkgPath)\msbuildExtensions-ver\**\*.*"
                                DeploymentSubpath="$(MSBuildExtensionsVersionSubfolder)/" />

      <MSBuildExtensionsContent Include="$(NETStandardLibraryNETFrameworkNuPkgPath)\build\**\*.*"
                                Exclude="$(NETStandardLibraryNETFrameworkNuPkgPath)\build\**\*.props;$(NETStandardLibraryNETFrameworkNuPkgPath)\build\**\*.targets"
                                DeploymentSubpath="Microsoft/Microsoft.NET.Build.Extensions/" />


      <!-- The VSMSBuildExtensionsContent item is for the files that will be included in the VS.Redist.Common.Net.Core.SDK.MSBuildExtensions
           package and inserted into Visual Studio -->
      <VSMSBuildExtensionsContent Include="$(MSBuildExtensionsNuPkgPath)\msbuildExtensions\**\*.*"
                                  Exclude="$(MSBuildExtensionsNuPkgPath)\msbuildExtensions\Microsoft\Microsoft.NET.Build.Extensions\net*\**"
                                  DeploymentSubpath="msbuildExtensions/"/>

      <!-- Don't include .NET Core MS.NET.Build.Extensions tasks in Full Framework MSBuild layout -->
      <VSMSBuildExtensionsContent Remove="$(MSBuildExtensionsNuPkgPath)\msbuildExtensions\Microsoft\Microsoft.NET.Build.Extensions\tools\netcoreapp*\**" />

      <VSMSBuildExtensionsContent Include="$(MSBuildExtensionsNuPkgPath)\msbuildExtensions-ver\**\*.*"
                                  DeploymentSubpath="msbuildExtensions-ver/"/>
      <VSMSBuildExtensionsContent Include="$(NETStandardLibraryNETFrameworkNuPkgPath)\build\**\*.*"
                                  Exclude="$(NETStandardLibraryNETFrameworkNuPkgPath)\build\**\*.props;$(NETStandardLibraryNETFrameworkNuPkgPath)\build\**\*.targets"
                                  DeploymentSubpath="msbuildExtensions/Microsoft/Microsoft.NET.Build.Extensions/" />

      <VSMSBuildExtensionsContent Update="@(VSMSBuildExtensionsContent)">
        <DestinationPath >$(MSBuildExtensionsLayoutDirectory)/%(VSMSBuildExtensionsContent.DeploymentSubpath)%(RecursiveDir)%(Filename)%(Extension)</DestinationPath>
      </VSMSBuildExtensionsContent>
    </ItemGroup>

    <Copy SourceFiles="@(VSMSBuildExtensionsContent)" DestinationFiles="%(VSMSBuildExtensionsContent.DestinationPath)" />
  </Target>

  <Target Name="PrepareMSBuildExtensionsProps">
    <PropertyGroup>
      <MSBuildExtensionsPackageName>Microsoft.NET.Build.Extensions</MSBuildExtensionsPackageName>
      <MSBuildExtensionsVersionSubfolder>Current</MSBuildExtensionsVersionSubfolder>
      <MSBuildExtensionsNuPkgPath>$(NuGetPackagesDir)/$(MSBuildExtensionsPackageName.ToLower())/$(MicrosoftNETBuildExtensionsPackageVersion.ToLower())</MSBuildExtensionsNuPkgPath>

      <NETStandardLibraryNETFrameworkPackageName>NETStandard.Library.NETFramework</NETStandardLibraryNETFrameworkPackageName>
      <NETStandardLibraryNETFrameworkNuPkgPath>$(NuGetPackagesDir)/$(NETStandardLibraryNETFrameworkPackageName.ToLower())/$(CLI_NETStandardLibraryNETFrameworkVersion.ToLower())</NETStandardLibraryNETFrameworkNuPkgPath>
    </PropertyGroup>
  </Target>

  <Target Name="RestoreMSBuildExtensionsPackages"
          DependsOnTargets="PrepareMSBuildExtensionsProps">
    <ItemGroup>
      <ExtensionPackageToRestore Include="$(MSBuildExtensionsPackageName)" Version="$(MicrosoftNETBuildExtensionsPackageVersion)"/>
      <ExtensionPackageToRestore Include="$(NETStandardLibraryNETFrameworkPackageName)" Version="$(CLI_NETStandardLibraryNETFrameworkVersion)"/>

      <ExtensionRestore Include="$(RepoRoot)/build/RestoreDependency.proj">
        <Properties>
          DotNetExe=$(DotNetExe);
          NuGetPackagesDir=$(NuGetPackagesDir);
          DependencyPackageName=%(ExtensionPackageToRestore.Identity);
          DependencyPackageVersion=%(ExtensionPackageToRestore.Version);
        </Properties>
      </ExtensionRestore>
    </ItemGroup>

    <MakeDir Directories="$(GeneratedMSBuildExtensionsDirectory)" />

    <MSBuild
      BuildInParallel="False"
      Projects="@(ExtensionRestore)">
    </MSBuild>
  </Target>
<<<<<<< HEAD

  <Target Name="GenerateBundledVersionsProps" DependsOnTargets="RunResolvePackageDependencies">
    <PropertyGroup>
      <BundledVersionsPropsFileName>Microsoft.NETCoreSdk.BundledVersions.props</BundledVersionsPropsFileName>
    </PropertyGroup>

    <!--
      The bundled version of Microsoft.NETCore.App is determined statically from DependencyVersions.props whereas the bundled version
      of NETStandard.Library is defined by what Microsoft.NETCore.App pulls in. This digs in to the package resolution items of
      of our build against Microsoft.NETCore.App to find the correct NETStandard.Library version
    -->
    <ItemGroup>
      <_NETStandardLibraryPackageVersions Include="@(PackageDefinitions->'%(Version)')"
                                   Condition="%(PackageDefinitions.Name) == 'NetStandard.Library'" />
      <_NETCorePlatformsPackageVersions Include="@(PackageDefinitions->'%(Version)')"
                                   Condition="%(PackageDefinitions.Name) == 'Microsoft.NETCore.Platforms'" />
    </ItemGroup>

    <Error Condition="@(_NETStandardLibraryPackageVersions->Distinct()->Count()) != 1"
           Text="Failed to determine the NETStandard.Library version pulled in Microsoft.NETCore.App" />
    <Error Condition="@(_NETCorePlatformsPackageVersions->Distinct()->Count()) != 1"
           Text="Failed to determine the Microsoft.NETCore.Platforms version pulled in Microsoft.NETCore.App" />

    <PropertyGroup>
      <_NETCoreAppPackageVersion>$(MicrosoftNETCoreAppPackageVersion)</_NETCoreAppPackageVersion>
      <_NETStandardLibraryPackageVersion>@(_NETStandardLibraryPackageVersions->Distinct())</_NETStandardLibraryPackageVersion>
      <_NETCorePlatformsPackageVersion>@(_NETCorePlatformsPackageVersions->Distinct())</_NETCorePlatformsPackageVersion>
      <_AspNetCoreAllPackageVersion>$(MicrosoftAspNetCoreAllPackageVersion)</_AspNetCoreAllPackageVersion>
      <_AspNetCoreAppPackageVersion>$(MicrosoftAspNetCoreAppPackageVersion)</_AspNetCoreAppPackageVersion>

      <!-- Default aspnetcore patch versions, specified as a stabilized version -->
      <_DefaultPatchVersionForAspNetCoreAll2_1>2.1.1</_DefaultPatchVersionForAspNetCoreAll2_1>
      <_DefaultPatchVersionForAspNetCoreApp2_1>$(_DefaultPatchVersionForAspNetCoreAll2_1)</_DefaultPatchVersionForAspNetCoreApp2_1>
      <!-- If we are currently building a prerelease of the version that we intend to lock to, set the default version to the ingested version instead of the stabilized version. -->
      <_DefaultPatchVersionForAspNetCoreAll2_1 Condition="$(_AspNetCoreAllPackageVersion.StartsWith('$(_DefaultPatchVersionForAspNetCoreAll2_1)-'))">$(_AspNetCoreAllPackageVersion)</_DefaultPatchVersionForAspNetCoreAll2_1>
      <_DefaultPatchVersionForAspNetCoreApp2_1 Condition="$(_AspNetCoreAppPackageVersion.StartsWith('$(_DefaultPatchVersionForAspNetCoreApp2_1)-'))">$(_AspNetCoreAppPackageVersion)</_DefaultPatchVersionForAspNetCoreApp2_1>

      <!-- Use only major and minor in target framework version -->
      <_NETCoreAppTargetFrameworkVersion>$(_NETCoreAppPackageVersion.Split('.')[0]).$(_NETCoreAppPackageVersion.Split('.')[1])</_NETCoreAppTargetFrameworkVersion>
      <_NETStandardTargetFrameworkVersion>$(_NETStandardLibraryPackageVersion.Split('.')[0]).$(_NETStandardLibraryPackageVersion.Split('.')[1])</_NETStandardTargetFrameworkVersion>
      <_AspNetCoreAllTargetFrameworkVersion>$(_NETCoreAppTargetFrameworkVersion)</_AspNetCoreAllTargetFrameworkVersion>
      <_AspNetCoreAppTargetFrameworkVersion>$(_AspNetCoreAllTargetFrameworkVersion)</_AspNetCoreAppTargetFrameworkVersion>

      <_NETCoreSdkIsPreview Condition=" '$(DropSuffix)' != 'true' ">true</_NETCoreSdkIsPreview>
    </PropertyGroup>

    <!--
        Setting the property to true if patch == 0 and preview == true. SDK will set DefaultNetCorePatchVersion according to this flag.
        So that we don't need to manually update the version selection logic between when we ship a final release and when we ship the first patch
      -->
    <GetUseBundledNETCoreAppPackageVersionAsDefaultNetCorePatchVersion
      BundledNETCoreAppPackageVersion="$(_NETCoreAppPackageVersion)">
      <Output TaskParameter="UseBundledNETCoreAppPackageVersionAsDefaultNetCorePatchVersion"
              PropertyName="_UseBundledNETCoreAppPackageVersionAsDefaultNetCorePatchVersion" />
    </GetUseBundledNETCoreAppPackageVersionAsDefaultNetCorePatchVersion>

    <PropertyGroup>
      <MicrosoftNETCoreAppLatestVersion1_0 Condition="'$(MicrosoftNETCoreAppLatestVersion1_0)' == ''">1.0.16</MicrosoftNETCoreAppLatestVersion1_0>
      <MicrosoftNETCoreAppLatestVersion1_1 Condition="'$(MicrosoftNETCoreAppLatestVersion1_1)' == ''">1.1.13</MicrosoftNETCoreAppLatestVersion1_1>
      <MicrosoftNETCoreAppLatestVersion2_1 Condition="'$(MicrosoftNETCoreAppLatestVersion2_1)' == ''">2.1.13</MicrosoftNETCoreAppLatestVersion2_1>
      <MicrosoftNETCoreAppLatestVersion2_2 Condition="'$(MicrosoftNETCoreAppLatestVersion2_2)' == ''">$(_NETCoreAppPackageVersion)</MicrosoftNETCoreAppLatestVersion2_2>

      <MicrosoftAspNetCoreAppLatestVersion2_1 Condition="'$(MicrosoftAspNetCoreAppLatestVersion2_1)' == ''">2.1.13</MicrosoftAspNetCoreAppLatestVersion2_1>
      <MicrosoftAspNetCoreAppLatestVersion2_2 Condition="'$(MicrosoftAspNetCoreAppLatestVersion2_2)' == ''">$(_AspNetCoreAppPackageVersion)</MicrosoftAspNetCoreAppLatestVersion2_2>

      <MicrosoftAspNetCoreAllLatestVersion2_1 Condition="'$(MicrosoftAspNetCoreAllLatestVersion2_1)' == ''">2.1.13</MicrosoftAspNetCoreAllLatestVersion2_1>
      <MicrosoftAspNetCoreAllLatestVersion2_2 Condition="'$(MicrosoftAspNetCoreAllLatestVersion2_2)' == ''">$(_AspNetCoreAllPackageVersion)</MicrosoftAspNetCoreAllLatestVersion2_2>
    </PropertyGroup>

    <ItemGroup>
      <ImplicitPackageVariable Include="Microsoft.NETCore.App"
                               TargetFrameworkVersion="1.0"
                               DefaultVersion="1.0.5"
                               LatestVersion="$(MicrosoftNETCoreAppLatestVersion1_0)" />
      <ImplicitPackageVariable Include="Microsoft.NETCore.App"
                               TargetFrameworkVersion="1.1"
                               DefaultVersion="1.1.2"
                               LatestVersion="$(MicrosoftNETCoreAppLatestVersion1_1)" />
      <ImplicitPackageVariable Include="Microsoft.NETCore.App"
                               TargetFrameworkVersion="2.0"
                               DefaultVersion="2.0.0"
                               LatestVersion="2.0.9" />
      <ImplicitPackageVariable Include="Microsoft.NETCore.App"
                               TargetFrameworkVersion="2.1"
                               DefaultVersion="2.1.0"
                               LatestVersion="$(MicrosoftNETCoreAppLatestVersion2_1)" />
      <ImplicitPackageVariable Include="Microsoft.NETCore.App"
                               TargetFrameworkVersion="2.2"
                               DefaultVersion="2.2.0"
                               LatestVersion="$(MicrosoftNETCoreAppLatestVersion2_2)" />
      
      <ImplicitPackageVariable Include="Microsoft.AspNetCore.App"
                               TargetFrameworkVersion="2.1"
                               DefaultVersion="2.1.1"
                               LatestVersion="$(MicrosoftAspNetCoreAppLatestVersion2_1)"/>
      <ImplicitPackageVariable Include="Microsoft.AspNetCore.App"
                               TargetFrameworkVersion="2.2"
                               DefaultVersion="2.2.0"
                               LatestVersion="$(MicrosoftAspNetCoreAppLatestVersion2_2)"/>

      <ImplicitPackageVariable Include="Microsoft.AspNetCore.All"
                               TargetFrameworkVersion="2.1"
                               DefaultVersion="2.1.1"
                               LatestVersion="$(MicrosoftAspNetCoreAllLatestVersion2_1)"/>
      <ImplicitPackageVariable Include="Microsoft.AspNetCore.All"
                               TargetFrameworkVersion="2.2"
                               DefaultVersion="2.2.0"
                               LatestVersion="$(MicrosoftAspNetCoreAllLatestVersion2_2)"/>
    </ItemGroup>
    
    <ItemGroup>
      <BundledVersionsVariable Include="BundledAspNetCoreAllTargetFrameworkVersion" Value="$(_AspNetCoreAllTargetFrameworkVersion)" />
      <BundledVersionsVariable Include="BundledAspNetCoreAllPackageVersion" Value="$(_AspNetCoreAllPackageVersion)" />
      <BundledVersionsVariable Include="BundledAspNetCoreAppTargetFrameworkVersion" Value="$(_AspNetCoreAppTargetFrameworkVersion)" />
      <BundledVersionsVariable Include="BundledAspNetCoreAppPackageVersion" Value="$(_AspNetCoreAppPackageVersion)" />
    </ItemGroup>

    <ItemGroup Condition=" '$(IncludeAspNetCoreRuntime)' == 'false' ">
      <!--
        These properties indicate that the ASP.NET Core shared runtime is not bundled on this platform, so the SDK should not
        treat these packages as the 'platform' base.

        The bundled aspnet packages versions should still be set, however, so the default, version-less PackageReference
        still works.
        See also https://github.com/aspnet/Universe/pull/1130.
      -->
      <BundledVersionsVariable Include="_AspNetCoreAppSharedFxIsEnabled" Value="false" />
      <BundledVersionsVariable Include="_AspNetCoreAllSharedFxIsEnabled" Value="false" />
    </ItemGroup>

    <PropertyGroup>
      <BundledVersionsPropsContent>
<![CDATA[
<!--
***********************************************************************************************
$(BundledVersionsPropsFileName)

WARNING:  DO NOT MODIFY this file unless you are knowledgeable about MSBuild and have
          created a backup copy.  Incorrect changes to this file will make it
          impossible to load or build your projects from the command-line or the IDE.

Copyright (c) .NET Foundation. All rights reserved.
***********************************************************************************************
-->
<Project>
  <PropertyGroup>
    <BundledNETCoreAppTargetFrameworkVersion>$(_NETCoreAppTargetFrameworkVersion)</BundledNETCoreAppTargetFrameworkVersion>
    <BundledNETCoreAppPackageVersion>$(_NETCoreAppPackageVersion)</BundledNETCoreAppPackageVersion>
    <UseBundledNETCoreAppPackageVersionAsDefaultNetCorePatchVersion>$(_UseBundledNETCoreAppPackageVersionAsDefaultNetCorePatchVersion)</UseBundledNETCoreAppPackageVersionAsDefaultNetCorePatchVersion>
    <BundledNETStandardTargetFrameworkVersion>$(_NETStandardTargetFrameworkVersion)</BundledNETStandardTargetFrameworkVersion>
    <BundledNETStandardPackageVersion>$(_NETStandardLibraryPackageVersion)</BundledNETStandardPackageVersion>
    <BundledNETCorePlatformsPackageVersion>$(_NETCorePlatformsPackageVersion)</BundledNETCorePlatformsPackageVersion>
    @(BundledVersionsVariable->'<%(Identity)>%(Value)</%(Identity)>', '%0A    ')
    <NETCoreSdkVersion>$(SdkVersion)</NETCoreSdkVersion>
    <_NETCoreSdkIsPreview>$(_NETCoreSdkIsPreview)</_NETCoreSdkIsPreview>

    <!-- Default patch versions for each minor version of ASP.NET Core -->
    <DefaultPatchVersionForAspNetCoreAll2_1>$(_DefaultPatchVersionForAspNetCoreAll2_1)</DefaultPatchVersionForAspNetCoreAll2_1>
    <DefaultPatchVersionForAspNetCoreApp2_1>$(_DefaultPatchVersionForAspNetCoreApp2_1)</DefaultPatchVersionForAspNetCoreApp2_1>
  </PropertyGroup>
  <ItemGroup>
    @(ImplicitPackageVariable->'<ImplicitPackageReferenceVersion Include="%(Identity)" TargetFrameworkVersion="%(TargetFrameworkVersion)" DefaultVersion="%(DefaultVersion)" LatestVersion="%(LatestVersion)"/>', '%0A    ')
  </ItemGroup>
</Project>
]]>
    </BundledVersionsPropsContent>
  </PropertyGroup>

    <MakeDir Directories="$(GeneratedMSBuildExtensionsDirectory)" />
    <WriteLinesToFile File="$(GeneratedMSBuildExtensionsDirectory)/$(BundledVersionsPropsFileName)"
                      Lines="$(BundledVersionsPropsContent)"
                      Overwrite="true" />
  </Target>

  <Target Name="GenerateBundledCliToolsProps">
    <PropertyGroup>
      <BundledBundledCliToolsPropsFileName>Microsoft.NETCoreSdk.BundledCliTools.props</BundledBundledCliToolsPropsFileName>
    </PropertyGroup>

    <PropertyGroup>
      <BundledBundledCliToolsPropsContent>
<![CDATA[
<!--
***********************************************************************************************
$(BundledBundledCliToolsPropsFileName)

WARNING:  DO NOT MODIFY this file unless you are knowledgeable about MSBuild and have
          created a backup copy.  Incorrect changes to this file will make it
          impossible to load or build your projects from the command-line or the IDE.

Copyright (c) .NET Foundation. All rights reserved.
***********************************************************************************************
-->
<Project>
  <ItemGroup>
@(BundledDotnetTools->HasMetadata('ObsoletesCliTool')->'    %3CBundledDotNetCliToolReference Include="%(ObsoletesCliTool)" /%3E','%0A')
  </ItemGroup>
</Project>
]]>
    </BundledBundledCliToolsPropsContent>
  </PropertyGroup>

    <MakeDir Directories="$(GeneratedMSBuildExtensionsDirectory)" />
    <WriteLinesToFile File="$(GeneratedMSBuildExtensionsDirectory)/$(BundledBundledCliToolsPropsFileName)"
                      Lines="$(BundledBundledCliToolsPropsContent)"
                      Overwrite="true" />
  </Target>
=======
>>>>>>> 2f2f09d4
</Project><|MERGE_RESOLUTION|>--- conflicted
+++ resolved
@@ -87,214 +87,4 @@
       Projects="@(ExtensionRestore)">
     </MSBuild>
   </Target>
-<<<<<<< HEAD
-
-  <Target Name="GenerateBundledVersionsProps" DependsOnTargets="RunResolvePackageDependencies">
-    <PropertyGroup>
-      <BundledVersionsPropsFileName>Microsoft.NETCoreSdk.BundledVersions.props</BundledVersionsPropsFileName>
-    </PropertyGroup>
-
-    <!--
-      The bundled version of Microsoft.NETCore.App is determined statically from DependencyVersions.props whereas the bundled version
-      of NETStandard.Library is defined by what Microsoft.NETCore.App pulls in. This digs in to the package resolution items of
-      of our build against Microsoft.NETCore.App to find the correct NETStandard.Library version
-    -->
-    <ItemGroup>
-      <_NETStandardLibraryPackageVersions Include="@(PackageDefinitions->'%(Version)')"
-                                   Condition="%(PackageDefinitions.Name) == 'NetStandard.Library'" />
-      <_NETCorePlatformsPackageVersions Include="@(PackageDefinitions->'%(Version)')"
-                                   Condition="%(PackageDefinitions.Name) == 'Microsoft.NETCore.Platforms'" />
-    </ItemGroup>
-
-    <Error Condition="@(_NETStandardLibraryPackageVersions->Distinct()->Count()) != 1"
-           Text="Failed to determine the NETStandard.Library version pulled in Microsoft.NETCore.App" />
-    <Error Condition="@(_NETCorePlatformsPackageVersions->Distinct()->Count()) != 1"
-           Text="Failed to determine the Microsoft.NETCore.Platforms version pulled in Microsoft.NETCore.App" />
-
-    <PropertyGroup>
-      <_NETCoreAppPackageVersion>$(MicrosoftNETCoreAppPackageVersion)</_NETCoreAppPackageVersion>
-      <_NETStandardLibraryPackageVersion>@(_NETStandardLibraryPackageVersions->Distinct())</_NETStandardLibraryPackageVersion>
-      <_NETCorePlatformsPackageVersion>@(_NETCorePlatformsPackageVersions->Distinct())</_NETCorePlatformsPackageVersion>
-      <_AspNetCoreAllPackageVersion>$(MicrosoftAspNetCoreAllPackageVersion)</_AspNetCoreAllPackageVersion>
-      <_AspNetCoreAppPackageVersion>$(MicrosoftAspNetCoreAppPackageVersion)</_AspNetCoreAppPackageVersion>
-
-      <!-- Default aspnetcore patch versions, specified as a stabilized version -->
-      <_DefaultPatchVersionForAspNetCoreAll2_1>2.1.1</_DefaultPatchVersionForAspNetCoreAll2_1>
-      <_DefaultPatchVersionForAspNetCoreApp2_1>$(_DefaultPatchVersionForAspNetCoreAll2_1)</_DefaultPatchVersionForAspNetCoreApp2_1>
-      <!-- If we are currently building a prerelease of the version that we intend to lock to, set the default version to the ingested version instead of the stabilized version. -->
-      <_DefaultPatchVersionForAspNetCoreAll2_1 Condition="$(_AspNetCoreAllPackageVersion.StartsWith('$(_DefaultPatchVersionForAspNetCoreAll2_1)-'))">$(_AspNetCoreAllPackageVersion)</_DefaultPatchVersionForAspNetCoreAll2_1>
-      <_DefaultPatchVersionForAspNetCoreApp2_1 Condition="$(_AspNetCoreAppPackageVersion.StartsWith('$(_DefaultPatchVersionForAspNetCoreApp2_1)-'))">$(_AspNetCoreAppPackageVersion)</_DefaultPatchVersionForAspNetCoreApp2_1>
-
-      <!-- Use only major and minor in target framework version -->
-      <_NETCoreAppTargetFrameworkVersion>$(_NETCoreAppPackageVersion.Split('.')[0]).$(_NETCoreAppPackageVersion.Split('.')[1])</_NETCoreAppTargetFrameworkVersion>
-      <_NETStandardTargetFrameworkVersion>$(_NETStandardLibraryPackageVersion.Split('.')[0]).$(_NETStandardLibraryPackageVersion.Split('.')[1])</_NETStandardTargetFrameworkVersion>
-      <_AspNetCoreAllTargetFrameworkVersion>$(_NETCoreAppTargetFrameworkVersion)</_AspNetCoreAllTargetFrameworkVersion>
-      <_AspNetCoreAppTargetFrameworkVersion>$(_AspNetCoreAllTargetFrameworkVersion)</_AspNetCoreAppTargetFrameworkVersion>
-
-      <_NETCoreSdkIsPreview Condition=" '$(DropSuffix)' != 'true' ">true</_NETCoreSdkIsPreview>
-    </PropertyGroup>
-
-    <!--
-        Setting the property to true if patch == 0 and preview == true. SDK will set DefaultNetCorePatchVersion according to this flag.
-        So that we don't need to manually update the version selection logic between when we ship a final release and when we ship the first patch
-      -->
-    <GetUseBundledNETCoreAppPackageVersionAsDefaultNetCorePatchVersion
-      BundledNETCoreAppPackageVersion="$(_NETCoreAppPackageVersion)">
-      <Output TaskParameter="UseBundledNETCoreAppPackageVersionAsDefaultNetCorePatchVersion"
-              PropertyName="_UseBundledNETCoreAppPackageVersionAsDefaultNetCorePatchVersion" />
-    </GetUseBundledNETCoreAppPackageVersionAsDefaultNetCorePatchVersion>
-
-    <PropertyGroup>
-      <MicrosoftNETCoreAppLatestVersion1_0 Condition="'$(MicrosoftNETCoreAppLatestVersion1_0)' == ''">1.0.16</MicrosoftNETCoreAppLatestVersion1_0>
-      <MicrosoftNETCoreAppLatestVersion1_1 Condition="'$(MicrosoftNETCoreAppLatestVersion1_1)' == ''">1.1.13</MicrosoftNETCoreAppLatestVersion1_1>
-      <MicrosoftNETCoreAppLatestVersion2_1 Condition="'$(MicrosoftNETCoreAppLatestVersion2_1)' == ''">2.1.13</MicrosoftNETCoreAppLatestVersion2_1>
-      <MicrosoftNETCoreAppLatestVersion2_2 Condition="'$(MicrosoftNETCoreAppLatestVersion2_2)' == ''">$(_NETCoreAppPackageVersion)</MicrosoftNETCoreAppLatestVersion2_2>
-
-      <MicrosoftAspNetCoreAppLatestVersion2_1 Condition="'$(MicrosoftAspNetCoreAppLatestVersion2_1)' == ''">2.1.13</MicrosoftAspNetCoreAppLatestVersion2_1>
-      <MicrosoftAspNetCoreAppLatestVersion2_2 Condition="'$(MicrosoftAspNetCoreAppLatestVersion2_2)' == ''">$(_AspNetCoreAppPackageVersion)</MicrosoftAspNetCoreAppLatestVersion2_2>
-
-      <MicrosoftAspNetCoreAllLatestVersion2_1 Condition="'$(MicrosoftAspNetCoreAllLatestVersion2_1)' == ''">2.1.13</MicrosoftAspNetCoreAllLatestVersion2_1>
-      <MicrosoftAspNetCoreAllLatestVersion2_2 Condition="'$(MicrosoftAspNetCoreAllLatestVersion2_2)' == ''">$(_AspNetCoreAllPackageVersion)</MicrosoftAspNetCoreAllLatestVersion2_2>
-    </PropertyGroup>
-
-    <ItemGroup>
-      <ImplicitPackageVariable Include="Microsoft.NETCore.App"
-                               TargetFrameworkVersion="1.0"
-                               DefaultVersion="1.0.5"
-                               LatestVersion="$(MicrosoftNETCoreAppLatestVersion1_0)" />
-      <ImplicitPackageVariable Include="Microsoft.NETCore.App"
-                               TargetFrameworkVersion="1.1"
-                               DefaultVersion="1.1.2"
-                               LatestVersion="$(MicrosoftNETCoreAppLatestVersion1_1)" />
-      <ImplicitPackageVariable Include="Microsoft.NETCore.App"
-                               TargetFrameworkVersion="2.0"
-                               DefaultVersion="2.0.0"
-                               LatestVersion="2.0.9" />
-      <ImplicitPackageVariable Include="Microsoft.NETCore.App"
-                               TargetFrameworkVersion="2.1"
-                               DefaultVersion="2.1.0"
-                               LatestVersion="$(MicrosoftNETCoreAppLatestVersion2_1)" />
-      <ImplicitPackageVariable Include="Microsoft.NETCore.App"
-                               TargetFrameworkVersion="2.2"
-                               DefaultVersion="2.2.0"
-                               LatestVersion="$(MicrosoftNETCoreAppLatestVersion2_2)" />
-      
-      <ImplicitPackageVariable Include="Microsoft.AspNetCore.App"
-                               TargetFrameworkVersion="2.1"
-                               DefaultVersion="2.1.1"
-                               LatestVersion="$(MicrosoftAspNetCoreAppLatestVersion2_1)"/>
-      <ImplicitPackageVariable Include="Microsoft.AspNetCore.App"
-                               TargetFrameworkVersion="2.2"
-                               DefaultVersion="2.2.0"
-                               LatestVersion="$(MicrosoftAspNetCoreAppLatestVersion2_2)"/>
-
-      <ImplicitPackageVariable Include="Microsoft.AspNetCore.All"
-                               TargetFrameworkVersion="2.1"
-                               DefaultVersion="2.1.1"
-                               LatestVersion="$(MicrosoftAspNetCoreAllLatestVersion2_1)"/>
-      <ImplicitPackageVariable Include="Microsoft.AspNetCore.All"
-                               TargetFrameworkVersion="2.2"
-                               DefaultVersion="2.2.0"
-                               LatestVersion="$(MicrosoftAspNetCoreAllLatestVersion2_2)"/>
-    </ItemGroup>
-    
-    <ItemGroup>
-      <BundledVersionsVariable Include="BundledAspNetCoreAllTargetFrameworkVersion" Value="$(_AspNetCoreAllTargetFrameworkVersion)" />
-      <BundledVersionsVariable Include="BundledAspNetCoreAllPackageVersion" Value="$(_AspNetCoreAllPackageVersion)" />
-      <BundledVersionsVariable Include="BundledAspNetCoreAppTargetFrameworkVersion" Value="$(_AspNetCoreAppTargetFrameworkVersion)" />
-      <BundledVersionsVariable Include="BundledAspNetCoreAppPackageVersion" Value="$(_AspNetCoreAppPackageVersion)" />
-    </ItemGroup>
-
-    <ItemGroup Condition=" '$(IncludeAspNetCoreRuntime)' == 'false' ">
-      <!--
-        These properties indicate that the ASP.NET Core shared runtime is not bundled on this platform, so the SDK should not
-        treat these packages as the 'platform' base.
-
-        The bundled aspnet packages versions should still be set, however, so the default, version-less PackageReference
-        still works.
-        See also https://github.com/aspnet/Universe/pull/1130.
-      -->
-      <BundledVersionsVariable Include="_AspNetCoreAppSharedFxIsEnabled" Value="false" />
-      <BundledVersionsVariable Include="_AspNetCoreAllSharedFxIsEnabled" Value="false" />
-    </ItemGroup>
-
-    <PropertyGroup>
-      <BundledVersionsPropsContent>
-<![CDATA[
-<!--
-***********************************************************************************************
-$(BundledVersionsPropsFileName)
-
-WARNING:  DO NOT MODIFY this file unless you are knowledgeable about MSBuild and have
-          created a backup copy.  Incorrect changes to this file will make it
-          impossible to load or build your projects from the command-line or the IDE.
-
-Copyright (c) .NET Foundation. All rights reserved.
-***********************************************************************************************
--->
-<Project>
-  <PropertyGroup>
-    <BundledNETCoreAppTargetFrameworkVersion>$(_NETCoreAppTargetFrameworkVersion)</BundledNETCoreAppTargetFrameworkVersion>
-    <BundledNETCoreAppPackageVersion>$(_NETCoreAppPackageVersion)</BundledNETCoreAppPackageVersion>
-    <UseBundledNETCoreAppPackageVersionAsDefaultNetCorePatchVersion>$(_UseBundledNETCoreAppPackageVersionAsDefaultNetCorePatchVersion)</UseBundledNETCoreAppPackageVersionAsDefaultNetCorePatchVersion>
-    <BundledNETStandardTargetFrameworkVersion>$(_NETStandardTargetFrameworkVersion)</BundledNETStandardTargetFrameworkVersion>
-    <BundledNETStandardPackageVersion>$(_NETStandardLibraryPackageVersion)</BundledNETStandardPackageVersion>
-    <BundledNETCorePlatformsPackageVersion>$(_NETCorePlatformsPackageVersion)</BundledNETCorePlatformsPackageVersion>
-    @(BundledVersionsVariable->'<%(Identity)>%(Value)</%(Identity)>', '%0A    ')
-    <NETCoreSdkVersion>$(SdkVersion)</NETCoreSdkVersion>
-    <_NETCoreSdkIsPreview>$(_NETCoreSdkIsPreview)</_NETCoreSdkIsPreview>
-
-    <!-- Default patch versions for each minor version of ASP.NET Core -->
-    <DefaultPatchVersionForAspNetCoreAll2_1>$(_DefaultPatchVersionForAspNetCoreAll2_1)</DefaultPatchVersionForAspNetCoreAll2_1>
-    <DefaultPatchVersionForAspNetCoreApp2_1>$(_DefaultPatchVersionForAspNetCoreApp2_1)</DefaultPatchVersionForAspNetCoreApp2_1>
-  </PropertyGroup>
-  <ItemGroup>
-    @(ImplicitPackageVariable->'<ImplicitPackageReferenceVersion Include="%(Identity)" TargetFrameworkVersion="%(TargetFrameworkVersion)" DefaultVersion="%(DefaultVersion)" LatestVersion="%(LatestVersion)"/>', '%0A    ')
-  </ItemGroup>
-</Project>
-]]>
-    </BundledVersionsPropsContent>
-  </PropertyGroup>
-
-    <MakeDir Directories="$(GeneratedMSBuildExtensionsDirectory)" />
-    <WriteLinesToFile File="$(GeneratedMSBuildExtensionsDirectory)/$(BundledVersionsPropsFileName)"
-                      Lines="$(BundledVersionsPropsContent)"
-                      Overwrite="true" />
-  </Target>
-
-  <Target Name="GenerateBundledCliToolsProps">
-    <PropertyGroup>
-      <BundledBundledCliToolsPropsFileName>Microsoft.NETCoreSdk.BundledCliTools.props</BundledBundledCliToolsPropsFileName>
-    </PropertyGroup>
-
-    <PropertyGroup>
-      <BundledBundledCliToolsPropsContent>
-<![CDATA[
-<!--
-***********************************************************************************************
-$(BundledBundledCliToolsPropsFileName)
-
-WARNING:  DO NOT MODIFY this file unless you are knowledgeable about MSBuild and have
-          created a backup copy.  Incorrect changes to this file will make it
-          impossible to load or build your projects from the command-line or the IDE.
-
-Copyright (c) .NET Foundation. All rights reserved.
-***********************************************************************************************
--->
-<Project>
-  <ItemGroup>
-@(BundledDotnetTools->HasMetadata('ObsoletesCliTool')->'    %3CBundledDotNetCliToolReference Include="%(ObsoletesCliTool)" /%3E','%0A')
-  </ItemGroup>
-</Project>
-]]>
-    </BundledBundledCliToolsPropsContent>
-  </PropertyGroup>
-
-    <MakeDir Directories="$(GeneratedMSBuildExtensionsDirectory)" />
-    <WriteLinesToFile File="$(GeneratedMSBuildExtensionsDirectory)/$(BundledBundledCliToolsPropsFileName)"
-                      Lines="$(BundledBundledCliToolsPropsContent)"
-                      Overwrite="true" />
-  </Target>
-=======
->>>>>>> 2f2f09d4
 </Project>