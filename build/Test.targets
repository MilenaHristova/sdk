<Project ToolsVersion="14.0" DefaultTargets="Test">
  <Import Project="test/TestPackageProjects.targets" />
  <Import Project="test/TestProjects.targets" />
  <Import Project="test/OverlaySdkOnLKG.targets" />

  <PropertyGroup>
    <PathListSeparator>:</PathListSeparator>
    <PathListSeparator Condition=" '$(OSName)' == 'win' ">%3b</PathListSeparator>
    <ExecPath>$(OutputDirectory)$(PathListSeparator)$(PATH)</ExecPath>
    <ExecPath Condition=" '$(OSName)' == 'win' ">$(OutputDirectory)</ExecPath>
    <TestPackagesDir>$(TestOutputDir)/packages/</TestPackagesDir>
    <TestArtifactsDir>$(TestOutputDir)/artifacts/</TestArtifactsDir>
    <TestResultXmlDir>$(TestOutputDir)/results/</TestResultXmlDir>
  </PropertyGroup>

  <Target Name="Test"
          Condition=" '$(CLIBUILD_SKIP_TESTS)' != 'true' And !$(Architecture.StartsWith('arm')) "
          DependsOnTargets="TestsForBuildItself;BuildTests;">

    <!-- Make ure the test packages directory exists so that it's not an error to have it as a package source -->
    <MakeDir Directories="$(TestPackagesDir)" />
    
    <ItemGroup>
      <ProjectsToTest Include="build/test/RunTest.proj">
        <Properties>
          CLIBuildDll=$(CLIBuildDll);
          Configuration=$(Configuration);
          TestArtifactsDir=$(TestArtifactsDir);
          TestPackagesDir=$(TestPackagesDir);
          PreviousStageProps=$(NextStagePropsPath);
          TestProject=%(TestProjects.Identity);
          TestResultXmlDir=$(TestResultXmlDir);
          ToolPath=$(OutputDirectory);
          WorkingDirectory=$([System.IO.Directory]::GetParent(%(TestProjects.Identity)))
        </Properties>
      </ProjectsToTest>
    </ItemGroup>

    <Message Text="Starting test execution" Importance="High" />
  
    <MSBuild
      BuildInParallel="True"
      Projects="@(ProjectsToTest)">
    </MSBuild>

    <Exec Command="$(DotnetInOutputDirectory) exec $(RoslynDirectory)/bincore/VBCSCompiler.dll -shutdown" />

    <Message Text="Finished test execution" Importance="High" />
  </Target>

  <Target Name="PrepareTests"
          DependsOnTargets="Init;
                            SetupTestProjectData;
                            OverlaySdkOnLKG">
    <MakeDir Directories="$(TestPackagesDir)" Condition="!Exists('$(TestPackagesDir)')"/>
  </Target>

  <Target Name="RestoreTests"
          DependsOnTargets="PrepareTests;
                            CreateTestAssetPackageNuPkgs;">
    <DotNetRestore ToolPath="$(OutputDirectory)"
                   ProjectPath="&quot;$(TestDirectory)/Microsoft.DotNet.Cli.Tests.sln&quot;"
                   AdditionalParameters="/p:PreviousStageProps=$(NextStagePropsPath)" />
  </Target>

  <Target Name="BuildTests"
          DependsOnTargets="RestoreTests;">
    <DotNetBuild ToolPath="$(OutputDirectory)"
                 ProjectPath="&quot;$(TestDirectory)/Microsoft.DotNet.Cli.Tests.sln&quot;"
                 AdditionalParameters="/p:PreviousStageProps=$(NextStagePropsPath)"
                 MaxCpuCount="1" />
  </Target>

  <Target Name="CreateTestAssetPackageNuPkgs"
          DependsOnTargets="SetupTestPackageProjectData;"
          Outputs="%(TestPackageProject.Identity)">

    <DotNetRestore ToolPath="$(OutputDirectory)"
                   WorkingDirectory="$([System.IO.Directory]::GetParent('%(TestPackageProject.ProjectPath)'))"
                   ProjectPath="%(TestPackageProject.ProjectPath)"
                   AdditionalParameters="/p:RestoreAdditionalProjectSources=$(TestOutputDir)/packages /p:PreviousStageProps=$(NextStagePropsPath)"
                   />
 
    <!-- https://github.com/NuGet/Home/issues/4063 -->
    <DotNetPack Output="$(TestPackagesDir)"
                ProjectPath="%(TestPackageProject.ProjectPath)"
                ToolPath="$(OutputDirectory)"
                VersionSuffix="%(TestPackageProject.VersionSuffix)"
                MsbuildArgs="%(TestPackageProject.MsbuildArgs) /p:SdkNuGetVersion=$(SdkNugetVersion) /p:RestoreAdditionalProjectSources=$(TestOutputDir)/packages /p:PreviousStageProps=$(NextStagePropsPath)" />
<<<<<<< HEAD
=======

  </Target>
>>>>>>> f45acc5e

  <Target Name="TestsForBuildItself">
    <DotNetMSBuild Arguments="/v:diag $(RepoRoot)/test/MsBuildScript.Tests/runtests.target"
                   ToolPath="$(PreviousStageDirectory)" />
  </Target>

  <Target Name="EnsureStageSeparation">
    <DotNetMSBuild Arguments="/v:diag $(RepoRoot)/build_projects/Microsoft.DotNet.Cli.Build.SelfTest/InvokeWithStage0.proj /p:OutputDirectory=&quot;$(OutputDirectory)&quot;"
                   ToolPath="$(PreviousStageDirectory)" />
  </Target>
</Project><|MERGE_RESOLUTION|>--- conflicted
+++ resolved
@@ -87,11 +87,7 @@
                 ToolPath="$(OutputDirectory)"
                 VersionSuffix="%(TestPackageProject.VersionSuffix)"
                 MsbuildArgs="%(TestPackageProject.MsbuildArgs) /p:SdkNuGetVersion=$(SdkNugetVersion) /p:RestoreAdditionalProjectSources=$(TestOutputDir)/packages /p:PreviousStageProps=$(NextStagePropsPath)" />
-<<<<<<< HEAD
-=======
-
   </Target>
->>>>>>> f45acc5e
 
   <Target Name="TestsForBuildItself">
     <DotNetMSBuild Arguments="/v:diag $(RepoRoot)/test/MsBuildScript.Tests/runtests.target"
