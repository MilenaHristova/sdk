--- conflicted
+++ resolved
@@ -12,7 +12,6 @@
     <PreReleaseVersionLabel>preview1</PreReleaseVersionLabel>
   </PropertyGroup>
 
-<<<<<<< HEAD
   <!-- Repo Toolset Features -->
   <PropertyGroup>
     <UsingToolMicrosoftNetCompilers>false</UsingToolMicrosoftNetCompilers>
@@ -25,8 +24,6 @@
     <VSWhereVersion>2.2.7</VSWhereVersion>
   </PropertyGroup>
 
-=======
->>>>>>> 2bfdcd26
   <!-- Production Dependencies -->
   <PropertyGroup>
     <MicrosoftBuildFrameworkVersion>15.4.8</MicrosoftBuildFrameworkVersion>
@@ -53,8 +50,7 @@
   <PropertyGroup>
     <RestoreSources>
       $(RestoreSources);
-      https://dotnetfeed.blob.core.windows.net/dotnet-core/packages/index.json;
-      https://dotnet.myget.org/F/nuget-build/api/v3/index.json
+      https://dotnetfeed.blob.core.windows.net/dotnet-core/packages/index.json
     </RestoreSources>
   </PropertyGroup>
 </Project>