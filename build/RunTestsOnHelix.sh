--- conflicted
+++ resolved
@@ -10,10 +10,5 @@
 cp -a $HELIX_CORRELATION_PAYLOAD/t/TestExecutionDirectoryFiles/. $TestExecutionDirectory/
 
 # call dotnet new so the first run message doesn't interfere with the first test
-<<<<<<< HEAD
 dotnet new --debug:ephemeral-hive
-=======
-dotnet new
-# avoid potetial concurrency issues when nuget is creating nuget.config
-dotnet nuget list source
->>>>>>> 50a8f2ab
+dotnet nuget list source