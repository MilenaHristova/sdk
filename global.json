--- conflicted
+++ resolved
@@ -17,13 +17,8 @@
     "cmake": "latest"
   },
   "msbuild-sdks": {
-<<<<<<< HEAD
-    "Microsoft.DotNet.Arcade.Sdk": "9.0.0-beta.24466.2",
-    "Microsoft.DotNet.Helix.Sdk": "9.0.0-beta.24466.2",
-=======
     "Microsoft.DotNet.Arcade.Sdk": "10.0.0-beta.24430.1",
     "Microsoft.DotNet.Helix.Sdk": "10.0.0-beta.24430.1",
->>>>>>> 6eea53c4
     "Microsoft.Build.NoTargets": "3.7.0",
     "Microsoft.DotNet.CMake.Sdk": "9.0.0-beta.24217.1"
   }
