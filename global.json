{
  "tools": {
    "dotnet": "6.0.100"
  },
  "sdk": {
    "version": "6.0.100"
  },
  "msbuild-sdks": {
<<<<<<< HEAD
    "Microsoft.DotNet.Arcade.Sdk": "6.0.0-beta.21614.2"
=======
    "Microsoft.DotNet.Arcade.Sdk": "7.0.0-beta.21615.1"
>>>>>>> d6c6ac90
  }
}<|MERGE_RESOLUTION|>--- conflicted
+++ resolved
@@ -6,10 +6,6 @@
     "version": "6.0.100"
   },
   "msbuild-sdks": {
-<<<<<<< HEAD
-    "Microsoft.DotNet.Arcade.Sdk": "6.0.0-beta.21614.2"
-=======
     "Microsoft.DotNet.Arcade.Sdk": "7.0.0-beta.21615.1"
->>>>>>> d6c6ac90
   }
 }