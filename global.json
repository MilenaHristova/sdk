--- conflicted
+++ resolved
@@ -1,15 +1,11 @@
 {
   "tools": {
-<<<<<<< HEAD
     "dotnet": "6.0.100-preview.3.21202.5"
-=======
-    "dotnet": "6.0.100-preview.1.21103.13",
     "runtimes": {
       "dotnet": [
           "3.1.7"
       ]
     }
->>>>>>> 0ae632d8
   },
   "sdk": {
     "version": "6.0.100-preview.3.21202.5"
