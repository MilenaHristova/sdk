--- conflicted
+++ resolved
@@ -1,10 +1,6 @@
 {
   "tools": {
-<<<<<<< HEAD
-    "dotnet": "9.0.100-alpha.1.23429.7",
-=======
     "dotnet": "9.0.100-alpha.1.23421.9",
->>>>>>> 3e44e13f
     "runtimes": {
       "dotnet": [
         "$(VSRedistCommonNetCoreSharedFrameworkx6490PackageVersion)"
