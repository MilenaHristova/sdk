--- conflicted
+++ resolved
@@ -14,12 +14,7 @@
     }
   },
   "msbuild-sdks": {
-<<<<<<< HEAD
-    "Microsoft.DotNet.Arcade.Sdk": "6.0.0-beta.24413.1",
-    "Microsoft.DotNet.Helix.Sdk": "6.0.0-beta.24413.1"
-=======
     "Microsoft.DotNet.Arcade.Sdk": "8.0.0-beta.24360.5",
     "Microsoft.DotNet.Helix.Sdk": "8.0.0-beta.24360.5"
->>>>>>> c7278d22
   }
 }